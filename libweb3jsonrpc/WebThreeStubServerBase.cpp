--- conflicted
+++ resolved
@@ -249,18 +249,6 @@
 	return res;
 }
 
-<<<<<<< HEAD
-static int toBlockNumber(string const& _string)
-{
-	if (_string.compare("latest") == 0)
-		return 0;
-	if (_string.compare("pending") == 0)
-		return -1;
-	return jsToInt(_string);
-}
-
-=======
->>>>>>> e01002be
 WebThreeStubServerBase::WebThreeStubServerBase(AbstractServerConnector& _conn, vector<dev::KeyPair> const& _accounts):
 	AbstractWebThreeStubServer(_conn), m_accounts(make_shared<AccountHolder>(bind(&WebThreeStubServerBase::client, this)))
 {
