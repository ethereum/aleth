--- conflicted
+++ resolved
@@ -704,11 +704,7 @@
 	if (!t.from)
 		t.from = m_accounts->getDefaultTransactAccount();
 	if (t.creation)
-<<<<<<< HEAD
-		ret = right160(sha3(rlpList(t.from, client()->countAt(t.from))));;
-=======
 		ret = toJS(right160(sha3(rlpList(t.from, client()->countAt(t.from)))));;
->>>>>>> 3767677b
 	if (!t.gasPrice)
 		t.gasPrice = 10 * dev::eth::szabo;
 	if (!t.gas)
