--- conflicted
+++ resolved
@@ -39,18 +39,10 @@
             { "name": "eth_getFilterLogs", "params": [""], "order": [], "returns": []},
             { "name": "eth_getLogs", "params": [{}], "order": [], "returns": []},
             { "name": "eth_getWork", "params": [], "order": [], "returns": []},
-<<<<<<< HEAD
-            { "name": "eth_submitWork", "params": [""], "order": [], "returns": true},
+            { "name": "eth_submitWork", "params": ["", ""], "order": [], "returns": true},
             { "name": "eth_register", "params": [""], "order": [], "returns": ""},
             { "name": "eth_unregister", "params": [""], "order": [], "returns": true},
             { "name": "eth_queuedTransactions", "params": [""], "order": [], "returns": []},
-=======
-            { "name": "eth_submitWork", "params": ["", ""], "order": [], "returns": true},
-
-            { "name": "eth_register", "params": [""], "order": [], "returns": 0},
-            { "name": "eth_unregister", "params": [0], "order": [], "returns": true},
-            { "name": "eth_queuedTransactions", "params": [0], "order": [], "returns": []},
->>>>>>> 326476c4
 
             { "name": "db_put", "params": ["", "", ""], "order": [], "returns": true},
             { "name": "db_get", "params": ["", ""], "order": [], "returns": ""},
