/*
	This file is part of cpp-ethereum.

	cpp-ethereum is free software: you can redistribute it and/or modify
	it under the terms of the GNU General Public License as published by
	the Free Software Foundation, either version 3 of the License, or
	(at your option) any later version.

	cpp-ethereum is distributed in the hope that it will be useful,
	but WITHOUT ANY WARRANTY; without even the implied warranty of
	MERCHANTABILITY or FITNESS FOR A PARTICULAR PURPOSE.  See the
	GNU General Public License for more details.

	You should have received a copy of the GNU General Public License
	along with cpp-ethereum.  If not, see <http://www.gnu.org/licenses/>.
*/
/** @file Common.cpp
 * @author Gav Wood <i@gavwood.com>
 * @date 2014
 */

#include "Common.h"

using namespace std;
using namespace eth;

namespace eth
{

<<<<<<< HEAD
char const* EthVersion = "0.5.14";
char const* PrevSeedAddress = "54.72.31.55";
char const* SeedAddress = "54.72.69.180";
=======
char const* EthVersion = "0.5.15";

>>>>>>> 49ff91e1
}<|MERGE_RESOLUTION|>--- conflicted
+++ resolved
@@ -27,12 +27,7 @@
 namespace eth
 {
 
-<<<<<<< HEAD
-char const* EthVersion = "0.5.14";
+char const* EthVersion = "0.5.15";
 char const* PrevSeedAddress = "54.72.31.55";
 char const* SeedAddress = "54.72.69.180";
-=======
-char const* EthVersion = "0.5.15";
-
->>>>>>> 49ff91e1
 }