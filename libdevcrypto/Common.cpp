/*
	This file is part of cpp-ethereum.

	cpp-ethereum is free software: you can redistribute it and/or modify
	it under the terms of the GNU General Public License as published by
	the Free Software Foundation, either version 3 of the License, or
	(at your option) any later version.

	cpp-ethereum is distributed in the hope that it will be useful,
	but WITHOUT ANY WARRANTY; without even the implied warranty of
	MERCHANTABILITY or FITNESS FOR A PARTICULAR PURPOSE.  See the
	GNU General Public License for more details.

	You should have received a copy of the GNU General Public License
	along with cpp-ethereum.  If not, see <http://www.gnu.org/licenses/>.
*/
/** @file Common.cpp
 * @author Alex Leverington <nessence@gmail.com>
 * @author Gav Wood <i@gavwood.com>
 * @date 2014
 */

#include "Common.h"
#include <random>
#include <chrono>
#include <thread>
#include <mutex>
#include <secp256k1/secp256k1.h>
#include <libscrypt/libscrypt.h>
#include <libdevcore/Guards.h>
#include <libdevcore/SHA3.h>
#include <libdevcore/FileSystem.h>
#include "AES.h"
#include "CryptoPP.h"
#include "Exceptions.h"
using namespace std;
using namespace dev;
using namespace dev::crypto;

// wrapper for cryptopp secp256k1
static Secp256k1 s_secp256k1;

<<<<<<< HEAD
// thread-safe static initializer for secp256k1/ library
struct Secp256k1Context
{
	Secp256k1Context() { secp256k1_start(SECP256K1_START_SIGN | SECP256K1_START_VERIFY); }
	~Secp256k1Context() { secp256k1_stop(); }
};
static Secp256k1Context s_secp256k1Context;

bool dev::SignatureStruct::isValid() const
=======
bool dev::SignatureStruct::isValid() const noexcept
>>>>>>> aceecf65
{
	if (v > 1 ||
		r >= h256("0xfffffffffffffffffffffffffffffffebaaedce6af48a03bbfd25e8cd0364141") ||
		s >= h256("0xfffffffffffffffffffffffffffffffebaaedce6af48a03bbfd25e8cd0364141") ||
		s < h256(1) ||
		r < h256(1))
		return false;
	return true;
}

Address dev::ZeroAddress = Address();

Public dev::toPublic(Secret const& _secret)
{
<<<<<<< HEAD
	bytes o(65);
	int pubkeylen;
	if (!secp256k1_ec_pubkey_create(o.data(), &pubkeylen, _secret.data(), false))
		return Public();
	return move(*(Public*)(o.data()+1));
=======
	Public p;
	s_secp256k1.toPublic(_secret, p);
	return p;
>>>>>>> aceecf65
}

Address dev::toAddress(Public const& _public)
{
	return move(right160(sha3(_public.ref())));
}

Address dev::toAddress(Secret const& _secret)
{
	return move(toAddress(toPublic(_secret)));
}

Public dev::recover(Signature const& _sig, h256 const& _message)
{
	bytes o(65);
	int pubkeylen;
	return secp256k1_ecdsa_recover_compact(_message.data(), _sig.data(), o.data(), &pubkeylen, 0, _sig[64]) ? move(*(Public*)(o.data()+1)) : Public();
}

Signature dev::sign(Secret const& _k, h256 const& _hash)
{
	Signature s;
	return secp256k1_ecdsa_sign_compact(_hash.data(), s.data(), _k.data(), NULL, NULL, (int*)(s.data()+64)) ? move(s) : Signature();
}

bool dev::verify(Public const& _p, Signature const& _s, h256 const& _hash)
{
	bytes o(65);
	int pubkeylen;
	if (secp256k1_ecdsa_recover_compact(_hash.data(), _s.data(), o.data(), &pubkeylen, 0, _s[64]) && *(Public*)(o.data()+1) == _p)
		return true;
	return false;
}

void dev::encrypt(Public const& _k, bytesConstRef _plain, bytes& o_cipher)
{
	bytes io = _plain.toBytes();
	s_secp256k1.encrypt(_k, io);
	o_cipher = std::move(io);
}

bool dev::decrypt(Secret const& _k, bytesConstRef _cipher, bytes& o_plaintext)
{
	bytes io = _cipher.toBytes();
	s_secp256k1.decrypt(_k, io);
	if (io.empty())
		return false;
	o_plaintext = std::move(io);
	return true;
}

void dev::encryptECIES(Public const& _k, bytesConstRef _plain, bytes& o_cipher)
{
	bytes io = _plain.toBytes();
	s_secp256k1.encryptECIES(_k, io);
	o_cipher = std::move(io);
}

bool dev::decryptECIES(Secret const& _k, bytesConstRef _cipher, bytes& o_plaintext)
{
	bytes io = _cipher.toBytes();
	if (!s_secp256k1.decryptECIES(_k, io))
		return false;
	o_plaintext = std::move(io);
	return true;
}

void dev::encryptSym(Secret const& _k, bytesConstRef _plain, bytes& o_cipher)
{
	// TOOD: @alex @subtly do this properly.
	encrypt(KeyPair(_k).pub(), _plain, o_cipher);
}

bool dev::decryptSym(Secret const& _k, bytesConstRef _cipher, bytes& o_plain)
{
	// TODO: @alex @subtly do this properly.
	return decrypt(_k, _cipher, o_plain);
}

std::pair<bytes, h128> dev::encryptSymNoAuth(h128 const& _k, bytesConstRef _plain)
{
	h128 iv(Nonce::get());
	return make_pair(encryptSymNoAuth(_k, iv, _plain), iv);
}

bytes dev::encryptAES128CTR(bytesConstRef _k, h128 const& _iv, bytesConstRef _plain)
{
	if (_k.size() != 16 && _k.size() != 24 && _k.size() != 32)
		return bytes();
	SecByteBlock key(_k.data(), _k.size());
	try
	{
		CTR_Mode<AES>::Encryption e;
		e.SetKeyWithIV(key, key.size(), _iv.data());
		bytes ret(_plain.size());
		e.ProcessData(ret.data(), _plain.data(), _plain.size());
		return ret;
	}
	catch (CryptoPP::Exception& _e)
	{
		cerr << _e.what() << endl;
		return bytes();
	}
}

bytes dev::decryptAES128CTR(bytesConstRef _k, h128 const& _iv, bytesConstRef _cipher)
{
	if (_k.size() != 16 && _k.size() != 24 && _k.size() != 32)
		return bytes();
	SecByteBlock key(_k.data(), _k.size());
	try
	{
		CTR_Mode<AES>::Decryption d;
		d.SetKeyWithIV(key, key.size(), _iv.data());
		bytes ret(_cipher.size());
		d.ProcessData(ret.data(), _cipher.data(), _cipher.size());
		return ret;
	}
	catch (CryptoPP::Exception& _e)
	{
		cerr << _e.what() << endl;
		return bytes();
	}
}

bytes dev::pbkdf2(string const& _pass, bytes const& _salt, unsigned _iterations, unsigned _dkLen)
{
	bytes ret(_dkLen);
	if (PKCS5_PBKDF2_HMAC<SHA256>().DeriveKey(
		ret.data(),
		ret.size(),
		0,
		reinterpret_cast<byte const*>(_pass.data()),
		_pass.size(),
		_salt.data(),
		_salt.size(),
		_iterations
	) != _iterations)
		BOOST_THROW_EXCEPTION(CryptoException() << errinfo_comment("Key derivation failed."));
	return ret;
}

bytes dev::scrypt(std::string const& _pass, bytes const& _salt, uint64_t _n, uint32_t _r, uint32_t _p, unsigned _dkLen)
{
	bytes ret(_dkLen);
	if (libscrypt_scrypt(
		reinterpret_cast<uint8_t const*>(_pass.data()),
		_pass.size(),
		_salt.data(),
		_salt.size(),
		_n,
		_r,
		_p,
		ret.data(),
		ret.size()
	) != 0)
		BOOST_THROW_EXCEPTION(CryptoException() << errinfo_comment("Key derivation failed."));
	return ret;
}

KeyPair KeyPair::create()
{
	static boost::thread_specific_ptr<mt19937_64> s_eng;
	static unsigned s_id = 0;
	if (!s_eng.get())
		s_eng.reset(new mt19937_64(time(0) + chrono::high_resolution_clock::now().time_since_epoch().count() + ++s_id));

	uniform_int_distribution<uint16_t> d(0, 255);

	for (int i = 0; i < 100; ++i)
	{
		KeyPair ret(FixedHash<32>::random(*s_eng.get()));
		if (ret.address())
			return ret;
	}
	return KeyPair();
}

KeyPair::KeyPair(h256 _sec):
	m_secret(_sec)
{
	m_public = toPublic(m_secret);
	if (m_public)
		m_address = toAddress(m_public);
}

KeyPair KeyPair::fromEncryptedSeed(bytesConstRef _seed, std::string const& _password)
{
	return KeyPair(sha3(aesDecrypt(_seed, _password)));
}

h256 crypto::kdf(Secret const& _priv, h256 const& _hash)
{
	// H(H(r||k)^h)
	h256 s;
	sha3mac(Nonce::get().ref(), _priv.ref(), s.ref());
	s ^= _hash;
	sha3(s.ref(), s.ref());
	
	if (!s || !_hash || !_priv)
		BOOST_THROW_EXCEPTION(InvalidState());
	return s;
}

mutex Nonce::s_x;
static string s_seedFile;

h256 Nonce::get()
{
	// todo: atomic efface bit, periodic save, kdf, rr, rng
	// todo: encrypt
	Guard l(Nonce::s_x);
	return Nonce::singleton().next();
}

void Nonce::reset()
{
	Guard l(Nonce::s_x);
	Nonce::singleton().resetInternal();
}

void Nonce::setSeedFilePath(string const& _filePath)
{
	s_seedFile = _filePath;
}

Nonce::~Nonce()
{
	Guard l(Nonce::s_x);
	if (m_value)
		// this might throw
		resetInternal();
}

Nonce& Nonce::singleton()
{
	static Nonce s;
	return s;
}

void Nonce::initialiseIfNeeded()
{
	if (m_value)
		return;

	bytes b = contents(seedFile());
	if (b.size() == 32)
		memcpy(m_value.data(), b.data(), 32);
	else
	{
		// todo: replace w/entropy from user and system
		std::mt19937_64 s_eng(time(0) + chrono::high_resolution_clock::now().time_since_epoch().count());
		std::uniform_int_distribution<uint16_t> d(0, 255);
		for (unsigned i = 0; i < 32; ++i)
			m_value[i] = byte(d(s_eng));
	}
	if (!m_value)
		BOOST_THROW_EXCEPTION(InvalidState());

	// prevent seed reuse if process terminates abnormally
	// this might throw
	writeFile(seedFile(), bytes());
}

h256 Nonce::next()
{
	initialiseIfNeeded();
	m_value = sha3(m_value);
	return m_value;
}

void Nonce::resetInternal()
{
	// this might throw
	next();
	writeFile(seedFile(), m_value.asBytes());
	m_value = h256();
}

string const& Nonce::seedFile()
{
	if (s_seedFile.empty())
		s_seedFile = getDataDir() + "/seed";
	return s_seedFile;
}<|MERGE_RESOLUTION|>--- conflicted
+++ resolved
@@ -20,12 +20,16 @@
  * @date 2014
  */
 
+#define ETH_HAVE_SECP256K1 1
+
 #include "Common.h"
 #include <random>
 #include <chrono>
 #include <thread>
 #include <mutex>
+#if ETH_HAVE_SECP256K1
 #include <secp256k1/secp256k1.h>
+#endif
 #include <libscrypt/libscrypt.h>
 #include <libdevcore/Guards.h>
 #include <libdevcore/SHA3.h>
@@ -40,7 +44,7 @@
 // wrapper for cryptopp secp256k1
 static Secp256k1 s_secp256k1;
 
-<<<<<<< HEAD
+#if ETH_HAVE_SECP256K1
 // thread-safe static initializer for secp256k1/ library
 struct Secp256k1Context
 {
@@ -48,11 +52,9 @@
 	~Secp256k1Context() { secp256k1_stop(); }
 };
 static Secp256k1Context s_secp256k1Context;
-
-bool dev::SignatureStruct::isValid() const
-=======
+#endif
+
 bool dev::SignatureStruct::isValid() const noexcept
->>>>>>> aceecf65
 {
 	if (v > 1 ||
 		r >= h256("0xfffffffffffffffffffffffffffffffebaaedce6af48a03bbfd25e8cd0364141") ||
@@ -67,17 +69,17 @@
 
 Public dev::toPublic(Secret const& _secret)
 {
-<<<<<<< HEAD
+#if ETH_HAVE_SECP256K1
 	bytes o(65);
 	int pubkeylen;
 	if (!secp256k1_ec_pubkey_create(o.data(), &pubkeylen, _secret.data(), false))
 		return Public();
 	return move(*(Public*)(o.data()+1));
-=======
+#else
 	Public p;
 	s_secp256k1.toPublic(_secret, p);
 	return p;
->>>>>>> aceecf65
+#endif
 }
 
 Address dev::toAddress(Public const& _public)
