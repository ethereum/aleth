--- conflicted
+++ resolved
@@ -44,22 +44,8 @@
 using namespace dev;
 using namespace dev::crypto;
 
-<<<<<<< HEAD
 // wrapper for cryptopp secp256k1
-static Secp256k1 s_secp256k1;
-=======
-#ifdef ETH_HAVE_SECP256K1
-struct Secp256k1Context
-{
-	Secp256k1Context() { secp256k1_start(); }
-	~Secp256k1Context() { secp256k1_stop(); }
-};
-static Secp256k1Context s_secp256k1;
-void dev::crypto::secp256k1Init() { (void)s_secp256k1; }
-#endif
-
 static Secp256k1PP s_secp256k1pp;
->>>>>>> 56ed8a92
 
 #if ETH_HAVE_SECP256K1
 // thread-safe static initializer for secp256k1/ library
@@ -86,21 +72,12 @@
 
 Public dev::toPublic(Secret const& _secret)
 {
-<<<<<<< HEAD
 #if ETH_HAVE_SECP256K1
 	bytes o(65);
 	int pubkeylen;
 	if (!secp256k1_ec_pubkey_create(o.data(), &pubkeylen, _secret.data(), false))
 		return Public();
-	return move(*(Public*)(o.data()+1));
-=======
-#ifdef ETH_HAVE_SECP256K1
-	bytes o(65);
-	int pubkeylen;
-	if (!secp256k1_ecdsa_pubkey_create(o.data(), &pubkeylen, _secret.data(), false))
-		return Public();
 	return FixedHash<64>(o.data()+1, Public::ConstructFromPointer);
->>>>>>> 56ed8a92
 #else
 	Public p;
 	s_secp256k1pp.toPublic(_secret, p);
@@ -110,44 +87,12 @@
 
 Address dev::toAddress(Public const& _public)
 {
-<<<<<<< HEAD
-	return move(right160(sha3(_public.ref())));
-=======
 	return right160(sha3(_public.ref()));
->>>>>>> 56ed8a92
 }
 
 Address dev::toAddress(Secret const& _secret)
 {
-<<<<<<< HEAD
 	return move(toAddress(toPublic(_secret)));
-}
-
-Public dev::recover(Signature const& _sig, h256 const& _message)
-{
-	bytes o(65);
-	int pubkeylen;
-	return secp256k1_ecdsa_recover_compact(_message.data(), _sig.data(), o.data(), &pubkeylen, 0, _sig[64]) ? move(*(Public*)(o.data()+1)) : Public();
-}
-
-Signature dev::sign(Secret const& _k, h256 const& _hash)
-{
-	Signature s;
-	return secp256k1_ecdsa_sign_compact(_hash.data(), s.data(), _k.data(), NULL, NULL, (int*)(s.data()+64)) ? move(s) : Signature();
-}
-
-bool dev::verify(Public const& _p, Signature const& _s, h256 const& _hash)
-{
-	bytes o(65);
-	int pubkeylen;
-	if (secp256k1_ecdsa_recover_compact(_hash.data(), _s.data(), o.data(), &pubkeylen, 0, _s[64]) && *(Public*)(o.data()+1) == _p)
-		return true;
-	return false;
-=======
-	Public p;
-	s_secp256k1pp.toPublic(_secret, p);
-	return toAddress(p);
->>>>>>> 56ed8a92
 }
 
 void dev::encrypt(Public const& _k, bytesConstRef _plain, bytes& o_cipher)
@@ -241,24 +186,40 @@
 	}
 }
 
-<<<<<<< HEAD
-=======
 Public dev::recover(Signature const& _sig, h256 const& _message)
 {
+#if ETH_HAVE_SECP256K1
+	bytes o(65);
+	int pubkeylen;
+	return secp256k1_ecdsa_recover_compact(_message.data(), _sig.data(), o.data(), &pubkeylen, 0, _sig[64]) ? move(*(Public*)(o.data()+1)) : Public();
+#else
 	return s_secp256k1pp.recover(_sig, _message.ref());
+#endif
 }
 
 Signature dev::sign(Secret const& _k, h256 const& _hash)
 {
+#if ETH_HAVE_SECP256K1
+	Signature s;
+	return secp256k1_ecdsa_sign_compact(_hash.data(), s.data(), _k.data(), NULL, NULL, (int*)(s.data()+64)) ? move(s) : Signature();
+#else
 	return s_secp256k1pp.sign(_k, _hash);
+#endif
 }
 
 bool dev::verify(Public const& _p, Signature const& _s, h256 const& _hash)
 {
+#if ETH_HAVE_SECP256K1
+	bytes o(65);
+	int pubkeylen;
+	if (secp256k1_ecdsa_recover_compact(_hash.data(), _s.data(), o.data(), &pubkeylen, 0, _s[64]) && *(Public*)(o.data()+1) == _p)
+		return true;
+	return false;
+#else
 	return s_secp256k1pp.verify(_p, _s, _hash.ref(), true);
-}
-
->>>>>>> 56ed8a92
+#endif
+}
+
 bytes dev::pbkdf2(string const& _pass, bytes const& _salt, unsigned _iterations, unsigned _dkLen)
 {
 	bytes ret(_dkLen);
@@ -315,12 +276,12 @@
 KeyPair::KeyPair(h256 _sec):
 	m_secret(_sec)
 {
-<<<<<<< HEAD
+#if ETH_HAVE_SECP256K1
 	m_public = toPublic(m_secret);
 	if (m_public)
-=======
+#else
 	if (s_secp256k1pp.verifySecret(m_secret, m_public))
->>>>>>> 56ed8a92
+#endif
 		m_address = toAddress(m_public);
 }
 
