--- conflicted
+++ resolved
@@ -123,9 +123,9 @@
 private:
 	std::string m_clientVersion;					///< Our end-application client's name/version.
 
-<<<<<<< HEAD
+//<<<<<<< HEAD
 	std::unique_ptr<eth::Client> m_ethereum;		///< Main interface for Ethereum ("eth") protocol.
-	std::shared_ptr<shh::WhisperHost> m_whisper;	///< Main interface for Whisper ("shh") protocol.
+	std::weak_ptr<shh::WhisperHost> m_whisper;	///< Main interface for Whisper ("shh") protocol.
 
 	p2p::Host m_net;								///< Should run in background and send us events when blocks found and allow us to send blocks as required.
 	
@@ -133,12 +133,12 @@
 	std::unique_ptr<p2p::P2PRPC> m_P2PRpcService;
 	std::unique_ptr<eth::EthereumRPC> m_ethereumRpcService;
 	std::unique_ptr<shh::WhisperRPC> m_whisperRpcService;
-=======
-	p2p::Host m_net;								///< Should run in background and send us events when blocks found and allow us to send blocks as required.
-
-	std::unique_ptr<eth::Client> m_ethereum;		///< Main interface for Ethereum ("eth") protocol.
-	std::weak_ptr<shh::WhisperHost> m_whisper;		///< Main interface for Whisper ("shh") protocol.
->>>>>>> fd6eb8ed
+//=======
+//	p2p::Host m_net;								///< Should run in background and send us events when blocks found and allow us to send blocks as required.
+//
+//	std::unique_ptr<eth::Client> m_ethereum;		///< Main interface for Ethereum ("eth") protocol.
+//	std::weak_ptr<shh::WhisperHost> m_whisper;		///< Main interface for Whisper ("shh") protocol.
+//>>>>>>> develop
 };
 
 
