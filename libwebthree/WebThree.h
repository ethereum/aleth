--- conflicted
+++ resolved
@@ -21,25 +21,16 @@
 
 #pragma once
 
-#include <thread>
-#include <mutex>
-#include <list>
-#include <atomic>
 #include <boost/utility.hpp>
 #include <libdevcore/Common.h>
 #include <libdevcore/CommonIO.h>
-#include <libdevcore/Guards.h>
 #include <libdevcore/Exceptions.h>
 #include <libp2p/Host.h>
 
-<<<<<<< HEAD
 #include <libdevnet/NetEndpoint.h>
+#include <libethereum/EthereumRPC.h>
 #include <libwhisper/WhisperPeer.h>
-=======
-#include <libwhisper/WhisperHost.h>
->>>>>>> 0f31e3b3
 #include <libethereum/Client.h>
-#include <libethereum/EthereumRPC.h>
 
 namespace dev
 {
@@ -65,11 +56,11 @@
 	WhisperRPC() {}
 };
 	
-class WhisperRPCClient: public shh::Interface
-{
-public:
-	WhisperRPCClient() {}
-};
+//class WhisperRPCClient: public shh::Interface
+//{
+//public:
+//	WhisperRPCClient() {}
+//};
 	
 /**
  * @brief Main API hub for interfacing with Web 3 components. This doesn't do any local multiplexing, so you can only have one
@@ -166,7 +157,7 @@
 	// The mainline interfaces.
 
 	eth::Interface* ethereum() const { if (!m_ethereum) throw InterfaceNotSupported("eth"); return m_ethereum; }
-	shh::Interface* whisper() const { if (!m_whisper) throw InterfaceNotSupported("shh"); return m_whisper; }
+	shh::Interface* whisper() const { throw InterfaceNotSupported("shh"); }
 	bzz::Interface* swarm() const { throw InterfaceNotSupported("bzz"); }
 
 	// Peer network stuff - forward through RPCSlave, probably with P2PNetworkSlave/Master classes like Whisper & Ethereum.
@@ -197,7 +188,7 @@
 	boost::asio::ip::tcp::endpoint m_endpoint;		///< Address/port of rpc host.
 	std::shared_ptr<NetConnection> m_connection;	///< Connection shared by rpc clients.
 	EthereumRPCClient* m_ethereum = nullptr;		///< Ethereum RPC Client
-	WhisperRPCClient* m_whisper = nullptr;			///< Whisper RPC Client
+//	WhisperRPCClient* m_whisper = nullptr;			///< Whisper RPC Client
 };
 
 }