--- conflicted
+++ resolved
@@ -21,19 +21,10 @@
 
 #include "WebThree.h"
 
-#include <chrono>
-#include <thread>
-#include <boost/filesystem.hpp>
+#include <libwhisper/WhisperHost.h>
 #include <libdevcore/Log.h>
-#include <libp2p/Host.h>
 #include <libethereum/Defaults.h>
-#include <libethereum/EthereumHost.h>
-<<<<<<< HEAD
-#include <libwhisper/WhisperPeer.h>
-#include <libethereum/EthereumRPC.h>
-=======
-#include <libwhisper/WhisperHost.h>
->>>>>>> 0f31e3b3
+
 using namespace std;
 using namespace dev;
 using namespace dev::p2p;
@@ -64,21 +55,16 @@
 		startRpc = true;
 	}
 
-<<<<<<< HEAD
-//	if (_interfaces.count("shh"))
-//	{
-//		m_whisper = new eth::Whisper(m_net.get());
-////		m_whisperRpcService.reset(new WhisperRPC(m_whisper.get()));
-////		m_rpcEndpoint.registerService(m_whisperRpcService.get());
-////		startRpc = true;
-//	}
+	if (_interfaces.count("shh"))
+	{
+		m_whisper = m_net.registerCapability<WhisperHost>(new WhisperHost);
+//		m_whisperRpcService.reset(new WhisperRPC(m_whisper.get()));
+//		m_rpcEndpoint.registerService(m_whisperRpcService.get());
+//		startRpc = true;
+	}
 	
 	if (startRpc)
 		m_rpcEndpoint->start();
-=======
-	if (_interfaces.count("shh"))
-		m_whisper = m_net.registerCapability<WhisperHost>(new WhisperHost);
->>>>>>> 0f31e3b3
 }
 
 WebThreeDirect::~WebThreeDirect()
