--- conflicted
+++ resolved
@@ -23,34 +23,22 @@
 BreakBeforeBinaryOperators: None
 BreakBeforeBraces: Custom
 BraceWrapping:
-<<<<<<< HEAD
   AfterClass:      false
   AfterControlStatement: false
   AfterEnum:       true
   AfterFunction:   true
   AfterNamespace:  true
   AfterObjCDeclaration: false
-=======
-  AfterClass:      true
-  AfterControlStatement: true
-  AfterEnum:       true
-  AfterFunction:   true
-  AfterNamespace:  true
-  AfterObjCDeclaration: true
->>>>>>> 94cd9c75
   AfterStruct:     true
   AfterUnion:      true
   BeforeCatch:     true
   BeforeElse:      true
   IndentBraces:    false
   SplitEmptyFunction: false
-<<<<<<< HEAD
   SplitEmptyRecord: false
   SplitEmptyNamespace: false
 BreakBeforeBinaryOperators: None
 BreakBeforeBraces: Custom
-=======
->>>>>>> 94cd9c75
 BreakBeforeTernaryOperators: false
 BreakConstructorInitializers: BeforeColon
 ColumnLimit:     80
@@ -66,7 +54,6 @@
 ForEachMacros:   [ foreach, Q_FOREACH, BOOST_FOREACH ]
 IncludeBlocks: Merge
 IncludeCategories:
-<<<<<<< HEAD
   - Regex:           '^<libethereum/'
     Priority:        1
   - Regex:           '^<libethcore/'
@@ -80,18 +67,6 @@
   - Regex:           '.*'
     Priority:        6
 IncludeIsMainRegex: '(_test|Test)?$'
-=======
-  - Regex:           '^".*'
-    Priority:        1
-  - Regex:           '^<boost.*'
-    Priority:        98
-  - Regex:           '^<.*\.h>'
-    Priority:        2
-  - Regex:           '^<.*'
-    Priority:        99
-  - Regex:           '.*'
-    Priority:        4
->>>>>>> 94cd9c75
 IndentCaseLabels: false
 IndentPPDirectives: false
 IndentWidth:     4
