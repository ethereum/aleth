--- conflicted
+++ resolved
@@ -165,11 +165,7 @@
 	return retport;
 }
 
-<<<<<<< HEAD
-bi::tcp::endpoint Network::traverseNAT(std::set<bi::address> const& _ifAddresses, unsigned short _listenPort, bi::address& o_upnpifaddr)
-=======
-bi::tcp::endpoint Network::traverseNAT(std::vector<bi::address> const& _ifAddresses, unsigned short _listenPort, bi::address& o_upnpInterfaceAddr)
->>>>>>> cbd9c96c
+bi::tcp::endpoint Network::traverseNAT(std::set<bi::address> const& _ifAddresses, unsigned short _listenPort, bi::address& o_upnpInterfaceAddr)
 {
 	asserts(_listenPort != 0);
 
@@ -209,8 +205,7 @@
 			delete upnp;
 	}
 
-<<<<<<< HEAD
-	return upnpep;
+	return upnpEP;
 }
 
 bi::tcp::endpoint Network::resolveHost(string const& _addr)
@@ -239,7 +234,3 @@
 	}
 	return ep;
 }
-=======
-	return upnpEP;
-}
->>>>>>> cbd9c96c
