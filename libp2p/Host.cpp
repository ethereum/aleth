/*
	This file is part of cpp-ethereum.

	cpp-ethereum is free software: you can redistribute it and/or modify
	it under the terms of the GNU General Public License as published by
	the Free Software Foundation, either version 3 of the License, or
	(at your option) any later version.

	cpp-ethereum is distributed in the hope that it will be useful,
	but WITHOUT ANY WARRANTY; without even the implied warranty of
	MERCHANTABILITY or FITNESS FOR A PARTICULAR PURPOSE.  See the
	GNU General Public License for more details.

	You should have received a copy of the GNU General Public License
	along with cpp-ethereum.  If not, see <http://www.gnu.org/licenses/>.
*/
/** @file Host.cpp
 * @author Alex Leverington <nessence@gmail.com>
 * @author Gav Wood <i@gavwood.com>
 * @date 2014
 */

#include <set>
#include <algorithm>
#include <chrono>
#include <thread>
#include <mutex>
#include <memory>
#include <boost/algorithm/string.hpp>
#include <libdevcore/Common.h>
#include <libdevcore/Assertions.h>
#include <libdevcore/CommonIO.h>
#include <libdevcore/StructuredLogger.h>
#include <libethcore/Exceptions.h>
#include <libdevcore/FileSystem.h>
#include "Session.h"
#include "Common.h"
#include "Capability.h"
#include "UPnP.h"
#include "RLPxHandshake.h"
#include "Host.h"
using namespace std;
using namespace dev;
using namespace dev::p2p;

/// Interval at which Host::run will call keepAlivePeers to ping peers.
std::chrono::seconds const c_keepAliveInterval = std::chrono::seconds(30);

/// Disconnect timeout after failure to respond to keepAlivePeers ping.
std::chrono::milliseconds const c_keepAliveTimeOut = std::chrono::milliseconds(1000);

HostNodeTableHandler::HostNodeTableHandler(Host& _host): m_host(_host) {}

void HostNodeTableHandler::processEvent(NodeId const& _n, NodeTableEventType const& _e)
{
	m_host.onNodeTableEvent(_n, _e);
}

ReputationManager::ReputationManager()
{
}

void ReputationManager::noteRude(Session const& _s, std::string const& _sub)
{
	DEV_WRITE_GUARDED(x_nodes)
		m_nodes[make_pair(_s.id(), _s.info().clientVersion)].subs[_sub].isRude = true;
}

bool ReputationManager::isRude(Session const& _s, std::string const& _sub) const
{
	DEV_READ_GUARDED(x_nodes)
	{
		auto nit = m_nodes.find(make_pair(_s.id(), _s.info().clientVersion));
		if (nit == m_nodes.end())
			return false;
		auto sit = nit->second.subs.find(_sub);
		bool ret = sit == nit->second.subs.end() ? false : sit->second.isRude;
		return _sub.empty() ? ret : (ret || isRude(_s));
	}
	return false;
}

void ReputationManager::setData(Session const& _s, std::string const& _sub, bytes const& _data)
{
	DEV_WRITE_GUARDED(x_nodes)
		m_nodes[make_pair(_s.id(), _s.info().clientVersion)].subs[_sub].data = _data;
}

bytes ReputationManager::data(Session const& _s, std::string const& _sub) const
{
	DEV_READ_GUARDED(x_nodes)
	{
		auto nit = m_nodes.find(make_pair(_s.id(), _s.info().clientVersion));
		if (nit == m_nodes.end())
			return bytes();
		auto sit = nit->second.subs.find(_sub);
		return sit == nit->second.subs.end() ? bytes() : sit->second.data;
	}
	return bytes();
}

Host::Host(std::string const& _clientVersion, NetworkPreferences const& _n, bytesConstRef _restoreNetwork):
	Worker("p2p", 0),
	m_restoreNetwork(_restoreNetwork.toBytes()),
	m_clientVersion(_clientVersion),
	m_netPrefs(_n),
	m_ifAddresses(Network::getInterfaceAddresses()),
	m_ioService(2),
	m_tcp4Acceptor(m_ioService),
	m_alias(networkAlias(_restoreNetwork)),
	m_lastPing(chrono::steady_clock::time_point::min())
{
	clog(NetNote) << "Id:" << id();
}

Host::~Host()
{
	stop();
}

void Host::start()
{
	startWorking();
	while (isWorking() && !haveNetwork())
		this_thread::sleep_for(chrono::milliseconds(10));
	
	// network start failed!
	if (isWorking())
		return;

	clog(NetWarn) << "Network start failed!";
	doneWorking();
}

void Host::stop()
{
	// called to force io_service to kill any remaining tasks it might have -
	// such tasks may involve socket reads from Capabilities that maintain references
	// to resources we're about to free.

	{
		// Although m_run is set by stop() or start(), it effects m_runTimer so x_runTimer is used instead of a mutex for m_run.
		Guard l(x_runTimer);
		// ignore if already stopped/stopping
		if (!m_run)
			return;
		
		// signal run() to prepare for shutdown and reset m_timer
		m_run = false;
	}

	// wait for m_timer to reset (indicating network scheduler has stopped)
	while (!!m_timer)
		this_thread::sleep_for(chrono::milliseconds(50));

	// stop worker thread
	if (isWorking())
		stopWorking();
}

void Host::doneWorking()
{
	// reset ioservice (cancels all timers and allows manually polling network, below)
	m_ioService.reset();

	DEV_GUARDED(x_timers)
		m_timers.clear();
	
	// shutdown acceptor
	m_tcp4Acceptor.cancel();
	if (m_tcp4Acceptor.is_open())
		m_tcp4Acceptor.close();

	// There maybe an incoming connection which started but hasn't finished.
	// Wait for acceptor to end itself instead of assuming it's complete.
	// This helps ensure a peer isn't stopped at the same time it's starting
	// and that socket for pending connection is closed.
	while (m_accepting)
		m_ioService.poll();

	// stop capabilities (eth: stops syncing or block/tx broadcast)
	for (auto const& h: m_capabilities)
		h.second->onStopping();

	// disconnect pending handshake, before peers, as a handshake may create a peer
	for (unsigned n = 0;; n = 0)
	{
		DEV_GUARDED(x_connecting)
			for (auto const& i: m_connecting)
				if (auto h = i.lock())
				{
					h->cancel();
					n++;
				}
		if (!n)
			break;
		m_ioService.poll();
	}
	
	// disconnect peers
	for (unsigned n = 0;; n = 0)
	{
		DEV_RECURSIVE_GUARDED(x_sessions)
			for (auto i: m_sessions)
				if (auto p = i.second.lock())
					if (p->isConnected())
					{
						p->disconnect(ClientQuit);
						n++;
					}
		if (!n)
			break;

		// poll so that peers send out disconnect packets
		m_ioService.poll();
	}

	// stop network (again; helpful to call before subsequent reset())
	m_ioService.stop();

	// reset network (allows reusing ioservice in future)
	m_ioService.reset();

	// finally, clear out peers (in case they're lingering)
	RecursiveGuard l(x_sessions);
	m_sessions.clear();
}

void Host::startPeerSession(Public const& _id, RLP const& _rlp, RLPXFrameCoder* _io, std::shared_ptr<RLPXSocket> const& _s)
{
	// session maybe ingress or egress so m_peers and node table entries may not exist
	shared_ptr<Peer> p;
	DEV_RECURSIVE_GUARDED(x_sessions)
	{
		if (m_peers.count(_id))
			p = m_peers[_id];
		else
		{
			// peer doesn't exist, try to get port info from node table
			if (Node n = m_nodeTable->node(_id))
				p.reset(new Peer(n));
			else
				p.reset(new Peer(Node(_id, UnspecifiedNodeIPEndpoint)));
			m_peers[_id] = p;
		}
	}
	if (p->isOffline())
		p->m_lastConnected = std::chrono::system_clock::now();
	p->endpoint.address = _s->remoteEndpoint().address();

	auto protocolVersion = _rlp[0].toInt<unsigned>();
	auto clientVersion = _rlp[1].toString();
	auto caps = _rlp[2].toVector<CapDesc>();
	auto listenPort = _rlp[3].toInt<unsigned short>();
	
	// clang error (previously: ... << hex << caps ...)
	// "'operator<<' should be declared prior to the call site or in an associated namespace of one of its arguments"
	stringstream capslog;

	if (caps.size() > 1)
		caps.erase(remove_if(caps.begin(), caps.end(), [&](CapDesc const& _r){ return any_of(caps.begin(), caps.end(), [&](CapDesc const& _o){ return _r.first == _o.first && _o.second > _r.second; }); }), caps.end());

	for (auto cap: caps)
		capslog << "(" << cap.first << "," << dec << cap.second << ")";
	clog(NetMessageSummary) << "Hello: " << clientVersion << "V[" << protocolVersion << "]" << _id << showbase << capslog.str() << dec << listenPort;
	
	// create session so disconnects are managed
	auto ps = make_shared<Session>(this, _io, _s, p, PeerSessionInfo({_id, clientVersion, p->endpoint.address.to_string(), listenPort, chrono::steady_clock::duration(), _rlp[2].toSet<CapDesc>(), 0, map<string, string>(), protocolVersion}));
	if (protocolVersion < dev::p2p::c_protocolVersion - 1)
	{
		ps->disconnect(IncompatibleProtocol);
		return;
	}
	
	{
		RecursiveGuard l(x_sessions);
		if (m_sessions.count(_id) && !!m_sessions[_id].lock())
			if (auto s = m_sessions[_id].lock())
				if(s->isConnected())
				{
					// Already connected.
					clog(NetWarn) << "Session already exists for peer with id" << _id;
					ps->disconnect(DuplicatePeer);
					return;
				}
		
		if (!peerSlotsAvailable(Ingress))
		{
			ps->disconnect(TooManyPeers);
			return;
		}
		
		// todo: mutex Session::m_capabilities and move for(:caps) out of mutex.
		unsigned o = (unsigned)UserPacket;
		for (auto const& i: caps)
			if (haveCapability(i))
			{
				ps->m_capabilities[i] = shared_ptr<Capability>(m_capabilities[i]->newPeerCapability(ps, o, i));
				o += m_capabilities[i]->messageCount();
			}
		ps->start();
		m_sessions[_id] = ps;
	}
	
	clog(NetP2PNote) << "p2p.host.peer.register" << _id;
	StructuredLogger::p2pConnected(_id.abridged(), ps->m_peer->endpoint, ps->m_peer->m_lastConnected, clientVersion, peerCount());
}

void Host::onNodeTableEvent(NodeId const& _n, NodeTableEventType const& _e)
{
	if (_e == NodeEntryAdded)
	{
		clog(NetP2PNote) << "p2p.host.nodeTable.events.nodeEntryAdded " << _n;
		// only add iff node is in node table
		if (Node n = m_nodeTable->node(_n))
		{
			shared_ptr<Peer> p;
			DEV_RECURSIVE_GUARDED(x_sessions)
			{
				if (m_peers.count(_n))
				{
					p = m_peers[_n];
					p->endpoint = n.endpoint;
				}
				else
				{
					p.reset(new Peer(n));
					m_peers[_n] = p;
					clog(NetP2PNote) << "p2p.host.peers.events.peerAdded " << _n << p->endpoint;
				}
			}
			if (peerSlotsAvailable(Egress))
				connect(p);
		}
	}
	else if (_e == NodeEntryDropped)
	{
		clog(NetP2PNote) << "p2p.host.nodeTable.events.NodeEntryDropped " << _n;
		RecursiveGuard l(x_sessions);
		if (m_peers.count(_n) && !m_peers[_n]->required)
			m_peers.erase(_n);
	}
}

void Host::determinePublic()
{
	// set m_tcpPublic := listenIP (if public) > public > upnp > unspecified address.
	
	auto ifAddresses = Network::getInterfaceAddresses();
	auto laddr = m_netPrefs.listenIPAddress.empty() ? bi::address() : bi::address::from_string(m_netPrefs.listenIPAddress);
	auto lset = !laddr.is_unspecified();
	auto paddr = m_netPrefs.publicIPAddress.empty() ? bi::address() : bi::address::from_string(m_netPrefs.publicIPAddress);
	auto pset = !paddr.is_unspecified();
	
	bool listenIsPublic = lset && isPublicAddress(laddr);
	bool publicIsHost = !lset && pset && ifAddresses.count(paddr);
	
	bi::tcp::endpoint ep(bi::address(), m_netPrefs.listenPort);
	if (m_netPrefs.traverseNAT && listenIsPublic)
	{
		clog(NetNote) << "Listen address set to Public address:" << laddr << ". UPnP disabled.";
		ep.address(laddr);
	}
	else if (m_netPrefs.traverseNAT && publicIsHost)
	{
		clog(NetNote) << "Public address set to Host configured address:" << paddr << ". UPnP disabled.";
		ep.address(paddr);
	}
	else if (m_netPrefs.traverseNAT)
	{
		bi::address natIFAddr;
		ep = Network::traverseNAT(lset && ifAddresses.count(laddr) ? std::set<bi::address>({laddr}) : ifAddresses, m_netPrefs.listenPort, natIFAddr);
		
		if (lset && natIFAddr != laddr)
			// if listen address is set, Host will use it, even if upnp returns different
			clog(NetWarn) << "Listen address" << laddr << "differs from local address" << natIFAddr << "returned by UPnP!";
		
		if (pset && ep.address() != paddr)
		{
			// if public address is set, Host will advertise it, even if upnp returns different
			clog(NetWarn) << "Specified public address" << paddr << "differs from external address" << ep.address() << "returned by UPnP!";
			ep.address(paddr);
		}
	}
	else if (pset)
		ep.address(paddr);

	m_tcpPublic = ep;
}

void Host::runAcceptor()
{
	assert(m_listenPort > 0);

	if (m_run && !m_accepting)
	{
		clog(NetConnect) << "Listening on local port " << m_listenPort << " (public: " << m_tcpPublic << ")";
		m_accepting = true;

		auto socket = make_shared<RLPXSocket>(new bi::tcp::socket(m_ioService));
		m_tcp4Acceptor.async_accept(socket->ref(), [=](boost::system::error_code ec)
		{
			m_accepting = false;
			if (ec || !m_run)
			{
				socket->close();
				return;
			}
			if (peerCount() > Ingress * m_idealPeerCount)
			{
				clog(NetConnect) << "Dropping incoming connect due to maximum peer count (" << Ingress << " * ideal peer count): " << socket->remoteEndpoint();
				socket->close();
				if (ec.value() < 1)
					runAcceptor();
				return;
			}
			
			bool success = false;
			try
			{
				// incoming connection; we don't yet know nodeid
				auto handshake = make_shared<RLPXHandshake>(this, socket);
				m_connecting.push_back(handshake);
				handshake->start();
				success = true;
			}
			catch (Exception const& _e)
			{
				clog(NetWarn) << "ERROR: " << diagnostic_information(_e);
			}
			catch (std::exception const& _e)
			{
				clog(NetWarn) << "ERROR: " << _e.what();
			}

			if (!success)
				socket->ref().close();
			runAcceptor();
		});
	}
}

string Host::pocHost()
{
	vector<string> strs;
	boost::split(strs, dev::Version, boost::is_any_of("."));
	return "poc-" + strs[1] + ".ethdev.com";
}

std::unordered_map<Public, std::string> const& Host::pocHosts()
{
	static const std::unordered_map<Public, std::string> c_ret = {
		{ Public("487611428e6c99a11a9795a6abe7b529e81315ca6aad66e2a2fc76e3adf263faba0d35466c2f8f68d561dbefa8878d4df5f1f2ddb1fbeab7f42ffb8cd328bd4a"), "poc-9.ethdev.com:30303" },
		{ Public("a979fb575495b8d6db44f750317d0f4622bf4c2aa3365d6af7c284339968eef29b69ad0dce72a4d8db5ebb4968de0e3bec910127f134779fbcb0cb6d3331163c"), "52.16.188.185:30303" },
		{ Public("7f25d3eab333a6b98a8b5ed68d962bb22c876ffcd5561fca54e3c2ef27f754df6f7fd7c9b74cc919067abac154fb8e1f8385505954f161ae440abc355855e034"), "54.207.93.166:30303" }
	};
	return c_ret;
}

void Host::addNode(NodeId const& _node, NodeIPEndpoint const& _endpoint)
{
	// return if network is stopped while waiting on Host::run() or nodeTable to start
	while (!haveNetwork())
		if (isWorking())
			this_thread::sleep_for(chrono::milliseconds(50));
		else
			return;

	if (_endpoint.tcpPort < 30300 || _endpoint.tcpPort > 30305)
		clog(NetConnect) << "Non-standard port being recorded: " << _endpoint.tcpPort;

	if (m_nodeTable)
		m_nodeTable->addNode(Node(_node, _endpoint));
}

void Host::requirePeer(NodeId const& _n, NodeIPEndpoint const& _endpoint)
{
	if (!m_run)
		return;
	
	Node node(_n, _endpoint, true);
	if (_n)
	{
		// create or update m_peers entry
		shared_ptr<Peer> p;
		DEV_RECURSIVE_GUARDED(x_sessions)
			if (m_peers.count(_n))
			{
				p = m_peers[_n];
				p->endpoint = node.endpoint;
				p->required = true;
			}
			else
			{
				p.reset(new Peer(node));
				m_peers[_n] = p;
			}
	}
	else if (m_nodeTable)
	{
		m_nodeTable->addNode(node);
		shared_ptr<boost::asio::deadline_timer> t(new boost::asio::deadline_timer(m_ioService));
		t->expires_from_now(boost::posix_time::milliseconds(600));
		t->async_wait([this, _n](boost::system::error_code const& _ec)
		{
			if (!_ec)
				if (m_nodeTable)
					if (auto n = m_nodeTable->node(_n))
						requirePeer(n.id, n.endpoint);
		});
		DEV_GUARDED(x_timers)
			m_timers.push_back(t);
	}
}

void Host::relinquishPeer(NodeId const& _node)
{
	Guard l(x_requiredPeers);
	if (m_requiredPeers.count(_node))
		m_requiredPeers.erase(_node);
}

void Host::connect(std::shared_ptr<Peer> const& _p)
{
	if (!m_run)
		return;
	
	if (havePeerSession(_p->id))
	{
		clog(NetConnect) << "Aborted connect. Node already connected.";
		return;
	}

	if (!!m_nodeTable && !m_nodeTable->haveNode(_p->id))
	{
		// connect was attempted, so try again by adding to node table
		m_nodeTable->addNode(*_p.get());
		// abort unless peer is required
		if (!_p->required)
			return;
	}

	// prevent concurrently connecting to a node
	Peer *nptr = _p.get();
	{
		Guard l(x_pendingNodeConns);
		if (m_pendingPeerConns.count(nptr))
			return;
		m_pendingPeerConns.insert(nptr);
	}

	_p->m_lastAttempted = std::chrono::system_clock::now();
	
	bi::tcp::endpoint ep(_p->endpoint);
	clog(NetConnect) << "Attempting connection to node" << _p->id << "@" << ep << "from" << id();
	auto socket = make_shared<RLPXSocket>(new bi::tcp::socket(m_ioService));
	socket->ref().async_connect(ep, [=](boost::system::error_code const& ec)
	{
		_p->m_lastAttempted = std::chrono::system_clock::now();
		_p->m_failedAttempts++;
		
		if (ec)
		{
			clog(NetConnect) << "Connection refused to node" << _p->id << "@" << ep << "(" << ec.message() << ")";
			// Manually set error (session not present)
			_p->m_lastDisconnect = TCPError;
		}
		else
		{
			clog(NetConnect) << "Connecting to" << _p->id << "@" << ep;
			auto handshake = make_shared<RLPXHandshake>(this, socket, _p->id);
			{
				Guard l(x_connecting);
				m_connecting.push_back(handshake);
			}

			handshake->start();
		}
		
		Guard l(x_pendingNodeConns);
		m_pendingPeerConns.erase(nptr);
	});
}

PeerSessionInfos Host::peerSessionInfo() const
{
	if (!m_run)
		return PeerSessionInfos();

	std::vector<PeerSessionInfo> ret;
	RecursiveGuard l(x_sessions);
	for (auto& i: m_sessions)
		if (auto j = i.second.lock())
			if (j->isConnected())
				DEV_GUARDED(j->x_info)
					ret.push_back(j->m_info);
	return ret;
}

size_t Host::peerCount() const
{
	unsigned retCount = 0;
	RecursiveGuard l(x_sessions);
	for (auto& i: m_sessions)
		if (std::shared_ptr<Session> j = i.second.lock())
			if (j->isConnected())
				retCount++;
	return retCount;
}

void Host::run(boost::system::error_code const&)
{
	if (!m_run)
	{
		// reset NodeTable
		m_nodeTable.reset();

		// stopping io service allows running manual network operations for shutdown
		// and also stops blocking worker thread, allowing worker thread to exit
		m_ioService.stop();

		// resetting timer signals network that nothing else can be scheduled to run
		m_timer.reset();
		return;
	}

	m_nodeTable->processEvents();

	// cleanup zombies
	DEV_GUARDED(x_connecting)
		m_connecting.remove_if([](std::weak_ptr<RLPXHandshake> h){ return h.expired(); });
	DEV_GUARDED(x_timers)
		m_timers.remove_if([](std::shared_ptr<boost::asio::deadline_timer> t)
		{
			return t->expires_from_now().total_milliseconds() < 0;
		});

	keepAlivePeers();

<<<<<<< HEAD
	maintainPeers();
=======
	// todo: update peerSlotsAvailable()
	
	list<shared_ptr<Peer>> toConnect;
	unsigned reqConn = 0;
	{
		RecursiveGuard l(x_sessions);
		for (auto const& p: m_peers)
		{
			bool haveSession = havePeerSession(p.second->id);
			bool required = p.second->required;
			if (haveSession && required)
				reqConn++;
			else if (!haveSession && p.second->shouldReconnect() && (!m_netPrefs.pin || required))
				toConnect.push_back(p.second);
		}
	}

	for (auto p: toConnect)
		if (p->required && reqConn++ < m_idealPeerCount)
			connect(p);
	
	if (!m_netPrefs.pin)
	{
		unsigned pendingCount = 0;
		DEV_GUARDED(x_pendingNodeConns)
			pendingCount = m_pendingPeerConns.size();
		int openSlots = m_idealPeerCount - peerCount() - pendingCount + reqConn;
		if (openSlots > 0)
			for (auto p: toConnect)
				if (!p->required && openSlots--)
					connect(p);
	}
>>>>>>> c9ee5d5b

	auto runcb = [this](boost::system::error_code const& error) { run(error); };
	m_timer->expires_from_now(boost::posix_time::milliseconds(c_timerInterval));
	m_timer->async_wait(runcb);
}

void Host::startedWorking()
{
	asserts(!m_timer);

	{
		// prevent m_run from being set to true at same time as set to false by stop()
		// don't release mutex until m_timer is set so in case stop() is called at same
		// time, stop will wait on m_timer and graceful network shutdown.
		Guard l(x_runTimer);
		// create deadline timer
		m_timer.reset(new boost::asio::deadline_timer(m_ioService));
		m_run = true;
	}

	// start capability threads (ready for incoming connections)
	for (auto const& h: m_capabilities)
		h.second->onStarting();
	
	// try to open acceptor (todo: ipv6)
	m_listenPort = Network::tcp4Listen(m_tcp4Acceptor, m_netPrefs);

	// determine public IP, but only if we're able to listen for connections
	// todo: GUI when listen is unavailable in UI
	if (m_listenPort)
	{
		determinePublic();

		if (m_listenPort > 0)
			runAcceptor();
	}
	else
		clog(NetP2PNote) << "p2p.start.notice id:" << id() << "TCP Listen port is invalid or unavailable.";

	shared_ptr<NodeTable> nodeTable(new NodeTable(m_ioService, m_alias, NodeIPEndpoint(bi::address::from_string(listenAddress()), listenPort(), listenPort()), m_netPrefs.discovery));
	nodeTable->setEventHandler(new HostNodeTableHandler(*this));
	m_nodeTable = nodeTable;
	restoreNetwork(&m_restoreNetwork);

	clog(NetP2PNote) << "p2p.started id:" << id();

	run(boost::system::error_code());
}

void Host::doWork()
{
	try
	{
		if (m_run)
			m_ioService.run();
	}
	catch (std::exception const& _e)
	{
		clog(NetP2PWarn) << "Exception in Network Thread:" << _e.what();
		clog(NetP2PWarn) << "Network Restart is Recommended.";
	}
}

void Host::keepAlivePeers()
{
	if (chrono::steady_clock::now() - c_keepAliveInterval < m_lastPing)
		return;

	RecursiveGuard l(x_sessions);
	for (auto p: m_sessions)
		if (auto pp = p.second.lock())
				pp->ping();

	m_lastPing = chrono::steady_clock::now();
}

void Host::maintainPeers()
{
	Peers candidates = move(getPeers());
	int slots = 0;
	unsigned pending = 0;
	DEV_GUARDED(x_pendingNodeConns)
		pending = m_pendingPeerConns.size();
	slots = (int)(Egress * m_idealPeerCount) - peerCount() - pending;
	bool disconnect = slots < 1;
	
	// don't disconnect when pinned
	if (m_netPrefs.pin && disconnect)
		return;
	else if (m_netPrefs.pin)
	{
		// pinning enabled: only connect required peers
		for (auto p: candidates)
			if (p.required && !havePeerSession(p.id) && --slots)
				connect(m_peers[p.id]);
			else if (!slots)
				return;
		return;
	}

	unsigned fallbackMean = 0, karmaMean = 0;
	unsigned fallbackStdDev = 0, karmaStdDev = 0;
	unsigned fallbackCutOff, karmaCutOff;
	for (auto const& p: candidates)
	{
		fallbackMean += p.fallbackSeconds();
		karmaMean += p.m_score < 0 ? 0 : p.m_score;
	}
	fallbackMean /= candidates.size();
	karmaMean /= candidates.size();
	for (auto const& p: candidates)
	{
		fallbackStdDev += pow(p.fallbackSeconds() - (int)fallbackMean, 2);
		karmaStdDev += pow(p.m_score - (int)fallbackMean, 2);
	}
	fallbackStdDev /= candidates.size();
	fallbackCutOff = fallbackMean + fallbackStdDev * 2;
	karmaStdDev /= candidates.size();
	karmaCutOff = karmaMean - karmaStdDev / 2;
	
	vector<NodeId&> require;
	vector<NodeId&> good;
	vector<NodeId&> meh;
	slots = abs(slots);
	for (auto& p: candidates)
		if ((disconnect && havePeerSession(p.id)) || (!disconnect && !havePeerSession(p.id)))
		{
			if (disconnect)
			{
				if (--slots && (p.fallbackSeconds() > fallbackCutOff || (unsigned)p.m_score < karmaCutOff))
					meh.push_back(p.id);
				else if(slots)
					good.push_back(p.id);
				else
					break;
			}
			else if (--slots && p.required)
				require.push_back(p.id);
			else if (slots && (p.fallbackSeconds() < fallbackCutOff && (unsigned)p.m_score > karmaCutOff))
				good.push_back(p.id);
			else if (slots)
				meh.push_back(p.id);
			else
				break;
		}
	
	std::vector<NodeId&> toConnect;
	for (NodeId const& p: require)
		toConnect.push_back(p);
	pair<vector<NodeId&>&, vector<NodeId&>&> sets = disconnect ? make_pair(meh, good) : make_pair(good, meh);
	for (NodeId& p: sets.first)
		toConnect.push_back(p);
	for (NodeId& p: sets.second)
		toConnect.push_back(p);

	DEV_RECURSIVE_GUARDED(x_sessions)
		for (NodeId& p: toConnect)
			if (disconnect && m_sessions.count(p) && !!m_sessions[p].lock())
			{
				if (auto s = m_sessions[p].lock())
					s->disconnect(TooManyPeers);
			}
			else if(!disconnect && m_peers.count(p))
				connect(m_peers[p]);

	m_nodeTable->discover();
}

void Host::disconnectLatePeers()
{
	auto now = chrono::steady_clock::now();
	if (now - c_keepAliveTimeOut < m_lastPing)
		return;

	RecursiveGuard l(x_sessions);
	for (auto p: m_sessions)
		if (auto pp = p.second.lock())
			if (now - c_keepAliveTimeOut > m_lastPing && pp->m_lastReceived < m_lastPing)
				pp->disconnect(PingTimeout);
}

bytes Host::saveNetwork() const
{
	std::list<Peer> peers;
	{
		RecursiveGuard l(x_sessions);
		for (auto p: m_peers)
			if (p.second)
				peers.push_back(*p.second);
	}
	peers.sort();

	RLPStream network;
	int count = 0;
	for (auto const& p: peers)
	{
		// todo: ipv6
		if (!p.endpoint.address.is_v4())
			continue;

		// Only save peers which have connected within 2 days, with properly-advertised port and public IP address
		if (chrono::system_clock::now() - p.m_lastConnected < chrono::seconds(3600 * 48) && !!p.endpoint && p.id != id() && (p.required || p.endpoint.isAllowed()))
		{
			network.appendList(11);
			p.endpoint.streamRLP(network, NodeIPEndpoint::StreamInline);
			network << p.id << p.required
				<< chrono::duration_cast<chrono::seconds>(p.m_lastConnected.time_since_epoch()).count()
				<< chrono::duration_cast<chrono::seconds>(p.m_lastAttempted.time_since_epoch()).count()
				<< p.m_failedAttempts << (unsigned)p.m_lastDisconnect << p.m_score << p.m_rating;
			count++;
		}
	}

	if (!!m_nodeTable)
	{
		auto state = m_nodeTable->snapshot();
		state.sort();
		for (auto const& entry: state)
		{
			network.appendList(4);
			entry.endpoint.streamRLP(network, NodeIPEndpoint::StreamInline);
			network << entry.id;
			count++;
		}
	}
	// else: TODO: use previous configuration if available

	RLPStream ret(3);
	ret << dev::p2p::c_protocolVersion << m_alias.secret();
	ret.appendList(count);
	if (!!count)
		ret.appendRaw(network.out(), count);
	return ret.out();
}

void Host::restoreNetwork(bytesConstRef _b)
{
	if (!_b.size())
		return;
	
	// nodes can only be added if network is added
	if (!isStarted())
		BOOST_THROW_EXCEPTION(NetworkStartRequired());

	if (m_dropPeers)
		return;
	
	RecursiveGuard l(x_sessions);
	RLP r(_b);
	unsigned fileVersion = r[0].toInt<unsigned>();
	if (r.itemCount() > 0 && r[0].isInt() && fileVersion >= dev::p2p::c_protocolVersion - 1)
	{
		// r[0] = version
		// r[1] = key
		// r[2] = nodes

		set<Peer> candidates;
		for (auto i: r[2])
		{
			// todo: ipv6
			if (i[0].itemCount() != 4 && i[0].size() != 4)
				continue;

			if (i.itemCount() == 4 || i.itemCount() == 11)
			{
				Node n((NodeId)i[3], NodeIPEndpoint(i));
				if (i.itemCount() == 4 && n.endpoint.isAllowed())
					m_nodeTable->addNode(n);
				else if (i.itemCount() == 11)
				{
					n.required = i[4].toInt<bool>();
					if (!n.endpoint.isAllowed() && !n.required)
						continue;
					Peer p(n);
					p.m_lastConnected = chrono::system_clock::time_point(chrono::seconds(i[5].toInt<unsigned>()));
					p.m_lastAttempted = chrono::system_clock::time_point(chrono::seconds(i[6].toInt<unsigned>()));
					p.m_failedAttempts = i[7].toInt<unsigned>();
					p.m_lastDisconnect = (DisconnectReason)i[8].toInt<unsigned>();
					p.m_score = (int)i[9].toInt<unsigned>();
					p.m_rating = (int)i[10].toInt<unsigned>();
					candidates.insert(move(p));
				}
			}
		}
		
		if (!candidates.size())
			return;

		unsigned fallbackMean = 0, karmaMean = 0;
		unsigned fallbackStdDev = 0, karmaStdDev = 0;
		unsigned fallbackCutOff, karmaCutOff;
		
		for (auto const& p: candidates)
		{
			fallbackMean += p.fallbackSeconds();
			karmaMean += p.m_score < 0 ? 0 : p.m_score;
		}
		fallbackMean /= candidates.size();
		karmaMean /= candidates.size();
		for (auto const& p: candidates)
		{
			fallbackStdDev += pow(p.fallbackSeconds() - (int)fallbackMean, 2);
			karmaStdDev += pow(p.m_score - (int)fallbackMean, 2);
		}
		fallbackStdDev /= candidates.size();
		fallbackCutOff = fallbackMean + fallbackStdDev * 2;
		karmaStdDev /= candidates.size();
		karmaCutOff = karmaMean - karmaStdDev / 2;
		
		set<Peer> require;
		set<Peer> good;
		set<Peer> meh;
		for (auto& p: candidates)
			if (p.required)
				require.insert(move(p));
			else if (p.fallbackSeconds() > fallbackCutOff || (unsigned)p.m_score > karmaCutOff)
				meh.insert(move(p));
			else
				good.insert(move(p));
	
		for (auto& p: require)
		{
			m_peers[p.id] = make_shared<Peer>(move(p));
			requirePeer(p.id, p.endpoint);
		}
		for (auto& p: good)
		{
			m_peers[p.id] = make_shared<Peer>(move(p));
			m_nodeTable->addNode(p, NodeTable::NodeRelation::Known);
		}
		for (auto& p: meh)
		{
			m_peers[p.id] = make_shared<Peer>(move(p));
			m_nodeTable->addNode(p, NodeTable::NodeRelation::Unknown);
		}
	}
}

KeyPair Host::networkAlias(bytesConstRef _b)
{
	RLP r(_b);
	if (r.itemCount() == 3 && r[0].isInt() && r[0].toInt<unsigned>() >= 3)
		return KeyPair(Secret(r[1].toBytes()));
	else
		return KeyPair::create();
}<|MERGE_RESOLUTION|>--- conflicted
+++ resolved
@@ -636,43 +636,7 @@
 		});
 
 	keepAlivePeers();
-
-<<<<<<< HEAD
 	maintainPeers();
-=======
-	// todo: update peerSlotsAvailable()
-	
-	list<shared_ptr<Peer>> toConnect;
-	unsigned reqConn = 0;
-	{
-		RecursiveGuard l(x_sessions);
-		for (auto const& p: m_peers)
-		{
-			bool haveSession = havePeerSession(p.second->id);
-			bool required = p.second->required;
-			if (haveSession && required)
-				reqConn++;
-			else if (!haveSession && p.second->shouldReconnect() && (!m_netPrefs.pin || required))
-				toConnect.push_back(p.second);
-		}
-	}
-
-	for (auto p: toConnect)
-		if (p->required && reqConn++ < m_idealPeerCount)
-			connect(p);
-	
-	if (!m_netPrefs.pin)
-	{
-		unsigned pendingCount = 0;
-		DEV_GUARDED(x_pendingNodeConns)
-			pendingCount = m_pendingPeerConns.size();
-		int openSlots = m_idealPeerCount - peerCount() - pendingCount + reqConn;
-		if (openSlots > 0)
-			for (auto p: toConnect)
-				if (!p->required && openSlots--)
-					connect(p);
-	}
->>>>>>> c9ee5d5b
 
 	auto runcb = [this](boost::system::error_code const& error) { run(error); };
 	m_timer->expires_from_now(boost::posix_time::milliseconds(c_timerInterval));
@@ -751,6 +715,7 @@
 
 void Host::maintainPeers()
 {
+#if defined(EXPERIMENTAL_NET)
 	Peers candidates = move(getPeers());
 	int slots = 0;
 	unsigned pending = 0;
@@ -839,6 +804,38 @@
 				connect(m_peers[p]);
 
 	m_nodeTable->discover();
+#else
+	list<shared_ptr<Peer>> toConnect;
+	unsigned reqConn = 0;
+	{
+		RecursiveGuard l(x_sessions);
+		for (auto const& p: m_peers)
+		{
+			bool haveSession = havePeerSession(p.second->id);
+			bool required = p.second->required;
+			if (haveSession && required)
+				reqConn++;
+			else if (!haveSession && p.second->shouldReconnect() && (!m_netPrefs.pin || required))
+				toConnect.push_back(p.second);
+		}
+	}
+	
+	for (auto p: toConnect)
+		if (p->required && reqConn++ < m_idealPeerCount)
+			connect(p);
+	
+	if (!m_netPrefs.pin)
+	{
+		unsigned pendingCount = 0;
+		DEV_GUARDED(x_pendingNodeConns)
+		pendingCount = m_pendingPeerConns.size();
+		int openSlots = m_idealPeerCount - peerCount() - pendingCount + reqConn;
+		if (openSlots > 0)
+			for (auto p: toConnect)
+				if (!p->required && openSlots--)
+					connect(p);
+	}
+#endif
 }
 
 void Host::disconnectLatePeers()
