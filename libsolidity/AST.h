/*
    This file is part of cpp-ethereum.

    cpp-ethereum is free software: you can redistribute it and/or modify
    it under the terms of the GNU General Public License as published by
    the Free Software Foundation, either version 3 of the License, or
    (at your option) any later version.

    cpp-ethereum is distributed in the hope that it will be useful,
    but WITHOUT ANY WARRANTY; without even the implied warranty of
    MERCHANTABILITY or FITNESS FOR A PARTICULAR PURPOSE.  See the
    GNU General Public License for more details.

    You should have received a copy of the GNU General Public License
    along with cpp-ethereum.  If not, see <http://www.gnu.org/licenses/>.
*/
/**
 * @author Christian <c@ethdev.com>
 * @date 2014
 * Solidity abstract syntax tree.
 */

#pragma once


#include <string>
#include <vector>
#include <memory>
#include <boost/noncopyable.hpp>
#include <libsolidity/Utils.h>
#include <libsolidity/ASTForward.h>
#include <libsolidity/BaseTypes.h>
#include <libsolidity/Token.h>
#include <libsolidity/Types.h>
#include <libsolidity/Exceptions.h>

namespace dev
{
namespace solidity
{

class ASTVisitor;
class ASTConstVisitor;


/**
 * The root (abstract) class of the AST inheritance tree.
 * It is possible to traverse all direct and indirect children of an AST node by calling
 * accept, providing an ASTVisitor.
 */
class ASTNode: private boost::noncopyable
{
public:
	explicit ASTNode(Location const& _location): m_location(_location) {}

	virtual ~ASTNode() {}

	virtual void accept(ASTVisitor& _visitor) = 0;
	virtual void accept(ASTConstVisitor& _visitor) const = 0;
	template <class T>
	static void listAccept(std::vector<ASTPointer<T>>& _list, ASTVisitor& _visitor)
	{
		for (ASTPointer<T>& element: _list)
			element->accept(_visitor);
	}
	template <class T>
	static void listAccept(std::vector<ASTPointer<T>> const& _list, ASTConstVisitor& _visitor)
	{
		for (ASTPointer<T> const& element: _list)
			element->accept(_visitor);
	}

	/// Returns the source code location of this node.
	Location const& getLocation() const { return m_location; }

	/// Creates a @ref TypeError exception and decorates it with the location of the node and
	/// the given description
	TypeError createTypeError(std::string const& _description) const;

	///@{
	///@name equality operators
	/// Equality relies on the fact that nodes cannot be copied.
	bool operator==(ASTNode const& _other) const { return this == &_other; }
	bool operator!=(ASTNode const& _other) const { return !operator==(_other); }
	///@}

private:
	Location m_location;
};

/**
 * Source unit containing import directives and contract definitions.
 */
class SourceUnit: public ASTNode
{
public:
	SourceUnit(Location const& _location, std::vector<ASTPointer<ASTNode>> const& _nodes):
		ASTNode(_location), m_nodes(_nodes) {}

	virtual void accept(ASTVisitor& _visitor) override;
	virtual void accept(ASTConstVisitor& _visitor) const override;

	std::vector<ASTPointer<ASTNode>> getNodes() const { return m_nodes; }

private:
	std::vector<ASTPointer<ASTNode>> m_nodes;
};

/**
 * Import directive for referencing other files / source objects.
 * Example: import "abc.sol"
 * Source objects are identified by a string which can be a file name but does not have to be.
 */
class ImportDirective: public ASTNode
{
public:
	ImportDirective(Location const& _location, ASTPointer<ASTString> const& _identifier):
		ASTNode(_location), m_identifier(_identifier) {}

	virtual void accept(ASTVisitor& _visitor) override;
	virtual void accept(ASTConstVisitor& _visitor) const override;

	ASTString const& getIdentifier() const { return *m_identifier; }

private:
	ASTPointer<ASTString> m_identifier;
};

/**
 * Abstract AST class for a declaration (contract, function, struct, variable).
 */
class Declaration: public ASTNode
{
public:
<<<<<<< HEAD
	enum class LValueType { None, Local, Storage };
	enum class Visibility { Default, Public, Protected, Private };
=======
	/// Visibility ordered from restricted to unrestricted.
	enum class Visibility { Default, Private, Inheritable, Public, External };
>>>>>>> 043f93bb

	Declaration(Location const& _location, ASTPointer<ASTString> const& _name,
				Visibility _visibility = Visibility::Default):
		ASTNode(_location), m_name(_name), m_visibility(_visibility), m_scope(nullptr) {}

	/// @returns the declared name.
	ASTString const& getName() const { return *m_name; }
	Visibility getVisibility() const { return m_visibility == Visibility::Default ? getDefaultVisibility() : m_visibility; }
<<<<<<< HEAD
	bool isPublic() const { return getVisibility() == Visibility::Public; }
=======
	bool isPublic() const { return getVisibility() >= Visibility::Public; }
	bool isVisibleInContract() const { return getVisibility() != Visibility::External; }
	bool isVisibleInDerivedContracts() const { return isVisibleInContract() && getVisibility() >= Visibility::Inheritable; }
>>>>>>> 043f93bb

	/// @returns the scope this declaration resides in. Can be nullptr if it is the global scope.
	/// Available only after name and type resolution step.
	Declaration const* getScope() const { return m_scope; }
	void setScope(Declaration const* _scope) { m_scope = _scope; }

	/// @returns the type of expressions referencing this declaration.
	/// The current contract has to be given since this context can change the type, especially of
	/// contract types.
	virtual TypePointer getType(ContractDefinition const* m_currentContract = nullptr) const = 0;
	/// @returns the lvalue type of expressions referencing this declaration
	virtual LValueType getLValueType() const { return LValueType::None; }

protected:
	virtual Visibility getDefaultVisibility() const { return Visibility::Public; }

private:
	ASTPointer<ASTString> m_name;
	Visibility m_visibility;
	Declaration const* m_scope;
};

/**
 * Abstract class that is added to each AST node that can store local variables.
 */
class VariableScope
{
public:
	void addLocalVariable(VariableDeclaration const& _localVariable) { m_localVariables.push_back(&_localVariable); }
	std::vector<VariableDeclaration const*> const& getLocalVariables() const { return m_localVariables; }

private:
	std::vector<VariableDeclaration const*> m_localVariables;
};

/**
 * Abstract class that is added to each AST node that can receive documentation.
 */
class Documented
{
public:
	explicit Documented(ASTPointer<ASTString> const& _documentation): m_documentation(_documentation) {}

	/// @return A shared pointer of an ASTString.
	/// Can contain a nullptr in which case indicates absence of documentation
	ASTPointer<ASTString> const& getDocumentation() const { return m_documentation; }

protected:
	ASTPointer<ASTString> m_documentation;
};

/// @}

/**
 * Definition of a contract. This is the only AST nodes where child nodes are not visited in
 * document order. It first visits all struct declarations, then all variable declarations and
 * finally all function declarations.
 */
class ContractDefinition: public Declaration, public Documented
{
public:
	ContractDefinition(Location const& _location,
					   ASTPointer<ASTString> const& _name,
					   ASTPointer<ASTString> const& _documentation,
					   std::vector<ASTPointer<InheritanceSpecifier>> const& _baseContracts,
					   std::vector<ASTPointer<StructDefinition>> const& _definedStructs,
					   std::vector<ASTPointer<EnumDefinition>> const& _definedEnums,
					   std::vector<ASTPointer<VariableDeclaration>> const& _stateVariables,
					   std::vector<ASTPointer<FunctionDefinition>> const& _definedFunctions,
					   std::vector<ASTPointer<ModifierDefinition>> const& _functionModifiers,
					   std::vector<ASTPointer<EventDefinition>> const& _events):
		Declaration(_location, _name), Documented(_documentation),
		m_baseContracts(_baseContracts),
		m_definedStructs(_definedStructs),
		m_definedEnums(_definedEnums),
		m_stateVariables(_stateVariables),
		m_definedFunctions(_definedFunctions),
		m_functionModifiers(_functionModifiers),
		m_events(_events)
	{}

	virtual void accept(ASTVisitor& _visitor) override;
	virtual void accept(ASTConstVisitor& _visitor) const override;

	std::vector<ASTPointer<InheritanceSpecifier>> const& getBaseContracts() const { return m_baseContracts; }
	std::vector<ASTPointer<StructDefinition>> const& getDefinedStructs() const { return m_definedStructs; }
	std::vector<ASTPointer<EnumDefinition>> const& getDefinedEnums() const { return m_definedEnums; }
	std::vector<ASTPointer<VariableDeclaration>> const& getStateVariables() const { return m_stateVariables; }
	std::vector<ASTPointer<ModifierDefinition>> const& getFunctionModifiers() const { return m_functionModifiers; }
	std::vector<ASTPointer<FunctionDefinition>> const& getDefinedFunctions() const { return m_definedFunctions; }
	std::vector<ASTPointer<EventDefinition>> const& getEvents() const { return m_events; }
	std::vector<ASTPointer<EventDefinition>> const& getInterfaceEvents() const;

	virtual TypePointer getType(ContractDefinition const* m_currentContract) const override;

	/// Checks that there are no illegal overrides, that the constructor does not have a "returns"
	/// and calls checkTypeRequirements on all its functions.
	void checkTypeRequirements();

	/// @returns a map of canonical function signatures to FunctionDefinitions
	/// as intended for use by the ABI.
	std::map<FixedHash<4>, FunctionTypePointer> getInterfaceFunctions() const;

	/// List of all (direct and indirect) base contracts in order from derived to base, including
	/// the contract itself. Available after name resolution
	std::vector<ContractDefinition const*> const& getLinearizedBaseContracts() const { return m_linearizedBaseContracts; }
	void setLinearizedBaseContracts(std::vector<ContractDefinition const*> const& _bases) { m_linearizedBaseContracts = _bases; }

	/// Returns the constructor or nullptr if no constructor was specified.
	FunctionDefinition const* getConstructor() const;
	/// Returns the fallback function or nullptr if no fallback function was specified.
	FunctionDefinition const* getFallbackFunction() const;

private:
	void checkIllegalOverrides() const;

	std::vector<std::pair<FixedHash<4>, FunctionTypePointer>> const& getInterfaceFunctionList() const;

	std::vector<ASTPointer<InheritanceSpecifier>> m_baseContracts;
	std::vector<ASTPointer<StructDefinition>> m_definedStructs;
	std::vector<ASTPointer<EnumDefinition>> m_definedEnums;
	std::vector<ASTPointer<VariableDeclaration>> m_stateVariables;
	std::vector<ASTPointer<FunctionDefinition>> m_definedFunctions;
	std::vector<ASTPointer<ModifierDefinition>> m_functionModifiers;
	std::vector<ASTPointer<EventDefinition>> m_events;

	std::vector<ContractDefinition const*> m_linearizedBaseContracts;
	mutable std::unique_ptr<std::vector<std::pair<FixedHash<4>, FunctionTypePointer>>> m_interfaceFunctionList;
	mutable std::unique_ptr<std::vector<ASTPointer<EventDefinition>>> m_interfaceEvents;
};

class InheritanceSpecifier: public ASTNode
{
public:
	InheritanceSpecifier(Location const& _location, ASTPointer<Identifier> const& _baseName,
						 std::vector<ASTPointer<Expression>> _arguments):
		ASTNode(_location), m_baseName(_baseName), m_arguments(_arguments) {}

	virtual void accept(ASTVisitor& _visitor) override;
	virtual void accept(ASTConstVisitor& _visitor) const override;

	ASTPointer<Identifier> const& getName() const { return m_baseName; }
	std::vector<ASTPointer<Expression>> const& getArguments() const { return m_arguments; }

	void checkTypeRequirements();

private:
	ASTPointer<Identifier> m_baseName;
	std::vector<ASTPointer<Expression>> m_arguments;
};

class StructDefinition: public Declaration
{
public:
	StructDefinition(Location const& _location,
					 ASTPointer<ASTString> const& _name,
					 std::vector<ASTPointer<VariableDeclaration>> const& _members):
		Declaration(_location, _name), m_members(_members) {}
	virtual void accept(ASTVisitor& _visitor) override;
	virtual void accept(ASTConstVisitor& _visitor) const override;

	std::vector<ASTPointer<VariableDeclaration>> const& getMembers() const { return m_members; }

	virtual TypePointer getType(ContractDefinition const*) const override;

	/// Checks that the members do not include any recursive structs and have valid types
	/// (e.g. no functions).
	void checkValidityOfMembers() const;

private:
	void checkMemberTypes() const;
	void checkRecursion() const;

	std::vector<ASTPointer<VariableDeclaration>> m_members;
};

class EnumDefinition: public Declaration
{
public:
	EnumDefinition(Location const& _location,
				   ASTPointer<ASTString> const& _name,
				   std::vector<ASTPointer<EnumValue>> const& _members):
		Declaration(_location, _name), m_members(_members) {}
	virtual void accept(ASTVisitor& _visitor) override;
	virtual void accept(ASTConstVisitor& _visitor) const override;

	std::vector<ASTPointer<EnumValue>> const& getMembers() const { return m_members; }

	virtual TypePointer getType(ContractDefinition const*) const override;

private:
	std::vector<ASTPointer<EnumValue>> m_members;
};

/**
 * Declaration of an Enum Value
 */
class EnumValue: public Declaration
{
  public:
	EnumValue(Location const& _location,
			  ASTPointer<ASTString> const& _name):
		Declaration(_location, _name) {}

	virtual void accept(ASTVisitor& _visitor) override;
	virtual void accept(ASTConstVisitor& _visitor) const override;
	TypePointer getType(ContractDefinition const* = nullptr) const;
};

/**
 * Parameter list, used as function parameter list and return list.
 * None of the parameters is allowed to contain mappings (not even recursively
 * inside structs).
 */
class ParameterList: public ASTNode
{
public:
	ParameterList(Location const& _location,
				  std::vector<ASTPointer<VariableDeclaration>> const& _parameters):
		ASTNode(_location), m_parameters(_parameters) {}
	virtual void accept(ASTVisitor& _visitor) override;
	virtual void accept(ASTConstVisitor& _visitor) const override;

	std::vector<ASTPointer<VariableDeclaration>> const& getParameters() const { return m_parameters; }

private:
	std::vector<ASTPointer<VariableDeclaration>> m_parameters;
};

class FunctionDefinition: public Declaration, public VariableScope, public Documented
{
public:
	FunctionDefinition(Location const& _location, ASTPointer<ASTString> const& _name,
					Declaration::Visibility _visibility, bool _isConstructor,
					ASTPointer<ASTString> const& _documentation,
					ASTPointer<ParameterList> const& _parameters,
					bool _isDeclaredConst,
					std::vector<ASTPointer<ModifierInvocation>> const& _modifiers,
					ASTPointer<ParameterList> const& _returnParameters,
					ASTPointer<Block> const& _body):
	Declaration(_location, _name, _visibility), Documented(_documentation),
	m_isConstructor(_isConstructor),
	m_parameters(_parameters),
	m_isDeclaredConst(_isDeclaredConst),
	m_functionModifiers(_modifiers),
	m_returnParameters(_returnParameters),
	m_body(_body)
	{}

	virtual void accept(ASTVisitor& _visitor) override;
	virtual void accept(ASTConstVisitor& _visitor) const override;

	bool isConstructor() const { return m_isConstructor; }
	bool isDeclaredConst() const { return m_isDeclaredConst; }
	std::vector<ASTPointer<ModifierInvocation>> const& getModifiers() const { return m_functionModifiers; }
	std::vector<ASTPointer<VariableDeclaration>> const& getParameters() const { return m_parameters->getParameters(); }
	ParameterList const& getParameterList() const { return *m_parameters; }
	std::vector<ASTPointer<VariableDeclaration>> const& getReturnParameters() const { return m_returnParameters->getParameters(); }
	ASTPointer<ParameterList> const& getReturnParameterList() const { return m_returnParameters; }
	Block const& getBody() const { return *m_body; }

	virtual TypePointer getType(ContractDefinition const*) const override;

	/// Checks that all parameters have allowed types and calls checkTypeRequirements on the body.
	void checkTypeRequirements();

	/// @returns the canonical signature of the function
	/// That consists of the name of the function followed by the types of the
	/// arguments separated by commas all enclosed in parentheses without any spaces.
	std::string getCanonicalSignature() const;

private:
	bool m_isConstructor;
	ASTPointer<ParameterList> m_parameters;
	bool m_isDeclaredConst;
	std::vector<ASTPointer<ModifierInvocation>> m_functionModifiers;
	ASTPointer<ParameterList> m_returnParameters;
	ASTPointer<Block> m_body;
};

/**
 * Declaration of a variable. This can be used in various places, e.g. in function parameter
 * lists, struct definitions and even function bodys.
 */
class VariableDeclaration: public Declaration
{
public:
	VariableDeclaration(Location const& _location, ASTPointer<TypeName> const& _type,
						ASTPointer<ASTString> const& _name, Visibility _visibility,
						bool _isStateVar = false, bool _isIndexed = false):
		Declaration(_location, _name, _visibility), m_typeName(_type),
		m_isStateVariable(_isStateVar), m_isIndexed(_isIndexed) {}
	virtual void accept(ASTVisitor& _visitor) override;
	virtual void accept(ASTConstVisitor& _visitor) const override;

	TypeName const* getTypeName() const { return m_typeName.get(); }

	/// Returns the declared or inferred type. Can be an empty pointer if no type was explicitly
	/// declared and there is no assignment to the variable that fixes the type.
	TypePointer getType(ContractDefinition const* = nullptr) const { return m_type; }
	void setType(std::shared_ptr<Type const> const& _type) { m_type = _type; }

	virtual LValueType getLValueType() const override;
	bool isLocalVariable() const { return !!dynamic_cast<FunctionDefinition const*>(getScope()); }
	bool isStateVariable() const { return m_isStateVariable; }
	bool isIndexed() const { return m_isIndexed; }

protected:
	Visibility getDefaultVisibility() const override { return Visibility::Inheritable; }

private:
	ASTPointer<TypeName> m_typeName;    ///< can be empty ("var")
	bool m_isStateVariable;             ///< Whether or not this is a contract state variable
	bool m_isIndexed;                   ///< Whether this is an indexed variable (used by events).

	std::shared_ptr<Type const> m_type; ///< derived type, initially empty
};

/**
 * Definition of a function modifier.
 */
class ModifierDefinition: public Declaration, public VariableScope, public Documented
{
public:
	ModifierDefinition(Location const& _location,
					   ASTPointer<ASTString> const& _name,
					   ASTPointer<ASTString> const& _documentation,
					   ASTPointer<ParameterList> const& _parameters,
					   ASTPointer<Block> const& _body):
		Declaration(_location, _name), Documented(_documentation),
		m_parameters(_parameters), m_body(_body) {}

	virtual void accept(ASTVisitor& _visitor) override;
	virtual void accept(ASTConstVisitor& _visitor) const override;

	std::vector<ASTPointer<VariableDeclaration>> const& getParameters() const { return m_parameters->getParameters(); }
	ParameterList const& getParameterList() const { return *m_parameters; }
	Block const& getBody() const { return *m_body; }

	virtual TypePointer getType(ContractDefinition const* = nullptr) const override;

	void checkTypeRequirements();

private:
	ASTPointer<ParameterList> m_parameters;
	ASTPointer<Block> m_body;
};

/**
 * Invocation/usage of a modifier in a function header.
 */
class ModifierInvocation: public ASTNode
{
public:
	ModifierInvocation(Location const& _location, ASTPointer<Identifier> const& _name,
					   std::vector<ASTPointer<Expression>> _arguments):
		ASTNode(_location), m_modifierName(_name), m_arguments(_arguments) {}

	virtual void accept(ASTVisitor& _visitor) override;
	virtual void accept(ASTConstVisitor& _visitor) const override;

	ASTPointer<Identifier> const& getName() const { return m_modifierName; }
	std::vector<ASTPointer<Expression>> const& getArguments() const { return m_arguments; }

	void checkTypeRequirements();

private:
	ASTPointer<Identifier> m_modifierName;
	std::vector<ASTPointer<Expression>> m_arguments;
};

/**
 * Definition of a (loggable) event.
 */
class EventDefinition: public Declaration, public VariableScope, public Documented
{
public:
	EventDefinition(Location const& _location,
					ASTPointer<ASTString> const& _name,
					ASTPointer<ASTString> const& _documentation,
					ASTPointer<ParameterList> const& _parameters):
		Declaration(_location, _name), Documented(_documentation), m_parameters(_parameters) {}

	virtual void accept(ASTVisitor& _visitor) override;
	virtual void accept(ASTConstVisitor& _visitor) const override;

	std::vector<ASTPointer<VariableDeclaration>> const& getParameters() const { return m_parameters->getParameters(); }
	ParameterList const& getParameterList() const { return *m_parameters; }

	virtual TypePointer getType(ContractDefinition const* = nullptr) const override
	{
		return std::make_shared<FunctionType>(*this);
	}

	void checkTypeRequirements();

private:
	ASTPointer<ParameterList> m_parameters;
};

/**
 * Pseudo AST node that is used as declaration for "this", "msg", "tx", "block" and the global
 * functions when such an identifier is encountered. Will never have a valid location in the source code.
 */
class MagicVariableDeclaration: public Declaration
{
public:
	MagicVariableDeclaration(ASTString const& _name, std::shared_ptr<Type const> const& _type):
		Declaration(Location(), std::make_shared<ASTString>(_name)), m_type(_type) {}
	virtual void accept(ASTVisitor&) override { BOOST_THROW_EXCEPTION(InternalCompilerError()
							<< errinfo_comment("MagicVariableDeclaration used inside real AST.")); }
	virtual void accept(ASTConstVisitor&) const override { BOOST_THROW_EXCEPTION(InternalCompilerError()
							<< errinfo_comment("MagicVariableDeclaration used inside real AST.")); }

	virtual TypePointer getType(ContractDefinition const* = nullptr) const override { return m_type; }

private:
	std::shared_ptr<Type const> m_type;
};

/// Types
/// @{

/**
 * Abstract base class of a type name, can be any built-in or user-defined type.
 */
class TypeName: public ASTNode
{
public:
	explicit TypeName(Location const& _location): ASTNode(_location) {}
	virtual void accept(ASTVisitor& _visitor) override;
	virtual void accept(ASTConstVisitor& _visitor) const override;

	/// Retrieve the element of the type hierarchy this node refers to. Can return an empty shared
	/// pointer until the types have been resolved using the @ref NameAndTypeResolver.
	/// If it returns an empty shared pointer after that, this indicates that the type was not found.
	virtual std::shared_ptr<Type const> toType() const = 0;
};

/**
 * Any pre-defined type name represented by a single keyword, i.e. it excludes mappings,
 * contracts, functions, etc.
 */
class ElementaryTypeName: public TypeName
{
public:
	explicit ElementaryTypeName(Location const& _location, Token::Value _type):
		TypeName(_location), m_type(_type)
	{
		solAssert(Token::isElementaryTypeName(_type), "");
	}
	virtual void accept(ASTVisitor& _visitor) override;
	virtual void accept(ASTConstVisitor& _visitor) const override;
	virtual std::shared_ptr<Type const> toType() const override { return Type::fromElementaryTypeName(m_type); }

	Token::Value getTypeName() const { return m_type; }

private:
	Token::Value m_type;
};

/**
 * Name referring to a user-defined type (i.e. a struct, contract, etc.).
 */
class UserDefinedTypeName: public TypeName
{
public:
	UserDefinedTypeName(Location const& _location, ASTPointer<ASTString> const& _name):
		TypeName(_location), m_name(_name), m_referencedDeclaration(nullptr) {}
	virtual void accept(ASTVisitor& _visitor) override;
	virtual void accept(ASTConstVisitor& _visitor) const override;
	virtual std::shared_ptr<Type const> toType() const override { return Type::fromUserDefinedTypeName(*this); }

	ASTString const& getName() const { return *m_name; }
	void setReferencedDeclaration(Declaration const& _referencedDeclaration) { m_referencedDeclaration = &_referencedDeclaration; }
	Declaration const* getReferencedDeclaration() const { return m_referencedDeclaration; }

private:
	ASTPointer<ASTString> m_name;

	Declaration const* m_referencedDeclaration;
};

/**
 * A mapping type. Its source form is "mapping('keyType' => 'valueType')"
 */
class Mapping: public TypeName
{
public:
	Mapping(Location const& _location, ASTPointer<ElementaryTypeName> const& _keyType,
			ASTPointer<TypeName> const& _valueType):
		TypeName(_location), m_keyType(_keyType), m_valueType(_valueType) {}
	virtual void accept(ASTVisitor& _visitor) override;
	virtual void accept(ASTConstVisitor& _visitor) const override;
	virtual std::shared_ptr<Type const> toType() const override { return Type::fromMapping(*this); }

	ElementaryTypeName const& getKeyType() const { return *m_keyType; }
	TypeName const& getValueType() const { return *m_valueType; }

private:
	ASTPointer<ElementaryTypeName> m_keyType;
	ASTPointer<TypeName> m_valueType;
};

/// @}

/// Statements
/// @{


/**
 * Abstract base class for statements.
 */
class Statement: public ASTNode
{
public:
	explicit Statement(Location const& _location): ASTNode(_location) {}

	/// Check all type requirements, throws exception if some requirement is not met.
	/// This includes checking that operators are applicable to their arguments but also that
	/// the number of function call arguments matches the number of formal parameters and so forth.
	virtual void checkTypeRequirements() = 0;
};

/**
 * Brace-enclosed block containing zero or more statements.
 */
class Block: public Statement
{
public:
	Block(Location const& _location, std::vector<ASTPointer<Statement>> const& _statements):
		Statement(_location), m_statements(_statements) {}
	virtual void accept(ASTVisitor& _visitor) override;
	virtual void accept(ASTConstVisitor& _visitor) const override;

	virtual void checkTypeRequirements() override;

private:
	std::vector<ASTPointer<Statement>> m_statements;
};

/**
 * Special placeholder statement denoted by "_" used in function modifiers. This is replaced by
 * the original function when the modifier is applied.
 */
class PlaceholderStatement: public Statement
{
public:
	PlaceholderStatement(Location const& _location): Statement(_location) {}

	virtual void accept(ASTVisitor& _visitor) override;
	virtual void accept(ASTConstVisitor& _visitor) const override;

	virtual void checkTypeRequirements() override { }
};

/**
 * If-statement with an optional "else" part. Note that "else if" is modeled by having a new
 * if-statement as the false (else) body.
 */
class IfStatement: public Statement
{
public:
	IfStatement(Location const& _location, ASTPointer<Expression> const& _condition,
				ASTPointer<Statement> const& _trueBody, ASTPointer<Statement> const& _falseBody):
		Statement(_location),
		m_condition(_condition), m_trueBody(_trueBody), m_falseBody(_falseBody) {}
	virtual void accept(ASTVisitor& _visitor) override;
	virtual void accept(ASTConstVisitor& _visitor) const override;
	virtual void checkTypeRequirements() override;

	Expression const& getCondition() const { return *m_condition; }
	Statement const& getTrueStatement() const { return *m_trueBody; }
	/// @returns the "else" part of the if statement or nullptr if there is no "else" part.
	Statement const* getFalseStatement() const { return m_falseBody.get(); }

private:
	ASTPointer<Expression> m_condition;
	ASTPointer<Statement> m_trueBody;
	ASTPointer<Statement> m_falseBody; ///< "else" part, optional
};

/**
 * Statement in which a break statement is legal (abstract class).
 */
class BreakableStatement: public Statement
{
public:
	BreakableStatement(Location const& _location): Statement(_location) {}
};

class WhileStatement: public BreakableStatement
{
public:
	WhileStatement(Location const& _location, ASTPointer<Expression> const& _condition,
				   ASTPointer<Statement> const& _body):
		BreakableStatement(_location), m_condition(_condition), m_body(_body) {}
	virtual void accept(ASTVisitor& _visitor) override;
	virtual void accept(ASTConstVisitor& _visitor) const override;
	virtual void checkTypeRequirements() override;

	Expression const& getCondition() const { return *m_condition; }
	Statement const& getBody() const { return *m_body; }

private:
	ASTPointer<Expression> m_condition;
	ASTPointer<Statement> m_body;
};

/**
 * For loop statement
 */
class ForStatement: public BreakableStatement
{
public:
	ForStatement(Location const& _location,
				 ASTPointer<Statement> const& _initExpression,
				 ASTPointer<Expression> const& _conditionExpression,
				 ASTPointer<ExpressionStatement> const& _loopExpression,
				 ASTPointer<Statement> const& _body):
		BreakableStatement(_location),
		m_initExpression(_initExpression),
		m_condExpression(_conditionExpression),
		m_loopExpression(_loopExpression),
		m_body(_body) {}
	virtual void accept(ASTVisitor& _visitor) override;
	virtual void accept(ASTConstVisitor& _visitor) const override;
	virtual void checkTypeRequirements() override;

	Statement const* getInitializationExpression() const { return m_initExpression.get(); }
	Expression const* getCondition() const { return m_condExpression.get(); }
	ExpressionStatement const* getLoopExpression() const { return m_loopExpression.get(); }
	Statement const& getBody() const { return *m_body; }

private:
	/// For statement's initialization expresion. for(XXX; ; ). Can be empty
	ASTPointer<Statement> m_initExpression;
	/// For statement's condition expresion. for(; XXX ; ). Can be empty
	ASTPointer<Expression> m_condExpression;
	/// For statement's loop expresion. for(;;XXX). Can be empty
	ASTPointer<ExpressionStatement> m_loopExpression;
	/// The body of the loop
	ASTPointer<Statement> m_body;
};

class Continue: public Statement
{
public:
	Continue(Location const& _location): Statement(_location) {}
	virtual void accept(ASTVisitor& _visitor) override;
	virtual void accept(ASTConstVisitor& _visitor) const override;
	virtual void checkTypeRequirements() override {}
};

class Break: public Statement
{
public:
	Break(Location const& _location): Statement(_location) {}
	virtual void accept(ASTVisitor& _visitor) override;
	virtual void accept(ASTConstVisitor& _visitor) const override;
	virtual void checkTypeRequirements() override {}
};

class Return: public Statement
{
public:
	Return(Location const& _location, ASTPointer<Expression> _expression):
		Statement(_location), m_expression(_expression), m_returnParameters(nullptr) {}
	virtual void accept(ASTVisitor& _visitor) override;
	virtual void accept(ASTConstVisitor& _visitor) const override;
	virtual void checkTypeRequirements() override;

	void setFunctionReturnParameters(ParameterList const* _parameters) { m_returnParameters = _parameters; }
	ParameterList const* getFunctionReturnParameters() const { return m_returnParameters; }
	Expression const* getExpression() const { return m_expression.get(); }

private:
	ASTPointer<Expression> m_expression; ///< value to return, optional

	/// Pointer to the parameter list of the function, filled by the @ref NameAndTypeResolver.
	ParameterList const* m_returnParameters;
};

/**
 * Definition of a variable as a statement inside a function. It requires a type name (which can
 * also be "var") but the actual assignment can be missing.
 * Examples: var a = 2; uint256 a;
 */
class VariableDefinition: public Statement
{
public:
	VariableDefinition(Location const& _location, ASTPointer<VariableDeclaration> _variable,
					   ASTPointer<Expression> _value):
		Statement(_location), m_variable(_variable), m_value(_value) {}
	virtual void accept(ASTVisitor& _visitor) override;
	virtual void accept(ASTConstVisitor& _visitor) const override;
	virtual void checkTypeRequirements() override;

	VariableDeclaration const& getDeclaration() const { return *m_variable; }
	Expression const* getExpression() const { return m_value.get(); }

private:
	ASTPointer<VariableDeclaration> m_variable;
	ASTPointer<Expression> m_value; ///< the assigned value, can be missing
};

/**
 * A statement that contains only an expression (i.e. an assignment, function call, ...).
 */
class ExpressionStatement: public Statement
{
public:
	ExpressionStatement(Location const& _location, ASTPointer<Expression> _expression):
		Statement(_location), m_expression(_expression) {}
	virtual void accept(ASTVisitor& _visitor) override;
	virtual void accept(ASTConstVisitor& _visitor) const override;
	virtual void checkTypeRequirements() override;

	Expression const& getExpression() const { return *m_expression; }

private:
	ASTPointer<Expression> m_expression;
};

/// @}

/// Expressions
/// @{

/**
 * An expression, i.e. something that has a value (which can also be of type "void" in case
 * of some function calls).
 * @abstract
 */
class Expression: public ASTNode
{
public:
	Expression(Location const& _location): ASTNode(_location) {}
	virtual void checkTypeRequirements() = 0;

	std::shared_ptr<Type const> const& getType() const { return m_type; }
	bool isLValue() const { return m_lvalue != Declaration::LValueType::None; }
	bool isLocalLValue() const { return m_lvalue == Declaration::LValueType::Local; }

	/// Helper function, infer the type via @ref checkTypeRequirements and then check that it
	/// is implicitly convertible to @a _expectedType. If not, throw exception.
	void expectType(Type const& _expectedType);
	/// Checks that this expression is an lvalue and also registers that an address and
	/// not a value is generated during compilation. Can be called after checkTypeRequirements()
	/// by an enclosing expression.
	void requireLValue();
	/// Returns true if @a requireLValue was previously called on this expression.
	bool lvalueRequested() const { return m_lvalueRequested; }

protected:
	//! Inferred type of the expression, only filled after a call to checkTypeRequirements().
	std::shared_ptr<Type const> m_type;
	//! If this expression is an lvalue (i.e. something that can be assigned to) and is stored
	//! locally or in storage. This is set during calls to @a checkTypeRequirements()
	Declaration::LValueType m_lvalue = Declaration::LValueType::None;
	//! Whether the outer expression requested the address (true) or the value (false) of this expression.
	bool m_lvalueRequested = false;
};

/// Assignment, can also be a compound assignment.
/// Examples: (a = 7 + 8) or (a *= 2)
class Assignment: public Expression
{
public:
	Assignment(Location const& _location, ASTPointer<Expression> const& _leftHandSide,
			   Token::Value _assignmentOperator, ASTPointer<Expression> const& _rightHandSide):
		Expression(_location), m_leftHandSide(_leftHandSide),
		m_assigmentOperator(_assignmentOperator), m_rightHandSide(_rightHandSide)
	{
		solAssert(Token::isAssignmentOp(_assignmentOperator), "");
	}
	virtual void accept(ASTVisitor& _visitor) override;
	virtual void accept(ASTConstVisitor& _visitor) const override;
	virtual void checkTypeRequirements() override;

	Expression const& getLeftHandSide() const { return *m_leftHandSide; }
	Token::Value getAssignmentOperator() const { return m_assigmentOperator; }
	Expression const& getRightHandSide() const { return *m_rightHandSide; }

private:
	ASTPointer<Expression> m_leftHandSide;
	Token::Value m_assigmentOperator;
	ASTPointer<Expression> m_rightHandSide;
};

/**
 * Operation involving a unary operator, pre- or postfix.
 * Examples: ++i, delete x or !true
 */
class UnaryOperation: public Expression
{
public:
	UnaryOperation(Location const& _location, Token::Value _operator,
				   ASTPointer<Expression> const& _subExpression, bool _isPrefix):
		Expression(_location), m_operator(_operator),
		m_subExpression(_subExpression), m_isPrefix(_isPrefix)
	{
		solAssert(Token::isUnaryOp(_operator), "");
	}
	virtual void accept(ASTVisitor& _visitor) override;
	virtual void accept(ASTConstVisitor& _visitor) const override;
	virtual void checkTypeRequirements() override;

	Token::Value getOperator() const { return m_operator; }
	bool isPrefixOperation() const { return m_isPrefix; }
	Expression const& getSubExpression() const { return *m_subExpression; }

private:
	Token::Value m_operator;
	ASTPointer<Expression> m_subExpression;
	bool m_isPrefix;
};

/**
 * Operation involving a binary operator.
 * Examples: 1 + 2, true && false or 1 <= 4
 */
class BinaryOperation: public Expression
{
public:
	BinaryOperation(Location const& _location, ASTPointer<Expression> const& _left,
					Token::Value _operator, ASTPointer<Expression> const& _right):
		Expression(_location), m_left(_left), m_operator(_operator), m_right(_right)
	{
		solAssert(Token::isBinaryOp(_operator) || Token::isCompareOp(_operator), "");
	}
	virtual void accept(ASTVisitor& _visitor) override;
	virtual void accept(ASTConstVisitor& _visitor) const override;
	virtual void checkTypeRequirements() override;

	Expression const& getLeftExpression() const { return *m_left; }
	Expression const& getRightExpression() const { return *m_right; }
	Token::Value getOperator() const { return m_operator; }
	Type const& getCommonType() const { return *m_commonType; }

private:
	ASTPointer<Expression> m_left;
	Token::Value m_operator;
	ASTPointer<Expression> m_right;

	/// The common type that is used for the operation, not necessarily the result type (e.g. for
	/// comparisons, this is always bool).
	std::shared_ptr<Type const> m_commonType;
};

/**
 * Can be ordinary function call, type cast or struct construction.
 */
class FunctionCall: public Expression
{
public:
	FunctionCall(Location const& _location, ASTPointer<Expression> const& _expression,
				 std::vector<ASTPointer<Expression>> const& _arguments, std::vector<ASTPointer<ASTString>> const& _names):
		Expression(_location), m_expression(_expression), m_arguments(_arguments), m_names(_names) {}
	virtual void accept(ASTVisitor& _visitor) override;
	virtual void accept(ASTConstVisitor& _visitor) const override;
	virtual void checkTypeRequirements() override;

	Expression const& getExpression() const { return *m_expression; }
	std::vector<ASTPointer<Expression const>> getArguments() const { return {m_arguments.begin(), m_arguments.end()}; }
	std::vector<ASTPointer<ASTString>> const& getNames() const { return m_names; }

	/// Returns true if this is not an actual function call, but an explicit type conversion
	/// or constructor call.
	bool isTypeConversion() const;

private:
	ASTPointer<Expression> m_expression;
	std::vector<ASTPointer<Expression>> m_arguments;
	std::vector<ASTPointer<ASTString>> m_names;
};

/**
 * Expression that creates a new contract, e.g. the "new SomeContract" part in "new SomeContract(1, 2)".
 */
class NewExpression: public Expression
{
public:
	NewExpression(Location const& _location, ASTPointer<Identifier> const& _contractName):
		Expression(_location), m_contractName(_contractName) {}
	virtual void accept(ASTVisitor& _visitor) override;
	virtual void accept(ASTConstVisitor& _visitor) const override;
	virtual void checkTypeRequirements() override;

	/// Returns the referenced contract. Can only be called after type checking.
	ContractDefinition const* getContract() const { solAssert(m_contract, ""); return m_contract; }

private:
	ASTPointer<Identifier> m_contractName;

	ContractDefinition const* m_contract = nullptr;
};

/**
 * Access to a member of an object. Example: x.name
 */
class MemberAccess: public Expression
{
public:
	MemberAccess(Location const& _location, ASTPointer<Expression> _expression,
				 ASTPointer<ASTString> const& _memberName):
		Expression(_location), m_expression(_expression), m_memberName(_memberName) {}
	virtual void accept(ASTVisitor& _visitor) override;
	virtual void accept(ASTConstVisitor& _visitor) const override;
	Expression const& getExpression() const { return *m_expression; }
	ASTString const& getMemberName() const { return *m_memberName; }
	virtual void checkTypeRequirements() override;

private:
	ASTPointer<Expression> m_expression;
	ASTPointer<ASTString> m_memberName;
};

/**
 * Index access to an array. Example: a[2]
 */
class IndexAccess: public Expression
{
public:
	IndexAccess(Location const& _location, ASTPointer<Expression> const& _base,
				ASTPointer<Expression> const& _index):
		Expression(_location), m_base(_base), m_index(_index) {}
	virtual void accept(ASTVisitor& _visitor) override;
	virtual void accept(ASTConstVisitor& _visitor) const override;
	virtual void checkTypeRequirements() override;

	Expression const& getBaseExpression() const { return *m_base; }
	Expression const& getIndexExpression() const { return *m_index; }

private:
	ASTPointer<Expression> m_base;
	ASTPointer<Expression> m_index;
};

/**
 * Primary expression, i.e. an expression that cannot be divided any further. Examples are literals
 * or variable references.
 */
class PrimaryExpression: public Expression
{
public:
	PrimaryExpression(Location const& _location): Expression(_location) {}
};

/**
 * An identifier, i.e. a reference to a declaration by name like a variable or function.
 */
class Identifier: public PrimaryExpression
{
public:
	Identifier(Location const& _location, ASTPointer<ASTString> const& _name):
		PrimaryExpression(_location), m_name(_name) {}
	virtual void accept(ASTVisitor& _visitor) override;
	virtual void accept(ASTConstVisitor& _visitor) const override;
	virtual void checkTypeRequirements() override;

	ASTString const& getName() const { return *m_name; }

	void setReferencedDeclaration(Declaration const& _referencedDeclaration,
								  ContractDefinition const* _currentContract = nullptr)
	{
		m_referencedDeclaration = &_referencedDeclaration;
		m_currentContract = _currentContract;
	}
	Declaration const* getReferencedDeclaration() const { return m_referencedDeclaration; }
	ContractDefinition const* getCurrentContract() const { return m_currentContract; }

private:
	ASTPointer<ASTString> m_name;

	/// Declaration the name refers to.
	Declaration const* m_referencedDeclaration = nullptr;
	/// Stores a reference to the current contract. This is needed because types of base contracts
	/// change depending on the context.
	ContractDefinition const* m_currentContract = nullptr;
};

/**
 * An elementary type name expression is used in expressions like "a = uint32(2)" to change the
 * type of an expression explicitly. Here, "uint32" is the elementary type name expression and
 * "uint32(2)" is a @ref FunctionCall.
 */
class ElementaryTypeNameExpression: public PrimaryExpression
{
public:
	ElementaryTypeNameExpression(Location const& _location, Token::Value _typeToken):
		PrimaryExpression(_location), m_typeToken(_typeToken)
	{
		solAssert(Token::isElementaryTypeName(_typeToken), "");
	}
	virtual void accept(ASTVisitor& _visitor) override;
	virtual void accept(ASTConstVisitor& _visitor) const override;
	virtual void checkTypeRequirements() override;

	Token::Value getTypeToken() const { return m_typeToken; }

private:
	Token::Value m_typeToken;
};

/**
 * A literal string or number. @see ExpressionCompiler::endVisit() is used to actually parse its value.
 */
class Literal: public PrimaryExpression
{
public:
	enum class SubDenomination
	{
		None = Token::Illegal,
		Wei = Token::SubWei,
		Szabo = Token::SubSzabo,
		Finney = Token::SubFinney,
		Ether = Token::SubEther
	};
	Literal(Location const& _location, Token::Value _token,
			ASTPointer<ASTString> const& _value,
			SubDenomination _sub = SubDenomination::None):
		PrimaryExpression(_location), m_token(_token), m_value(_value), m_subDenomination(_sub) {}
	virtual void accept(ASTVisitor& _visitor) override;
	virtual void accept(ASTConstVisitor& _visitor) const override;
	virtual void checkTypeRequirements() override;

	Token::Value getToken() const { return m_token; }
	/// @returns the non-parsed value of the literal
	ASTString const& getValue() const { return *m_value; }

	SubDenomination getSubDenomination() const { return m_subDenomination; }

private:
	Token::Value m_token;
	ASTPointer<ASTString> m_value;
	SubDenomination m_subDenomination;
};

/// @}


}
}<|MERGE_RESOLUTION|>--- conflicted
+++ resolved
@@ -132,13 +132,9 @@
 class Declaration: public ASTNode
 {
 public:
-<<<<<<< HEAD
-	enum class LValueType { None, Local, Storage };
-	enum class Visibility { Default, Public, Protected, Private };
-=======
+
 	/// Visibility ordered from restricted to unrestricted.
 	enum class Visibility { Default, Private, Inheritable, Public, External };
->>>>>>> 043f93bb
 
 	Declaration(Location const& _location, ASTPointer<ASTString> const& _name,
 				Visibility _visibility = Visibility::Default):
@@ -147,13 +143,10 @@
 	/// @returns the declared name.
 	ASTString const& getName() const { return *m_name; }
 	Visibility getVisibility() const { return m_visibility == Visibility::Default ? getDefaultVisibility() : m_visibility; }
-<<<<<<< HEAD
-	bool isPublic() const { return getVisibility() == Visibility::Public; }
-=======
+
 	bool isPublic() const { return getVisibility() >= Visibility::Public; }
 	bool isVisibleInContract() const { return getVisibility() != Visibility::External; }
 	bool isVisibleInDerivedContracts() const { return isVisibleInContract() && getVisibility() >= Visibility::Inheritable; }
->>>>>>> 043f93bb
 
 	/// @returns the scope this declaration resides in. Can be nullptr if it is the global scope.
 	/// Available only after name and type resolution step.
