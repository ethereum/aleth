--- conflicted
+++ resolved
@@ -102,137 +102,10 @@
 void CompilerUtils::storeInMemoryDynamic(Type const& _type, bool _padToWordBoundaries)
 {
 	if (_type.getCategory() == Type::Category::Array)
-<<<<<<< HEAD
-	{
-		auto const& type = dynamic_cast<ArrayType const&>(_type);
-		solAssert(type.isByteArray(), "Non byte arrays not yet implemented here.");
-
-		if (type.location() == DataLocation::CallData)
-		{
-			if (!type.isDynamicallySized())
-				m_context << type.getLength();
-			// stack: target source_offset source_len
-			m_context << eth::Instruction::DUP1 << eth::Instruction::DUP3 << eth::Instruction::DUP5;
-			// stack: target source_offset source_len source_len source_offset target
-			m_context << eth::Instruction::CALLDATACOPY;
-			m_context << eth::Instruction::DUP3 << eth::Instruction::ADD;
-			m_context << eth::Instruction::SWAP2 << eth::Instruction::POP << eth::Instruction::POP;
-		}
-		else if (type.location() == DataLocation::Memory)
-		{
-			// memcpy using the built-in contract
-			ArrayUtils(m_context).retrieveLength(type);
-			if (type.isDynamicallySized())
-			{
-				// change pointer to data part
-				m_context << eth::Instruction::SWAP1 << u256(32) << eth::Instruction::ADD;
-				m_context << eth::Instruction::SWAP1;
-			}
-			// stack: <target> <source> <length>
-			// stack for call: outsize target size source value contract gas
-			m_context << eth::Instruction::DUP1 << eth::Instruction::DUP4;
-			m_context << eth::Instruction::DUP2 << eth::Instruction::DUP5;
-			m_context << u256(0) << u256(identityContractAddress);
-			//@TODO do not use ::CALL if less than 32 bytes?
-			//@todo in production, we should not have to pair c_callNewAccountGas.
-			m_context << u256(eth::c_callGas + 15 + eth::c_callNewAccountGas) << eth::Instruction::GAS;
-			m_context << eth::Instruction::SUB << eth::Instruction::CALL;
-			m_context << eth::Instruction::POP; // ignore return value
-
-			m_context << eth::Instruction::SWAP1 << eth::Instruction::POP;
-			// stack: <target> <length>
-
-			if (_padToWordBoundaries && (type.isDynamicallySized() || (type.getLength()) % 32 != 0))
-			{
-				// stack: <target> <length>
-				m_context << eth::Instruction::SWAP1 << eth::Instruction::DUP2 << eth::Instruction::ADD;
-				// stack: <length> <target + length>
-				m_context << eth::Instruction::SWAP1 << u256(31) << eth::Instruction::AND;
-				// stack: <target + length> <remainder = length % 32>
-				eth::AssemblyItem skip = m_context.newTag();
-				if (type.isDynamicallySized())
-				{
-					m_context << eth::Instruction::DUP1 << eth::Instruction::ISZERO;
-					m_context.appendConditionalJumpTo(skip);
-				}
-				// round off, load from there.
-				// stack <target + length> <remainder = length % 32>
-				m_context << eth::Instruction::DUP1 << eth::Instruction::DUP3;
-				m_context << eth::Instruction::SUB;
-				// stack: target+length remainder <target + length - remainder>
-				m_context << eth::Instruction::DUP1 << eth::Instruction::MLOAD;
-				// Now we AND it with ~(2**(8 * (32 - remainder)) - 1)
-				m_context << u256(1);
-				m_context << eth::Instruction::DUP4 << u256(32) << eth::Instruction::SUB;
-				// stack: ...<v> 1 <32 - remainder>
-				m_context << u256(0x100) << eth::Instruction::EXP << eth::Instruction::SUB;
-				m_context << eth::Instruction::NOT << eth::Instruction::AND;
-				// stack: target+length remainder target+length-remainder <v & ...>
-				m_context << eth::Instruction::DUP2 << eth::Instruction::MSTORE;
-				// stack: target+length remainder target+length-remainder
-				m_context << u256(32) << eth::Instruction::ADD;
-				// stack: target+length remainder <new_padded_end>
-				m_context << eth::Instruction::SWAP2 << eth::Instruction::POP;
-
-				if (type.isDynamicallySized())
-					m_context << skip.tag();
-				// stack <target + "length"> <remainder = length % 32>
-				m_context << eth::Instruction::POP;
-			}
-			else
-				// stack: <target> <length>
-				m_context << eth::Instruction::ADD;
-		}
-		else
-		{
-			solAssert(type.location() == DataLocation::Storage, "");
-			m_context << eth::Instruction::POP; // remove offset, arrays always start new slot
-			m_context << eth::Instruction::DUP1 << eth::Instruction::SLOAD;
-			// stack here: memory_offset storage_offset length_bytes
-			// jump to end if length is zero
-			m_context << eth::Instruction::DUP1 << eth::Instruction::ISZERO;
-			eth::AssemblyItem loopEnd = m_context.newTag();
-			m_context.appendConditionalJumpTo(loopEnd);
-			// compute memory end offset
-			m_context << eth::Instruction::DUP3 << eth::Instruction::ADD << eth::Instruction::SWAP2;
-			// actual array data is stored at SHA3(storage_offset)
-			m_context << eth::Instruction::SWAP1;
-			CompilerUtils(m_context).computeHashStatic();
-			m_context << eth::Instruction::SWAP1;
-
-			// stack here: memory_end_offset storage_data_offset memory_offset
-			eth::AssemblyItem loopStart = m_context.newTag();
-			m_context << loopStart;
-			// load and store
-			m_context << eth::Instruction::DUP2 << eth::Instruction::SLOAD;
-			m_context << eth::Instruction::DUP2 << eth::Instruction::MSTORE;
-			// increment storage_data_offset by 1
-			m_context << eth::Instruction::SWAP1 << u256(1) << eth::Instruction::ADD;
-			// increment memory offset by 32
-			m_context << eth::Instruction::SWAP1 << u256(32) << eth::Instruction::ADD;
-			// check for loop condition
-			m_context << eth::Instruction::DUP1 << eth::Instruction::DUP4 << eth::Instruction::GT;
-			m_context.appendConditionalJumpTo(loopStart);
-			// stack here: memory_end_offset storage_data_offset memory_offset
-			if (_padToWordBoundaries)
-			{
-				// memory_end_offset - start is the actual length (we want to compute the ceil of).
-				// memory_offset - start is its next multiple of 32, but it might be off by 32.
-				// so we compute: memory_end_offset += (memory_offset - memory_end_offest) & 31
-				m_context << eth::Instruction::DUP3 << eth::Instruction::SWAP1 << eth::Instruction::SUB;
-				m_context << u256(31) << eth::Instruction::AND;
-				m_context << eth::Instruction::DUP3 << eth::Instruction::ADD;
-				m_context << eth::Instruction::SWAP2;
-			}
-			m_context << loopEnd << eth::Instruction::POP << eth::Instruction::POP;
-		}
-	}
-=======
 		ArrayUtils(m_context).copyArrayToMemory(
 			dynamic_cast<ArrayType const&>(_type),
 			_padToWordBoundaries
 		);
->>>>>>> aceecf65
 	else
 	{
 		unsigned numBytes = prepareMemoryStore(_type, _padToWordBoundaries);
