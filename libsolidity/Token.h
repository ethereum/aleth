--- conflicted
+++ resolved
@@ -378,12 +378,8 @@
 	static bool isUnaryOp(Value op) { return (Not <= op && op <= Delete) || op == Add || op == Sub; }
 	static bool isCountOp(Value op) { return op == Inc || op == Dec; }
 	static bool isShiftOp(Value op) { return (SHL <= op) && (op <= SHR); }
-<<<<<<< HEAD
-	static bool isVisibilitySpecifier(Value op) { return op == Public || op == Private || op == Protected; }
-=======
 	static bool isVisibilitySpecifier(Value op) { return isVariableVisibilitySpecifier(op) || op == External; }
 	static bool isVariableVisibilitySpecifier(Value op) { return op == Public || op == Private || op == Inheritable; }
->>>>>>> 043f93bb
 	static bool isEtherSubdenomination(Value op) { return op == SubWei || op == SubSzabo || op == SubFinney || op == Token::SubEther; }
 
 	// Returns a string corresponding to the JS token string
