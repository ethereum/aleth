/*
	This file is part of cpp-ethereum.

	cpp-ethereum is free software: you can redistribute it and/or modify
	it under the terms of the GNU General Public License as published by
	the Free Software Foundation, either version 3 of the License, or
	(at your option) any later version.

	cpp-ethereum is distributed in the hope that it will be useful,
	but WITHOUT ANY WARRANTY; without even the implied warranty of
	MERCHANTABILITY or FITNESS FOR A PARTICULAR PURPOSE.  See the
	GNU General Public License for more details.

	You should have received a copy of the GNU General Public License
	along with cpp-ethereum.  If not, see <http://www.gnu.org/licenses/>.
*/
/** @file VM.h
 * @author Gav Wood <i@gavwood.com>
 * @date 2014
 */

#pragma once

#include <unordered_map>
#include <libdevcore/Exceptions.h>
#include <libethcore/CommonEth.h>
#include <libevmface/Instruction.h>
#include <libdevcrypto/SHA3.h>
#include <libethcore/BlockInfo.h>
#include "FeeStructure.h"
#include "ExtVMFace.h"

namespace dev
{
namespace eth
{

struct VMException: virtual Exception {};
struct StepsDone: virtual VMException {};
struct BreakPointHit: virtual VMException {};
struct BadInstruction: virtual VMException {};
struct BadJumpDestination: virtual VMException {};
struct OutOfGas: virtual VMException {};
struct StackTooSmall: virtual public VMException { StackTooSmall(u256 _req, u256 _got): req(_req), got(_got) {} u256 req; u256 got; };

// Convert from a 256-bit integer stack/memory entry into a 160-bit Address hash.
// Currently we just pull out the right (low-order in BE) 160-bits.
inline Address asAddress(u256 _item)
{
	return right160(h256(_item));
}

inline u256 fromAddress(Address _a)
{
	return (u160)_a;
//	h256 ret;
//	memcpy(&ret, &_a, sizeof(_a));
//	return ret;
}

/**
 */
class VM
{
public:
	/// Construct VM object.
	explicit VM(u256 _gas = 0) { reset(_gas); }

	void reset(u256 _gas = 0);

	template <class Ext>
	bytesConstRef go(Ext& _ext, OnOpFunc const& _onOp = OnOpFunc(), uint64_t _steps = (uint64_t)-1);

	void require(u256 _n) { if (m_stack.size() < _n) BOOST_THROW_EXCEPTION(StackTooSmall(_n, m_stack.size())); }
	void requireMem(unsigned _n) { if (m_temp.size() < _n) { m_temp.resize(_n); } }
	u256 gas() const { return m_gas; }
	u256 curPC() const { return m_curPC; }

	bytes const& memory() const { return m_temp; }
	u256s const& stack() const { return m_stack; }

private:
	u256 m_gas = 0;
	u256 m_curPC = 0;
	bytes m_temp;
	u256s m_stack;
	std::set<unsigned> m_jumpDests;
};

}

// INLINE:
template <class Ext> dev::bytesConstRef dev::eth::VM::go(Ext& _ext, OnOpFunc const& _onOp, uint64_t _steps)
{
	auto memNeed = [](dev::u256 _offset, dev::u256 _size) { return _size ? _offset + _size : 0; };

	if (m_jumpDests.empty())
	{
		m_jumpDests.insert(0);
		for (unsigned i = 1; i < _ext.code.size(); ++i)
			if (_ext.code[i] == (byte)Instruction::JUMPDEST)
				m_jumpDests.insert(i + 1);
			else if (_ext.code[i] >= (byte)Instruction::PUSH1 && _ext.code[i] <= (byte)Instruction::PUSH32)
				i += _ext.code[i] - (int)Instruction::PUSH1 + 1;
	}

	u256 nextPC = m_curPC + 1;
	auto osteps = _steps;
	for (bool stopped = false; !stopped && _steps--; m_curPC = nextPC, nextPC = m_curPC + 1)
	{
		// INSTRUCTION...
		Instruction inst = (Instruction)_ext.getCode(m_curPC);

		// FEES...
		bigint runGas = c_stepGas;
		bigint newTempSize = m_temp.size();
		switch (inst)
		{
		case Instruction::STOP:
			runGas = 0;
			break;

		case Instruction::SUICIDE:
			require(1);
			runGas = 0;
			break;

		case Instruction::SSTORE:
			require(2);
			if (!_ext.store(m_stack.back()) && m_stack[m_stack.size() - 2])
				runGas = c_sstoreSetGas;
			else if (_ext.store(m_stack.back()) && !m_stack[m_stack.size() - 2])
			{
				runGas = 0;
				_ext.sub.refunds += c_sstoreRefundGas;
			}
			else
				runGas = c_sstoreResetGas;
			break;

		case Instruction::SLOAD:
			require(1);
            runGas = c_sloadGas;
			break;

		// These all operate on memory and therefore potentially expand it:
		case Instruction::MSTORE:
			require(2);
			newTempSize = m_stack.back() + 32;
			break;
		case Instruction::MSTORE8:
			require(2);
			newTempSize = m_stack.back() + 1;
			break;
		case Instruction::MLOAD:
			require(1);
			newTempSize = m_stack.back() + 32;
			break;
		case Instruction::RETURN:
			require(2);
			newTempSize = memNeed(m_stack.back(), m_stack[m_stack.size() - 2]);
			break;
		case Instruction::SHA3:
			require(2);
			runGas = c_sha3Gas;
			newTempSize = memNeed(m_stack.back(), m_stack[m_stack.size() - 2]);
			break;
		case Instruction::CALLDATACOPY:
			require(3);
			newTempSize = memNeed(m_stack.back(), m_stack[m_stack.size() - 3]);
			break;
		case Instruction::CODECOPY:
			require(3);
			newTempSize = memNeed(m_stack.back(), m_stack[m_stack.size() - 3]);
			break;
		case Instruction::EXTCODECOPY:
			require(4);
			newTempSize = memNeed(m_stack[m_stack.size() - 2], m_stack[m_stack.size() - 4]);
			break;
			
		case Instruction::BALANCE:
			require(1);
			runGas = c_balanceGas;
			break;

		case Instruction::LOG0:
		case Instruction::LOG1:
		case Instruction::LOG2:
		case Instruction::LOG3:
		case Instruction::LOG4:
		{
			unsigned n = (unsigned)inst - (unsigned)Instruction::LOG0;
			require(n + 2);
			newTempSize = memNeed(m_stack[m_stack.size() - 1 - n], m_stack[m_stack.size() - 2 - n]);
			break;
		}

		case Instruction::CALL:
		case Instruction::CALLCODE:
			require(7);
			runGas = c_callGas + m_stack[m_stack.size() - 1];
			newTempSize = std::max(memNeed(m_stack[m_stack.size() - 6], m_stack[m_stack.size() - 7]), memNeed(m_stack[m_stack.size() - 4], m_stack[m_stack.size() - 5]));
			break;

		case Instruction::CREATE:
		{
			require(3);
			auto inOff = m_stack[m_stack.size() - 2];
			auto inSize = m_stack[m_stack.size() - 3];
			newTempSize = inOff + inSize;
            runGas = c_createGas;
			break;
		}

		case Instruction::PC:
		case Instruction::MSIZE:
		case Instruction::GAS:
		case Instruction::JUMPDEST:
		case Instruction::ADDRESS:
		case Instruction::ORIGIN:
		case Instruction::CALLER:
		case Instruction::CALLVALUE:
		case Instruction::CALLDATASIZE:
		case Instruction::CODESIZE:
		case Instruction::GASPRICE:
		case Instruction::PREVHASH:
		case Instruction::COINBASE:
		case Instruction::TIMESTAMP:
		case Instruction::NUMBER:
		case Instruction::DIFFICULTY:
		case Instruction::GASLIMIT:
		case Instruction::PUSH1:
		case Instruction::PUSH2:
		case Instruction::PUSH3:
		case Instruction::PUSH4:
		case Instruction::PUSH5:
		case Instruction::PUSH6:
		case Instruction::PUSH7:
		case Instruction::PUSH8:
		case Instruction::PUSH9:
		case Instruction::PUSH10:
		case Instruction::PUSH11:
		case Instruction::PUSH12:
		case Instruction::PUSH13:
		case Instruction::PUSH14:
		case Instruction::PUSH15:
		case Instruction::PUSH16:
		case Instruction::PUSH17:
		case Instruction::PUSH18:
		case Instruction::PUSH19:
		case Instruction::PUSH20:
		case Instruction::PUSH21:
		case Instruction::PUSH22:
		case Instruction::PUSH23:
		case Instruction::PUSH24:
		case Instruction::PUSH25:
		case Instruction::PUSH26:
		case Instruction::PUSH27:
		case Instruction::PUSH28:
		case Instruction::PUSH29:
		case Instruction::PUSH30:
		case Instruction::PUSH31:
		case Instruction::PUSH32:
			break;
		case Instruction::BNOT:
		case Instruction::NOT:
		case Instruction::CALLDATALOAD:
		case Instruction::EXTCODESIZE:
		case Instruction::POP:
		case Instruction::JUMP:
			require(1);
			break;
		case Instruction::ADD:
		case Instruction::MUL:
		case Instruction::SUB:
		case Instruction::DIV:
		case Instruction::SDIV:
		case Instruction::MOD:
		case Instruction::SMOD:
		case Instruction::EXP:
		case Instruction::LT:
		case Instruction::GT:
		case Instruction::SLT:
		case Instruction::SGT:
		case Instruction::EQ:
		case Instruction::AND:
		case Instruction::OR:
		case Instruction::XOR:
		case Instruction::BYTE:
		case Instruction::JUMPI:
		case Instruction::SIGNEXTEND:
			require(2);
			break;
		case Instruction::ADDMOD:
		case Instruction::MULMOD:
			require(3);
			break;
		case Instruction::DUP1:
		case Instruction::DUP2:
		case Instruction::DUP3:
		case Instruction::DUP4:
		case Instruction::DUP5:
		case Instruction::DUP6:
		case Instruction::DUP7:
		case Instruction::DUP8:
		case Instruction::DUP9:
		case Instruction::DUP10:
		case Instruction::DUP11:
		case Instruction::DUP12:
		case Instruction::DUP13:
		case Instruction::DUP14:
		case Instruction::DUP15:
		case Instruction::DUP16:
			require(1 + (int)inst - (int)Instruction::DUP1);
			break;
		case Instruction::SWAP1:
		case Instruction::SWAP2:
		case Instruction::SWAP3:
		case Instruction::SWAP4:
		case Instruction::SWAP5:
		case Instruction::SWAP6:
		case Instruction::SWAP7:
		case Instruction::SWAP8:
		case Instruction::SWAP9:
		case Instruction::SWAP10:
		case Instruction::SWAP11:
		case Instruction::SWAP12:
		case Instruction::SWAP13:
		case Instruction::SWAP14:
		case Instruction::SWAP15:
		case Instruction::SWAP16:
			require((int)inst - (int)Instruction::SWAP1 + 2);
			break;
		default:
			BOOST_THROW_EXCEPTION(BadInstruction());
		}

		newTempSize = (newTempSize + 31) / 32 * 32;
		if (newTempSize > m_temp.size())
			runGas += c_memoryGas * (newTempSize - m_temp.size()) / 32;

		if (_onOp)
			_onOp(osteps - _steps - 1, inst, newTempSize > m_temp.size() ? (newTempSize - m_temp.size()) / 32 : bigint(0), runGas, this, &_ext);

		if (m_gas < runGas)
		{
			// Out of gas!
			m_gas = 0;
			BOOST_THROW_EXCEPTION(OutOfGas());
		}

		m_gas = (u256)((bigint)m_gas - runGas);

		if (newTempSize > m_temp.size())
			m_temp.resize((size_t)newTempSize);

		// EXECUTE...
		switch (inst)
		{
		case Instruction::ADD:
			//pops two items and pushes S[-1] + S[-2] mod 2^256.
			m_stack[m_stack.size() - 2] += m_stack.back();
			m_stack.pop_back();
			break;
		case Instruction::MUL:
			//pops two items and pushes S[-1] * S[-2] mod 2^256.
			m_stack[m_stack.size() - 2] *= m_stack.back();
			m_stack.pop_back();
			break;
		case Instruction::SUB:
			m_stack[m_stack.size() - 2] = m_stack.back() - m_stack[m_stack.size() - 2];
			m_stack.pop_back();
			break;
		case Instruction::DIV:
			m_stack[m_stack.size() - 2] = m_stack[m_stack.size() - 2] ? m_stack.back() / m_stack[m_stack.size() - 2] : 0;
			m_stack.pop_back();
			break;
		case Instruction::SDIV:
            m_stack[m_stack.size() - 2] = m_stack[m_stack.size() - 2] ? s2u(u2s(m_stack.back()) / u2s(m_stack[m_stack.size() - 2])) : 0;
			m_stack.pop_back();
			break;
		case Instruction::MOD:
			m_stack[m_stack.size() - 2] = m_stack[m_stack.size() - 2] ? m_stack.back() % m_stack[m_stack.size() - 2] : 0;
			m_stack.pop_back();
			break;
		case Instruction::SMOD:
            m_stack[m_stack.size() - 2] = m_stack[m_stack.size() - 2] ? s2u(u2s(m_stack.back()) % u2s(m_stack[m_stack.size() - 2])) : 0;
			m_stack.pop_back();
			break;
		case Instruction::EXP:
		{
			auto base = m_stack.back();
			auto expon = m_stack[m_stack.size() - 2];
			m_stack.pop_back();
			m_stack.back() = (u256)boost::multiprecision::powm((bigint)base, (bigint)expon, bigint(2) << 256);
			break;
		}
		case Instruction::BNOT:
			m_stack.back() = ~m_stack.back();
			break;
		case Instruction::LT:
			m_stack[m_stack.size() - 2] = m_stack.back() < m_stack[m_stack.size() - 2] ? 1 : 0;
			m_stack.pop_back();
			break;
		case Instruction::GT:
			m_stack[m_stack.size() - 2] = m_stack.back() > m_stack[m_stack.size() - 2] ? 1 : 0;
			m_stack.pop_back();
			break;
		case Instruction::SLT:
            m_stack[m_stack.size() - 2] = u2s(m_stack.back()) < u2s(m_stack[m_stack.size() - 2]) ? 1 : 0;
			m_stack.pop_back();
			break;
		case Instruction::SGT:
            m_stack[m_stack.size() - 2] = u2s(m_stack.back()) > u2s(m_stack[m_stack.size() - 2]) ? 1 : 0;
			m_stack.pop_back();
			break;
		case Instruction::EQ:
			m_stack[m_stack.size() - 2] = m_stack.back() == m_stack[m_stack.size() - 2] ? 1 : 0;
			m_stack.pop_back();
			break;
		case Instruction::NOT:
			m_stack.back() = m_stack.back() ? 0 : 1;
			break;
		case Instruction::AND:
			m_stack[m_stack.size() - 2] = m_stack.back() & m_stack[m_stack.size() - 2];
			m_stack.pop_back();
			break;
		case Instruction::OR:
			m_stack[m_stack.size() - 2] = m_stack.back() | m_stack[m_stack.size() - 2];
			m_stack.pop_back();
			break;
		case Instruction::XOR:
			m_stack[m_stack.size() - 2] = m_stack.back() ^ m_stack[m_stack.size() - 2];
			m_stack.pop_back();
			break;
		case Instruction::BYTE:
			m_stack[m_stack.size() - 2] = m_stack.back() < 32 ? (m_stack[m_stack.size() - 2] >> (unsigned)(8 * (31 - m_stack.back()))) & 0xff : 0;
			m_stack.pop_back();
			break;
		case Instruction::ADDMOD:
			m_stack[m_stack.size() - 3] = u256((bigint(m_stack.back()) + bigint(m_stack[m_stack.size() - 2])) % m_stack[m_stack.size() - 3]);
			m_stack.pop_back();
			m_stack.pop_back();
			break;
		case Instruction::MULMOD:
			m_stack[m_stack.size() - 3] = u256((bigint(m_stack.back()) * bigint(m_stack[m_stack.size() - 2])) % m_stack[m_stack.size() - 3]);
			m_stack.pop_back();
			m_stack.pop_back();
			break;
		case Instruction::SIGNEXTEND:
		{
<<<<<<< HEAD
			if (m_stack.back() < 31)
			{
				unsigned const testBit(m_stack.back() * 8 + 7);
				u256& number = m_stack[m_stack.size() - 2];
				u256 mask = ((u256(1) << testBit) - 1);
				if (boost::multiprecision::bit_test(number, testBit))
					number |= ~mask;
				else
					number &= mask;
			}
			m_stack.pop_back();
=======
			unsigned k = m_stack.back();
			m_stack.pop_back();
			auto& b = m_stack.back();
			if (k <= 31)
				if ((b >> (k * 8)) & 0x80)
					for (int i = 31; i > k; --i)
						b |= (u256(0xff) << i);
>>>>>>> 24abdab0
			break;
		}
		case Instruction::SHA3:
		{
			unsigned inOff = (unsigned)m_stack.back();
			m_stack.pop_back();
			unsigned inSize = (unsigned)m_stack.back();
			m_stack.pop_back();
			m_stack.push_back(sha3(bytesConstRef(m_temp.data() + inOff, inSize)));
			break;
		}
		case Instruction::ADDRESS:
			m_stack.push_back(fromAddress(_ext.myAddress));
			break;
		case Instruction::ORIGIN:
			m_stack.push_back(fromAddress(_ext.origin));
			break;
		case Instruction::BALANCE:
		{
			m_stack.back() = _ext.balance(asAddress(m_stack.back()));
			break;
		}
		case Instruction::CALLER:
			m_stack.push_back(fromAddress(_ext.caller));
			break;
		case Instruction::CALLVALUE:
			m_stack.push_back(_ext.value);
			break;
		case Instruction::CALLDATALOAD:
		{
			if ((unsigned)m_stack.back() + 31 < _ext.data.size())
				m_stack.back() = (u256)*(h256 const*)(_ext.data.data() + (unsigned)m_stack.back());
			else
			{
				h256 r;
				for (unsigned i = (unsigned)m_stack.back(), e = (unsigned)m_stack.back() + 32, j = 0; i < e; ++i, ++j)
					r[j] = i < _ext.data.size() ? _ext.data[i] : 0;
				m_stack.back() = (u256)r;
			}
			break;
		}
		case Instruction::CALLDATASIZE:
			m_stack.push_back(_ext.data.size());
			break;
		case Instruction::CALLDATACOPY:
		{
			unsigned mf = (unsigned)m_stack.back();
			m_stack.pop_back();
			unsigned cf = (unsigned)m_stack.back();
			m_stack.pop_back();
			unsigned l = (unsigned)m_stack.back();
			m_stack.pop_back();
			unsigned el = cf + l > _ext.data.size() ? _ext.data.size() < cf ? 0 : _ext.data.size() - cf : l;
			memcpy(m_temp.data() + mf, _ext.data.data() + cf, el);
			memset(m_temp.data() + mf + el, 0, l - el);
			break;
		}
		case Instruction::CODESIZE:
			m_stack.push_back(_ext.code.size());
			break;
		case Instruction::CODECOPY:
		{
			unsigned mf = (unsigned)m_stack.back();
			m_stack.pop_back();
			unsigned cf = (unsigned)m_stack.back();
			m_stack.pop_back();
			unsigned l = (unsigned)m_stack.back();
			m_stack.pop_back();
			unsigned el = cf + l > _ext.code.size() ? _ext.code.size() < cf ? 0 : _ext.code.size() - cf : l;
			memcpy(m_temp.data() + mf, _ext.code.data() + cf, el);
			memset(m_temp.data() + mf + el, 0, l - el);
			break;
		}
		case Instruction::EXTCODESIZE:
			m_stack.back() = _ext.codeAt(asAddress(m_stack.back())).size();
			break;
		case Instruction::EXTCODECOPY:
		{
			Address a = asAddress(m_stack.back());
			m_stack.pop_back();
			unsigned mf = (unsigned)m_stack.back();
			m_stack.pop_back();
			unsigned cf = (unsigned)m_stack.back();
			m_stack.pop_back();
			unsigned l = (unsigned)m_stack.back();
			m_stack.pop_back();
			unsigned el = cf + l > _ext.codeAt(a).size() ? _ext.codeAt(a).size() < cf ? 0 : _ext.codeAt(a).size() - cf : l;
			memcpy(m_temp.data() + mf, _ext.codeAt(a).data() + cf, el);
			memset(m_temp.data() + mf + el, 0, l - el);
			break;
		}
		case Instruction::GASPRICE:
			m_stack.push_back(_ext.gasPrice);
			break;
		case Instruction::PREVHASH:
			m_stack.push_back(_ext.previousBlock.hash);
			break;
		case Instruction::COINBASE:
			m_stack.push_back((u160)_ext.currentBlock.coinbaseAddress);
			break;
		case Instruction::TIMESTAMP:
			m_stack.push_back(_ext.currentBlock.timestamp);
			break;
		case Instruction::NUMBER:
			m_stack.push_back(_ext.currentBlock.number);
			break;
		case Instruction::DIFFICULTY:
			m_stack.push_back(_ext.currentBlock.difficulty);
			break;
		case Instruction::GASLIMIT:
			m_stack.push_back(1000000);
			break;
		case Instruction::PUSH1:
		case Instruction::PUSH2:
		case Instruction::PUSH3:
		case Instruction::PUSH4:
		case Instruction::PUSH5:
		case Instruction::PUSH6:
		case Instruction::PUSH7:
		case Instruction::PUSH8:
		case Instruction::PUSH9:
		case Instruction::PUSH10:
		case Instruction::PUSH11:
		case Instruction::PUSH12:
		case Instruction::PUSH13:
		case Instruction::PUSH14:
		case Instruction::PUSH15:
		case Instruction::PUSH16:
		case Instruction::PUSH17:
		case Instruction::PUSH18:
		case Instruction::PUSH19:
		case Instruction::PUSH20:
		case Instruction::PUSH21:
		case Instruction::PUSH22:
		case Instruction::PUSH23:
		case Instruction::PUSH24:
		case Instruction::PUSH25:
		case Instruction::PUSH26:
		case Instruction::PUSH27:
		case Instruction::PUSH28:
		case Instruction::PUSH29:
		case Instruction::PUSH30:
		case Instruction::PUSH31:
		case Instruction::PUSH32:
		{
			int i = (int)inst - (int)Instruction::PUSH1 + 1;
			nextPC = m_curPC + 1;
			m_stack.push_back(0);
			for (; i--; nextPC++)
				m_stack.back() = (m_stack.back() << 8) | _ext.getCode(nextPC);
			break;
		}
		case Instruction::POP:
			m_stack.pop_back();
			break;
		case Instruction::DUP1:
		case Instruction::DUP2:
		case Instruction::DUP3:
		case Instruction::DUP4:
		case Instruction::DUP5:
		case Instruction::DUP6:
		case Instruction::DUP7:
		case Instruction::DUP8:
		case Instruction::DUP9:
		case Instruction::DUP10:
		case Instruction::DUP11:
		case Instruction::DUP12:
		case Instruction::DUP13:
		case Instruction::DUP14:
		case Instruction::DUP15:
		case Instruction::DUP16:
		{
			auto n = 1 + (int)inst - (int)Instruction::DUP1;
			m_stack.push_back(m_stack[m_stack.size() - n]);
			break;
		}
		case Instruction::SWAP1:
		case Instruction::SWAP2:
		case Instruction::SWAP3:
		case Instruction::SWAP4:
		case Instruction::SWAP5:
		case Instruction::SWAP6:
		case Instruction::SWAP7:
		case Instruction::SWAP8:
		case Instruction::SWAP9:
		case Instruction::SWAP10:
		case Instruction::SWAP11:
		case Instruction::SWAP12:
		case Instruction::SWAP13:
		case Instruction::SWAP14:
		case Instruction::SWAP15:
		case Instruction::SWAP16:
		{
			unsigned n = (int)inst - (int)Instruction::SWAP1 + 2;
			auto d = m_stack.back();
			m_stack.back() = m_stack[m_stack.size() - n];
			m_stack[m_stack.size() - n] = d;
			break;
		}
		case Instruction::MLOAD:
		{
			m_stack.back() = (u256)*(h256 const*)(m_temp.data() + (unsigned)m_stack.back());
			break;
		}
		case Instruction::MSTORE:
		{
			*(h256*)&m_temp[(unsigned)m_stack.back()] = (h256)m_stack[m_stack.size() - 2];
			m_stack.pop_back();
			m_stack.pop_back();
			break;
		}
		case Instruction::MSTORE8:
		{
			m_temp[(unsigned)m_stack.back()] = (byte)(m_stack[m_stack.size() - 2] & 0xff);
			m_stack.pop_back();
			m_stack.pop_back();
			break;
		}
		case Instruction::SLOAD:
			m_stack.back() = _ext.store(m_stack.back());
			break;
		case Instruction::SSTORE:
			_ext.setStore(m_stack.back(), m_stack[m_stack.size() - 2]);
			m_stack.pop_back();
			m_stack.pop_back();
			break;
		case Instruction::JUMP:
			nextPC = m_stack.back();
			if (!m_jumpDests.count((unsigned)nextPC))
				BOOST_THROW_EXCEPTION(BadJumpDestination());
			m_stack.pop_back();
			break;
		case Instruction::JUMPI:
			if (m_stack[m_stack.size() - 2])
			{
				nextPC = m_stack.back();
				if (!m_jumpDests.count((unsigned)nextPC))
					BOOST_THROW_EXCEPTION(BadJumpDestination());
			}
			m_stack.pop_back();
			m_stack.pop_back();
			break;
		case Instruction::PC:
			m_stack.push_back(m_curPC);
			break;
		case Instruction::MSIZE:
			m_stack.push_back(m_temp.size());
			break;
		case Instruction::GAS:
			m_stack.push_back(m_gas);
			break;
		case Instruction::JUMPDEST:
			break;
/*		case Instruction::LOG0:
			_ext.log({}, bytesConstRef(m_temp.data() + (unsigned)m_stack[m_stack.size() - 1], (unsigned)m_stack[m_stack.size() - 2]));
			break;
		case Instruction::LOG1:
			_ext.log({m_stack[m_stack.size() - 1]}, bytesConstRef(m_temp.data() + (unsigned)m_stack[m_stack.size() - 2], (unsigned)m_stack[m_stack.size() - 3]));
			break;
		case Instruction::LOG2:
			_ext.log({m_stack[m_stack.size() - 1], m_stack[m_stack.size() - 2]}, bytesConstRef(m_temp.data() + (unsigned)m_stack[m_stack.size() - 3], (unsigned)m_stack[m_stack.size() - 4]));
			break;
		case Instruction::LOG3:
			_ext.log({m_stack[m_stack.size() - 1], m_stack[m_stack.size() - 2], m_stack[m_stack.size() - 3]}, bytesConstRef(m_temp.data() + (unsigned)m_stack[m_stack.size() - 4], (unsigned)m_stack[m_stack.size() - 5]));
			break;
		case Instruction::LOG4:
			_ext.log({m_stack[m_stack.size() - 1], m_stack[m_stack.size() - 2], m_stack[m_stack.size() - 3], m_stack[m_stack.size() - 4]}, bytesConstRef(m_temp.data() + (unsigned)m_stack[m_stack.size() - 5], (unsigned)m_stack[m_stack.size() - 6]));
			break;*/
		case Instruction::LOG0:
			_ext.log({}, bytesConstRef(m_temp.data() + (unsigned)m_stack[m_stack.size() - 1], (unsigned)m_stack[m_stack.size() - 2]));
			break;
		case Instruction::LOG1:
			_ext.log({m_stack[m_stack.size() - 3]}, bytesConstRef(m_temp.data() + (unsigned)m_stack[m_stack.size() - 1], (unsigned)m_stack[m_stack.size() - 2]));
			break;
		case Instruction::LOG2:
			_ext.log({m_stack[m_stack.size() - 3], m_stack[m_stack.size() - 4]}, bytesConstRef(m_temp.data() + (unsigned)m_stack[m_stack.size() - 1], (unsigned)m_stack[m_stack.size() - 2]));
			break;
		case Instruction::LOG3:
			_ext.log({m_stack[m_stack.size() - 3], m_stack[m_stack.size() - 4], m_stack[m_stack.size() - 5]}, bytesConstRef(m_temp.data() + (unsigned)m_stack[m_stack.size() - 1], (unsigned)m_stack[m_stack.size() - 2]));
			break;
		case Instruction::LOG4:
			_ext.log({m_stack[m_stack.size() - 3], m_stack[m_stack.size() - 4], m_stack[m_stack.size() - 5], m_stack[m_stack.size() - 6]}, bytesConstRef(m_temp.data() + (unsigned)m_stack[m_stack.size() - 1], (unsigned)m_stack[m_stack.size() - 2]));
			break;
		case Instruction::CREATE:
		{
			u256 endowment = m_stack.back();
			m_stack.pop_back();
			unsigned initOff = (unsigned)m_stack.back();
			m_stack.pop_back();
			unsigned initSize = (unsigned)m_stack.back();
			m_stack.pop_back();

			if (_ext.balance(_ext.myAddress) >= endowment)
			{
				if (_ext.depth == 1024)
					BOOST_THROW_EXCEPTION(OutOfGas());
				_ext.subBalance(endowment);
				m_stack.push_back((u160)_ext.create(endowment, &m_gas, bytesConstRef(m_temp.data() + initOff, initSize), _onOp));
			}
			else
				m_stack.push_back(0);
			break;
		}
		case Instruction::CALL:
		case Instruction::CALLCODE:
		{
			u256 gas = m_stack.back();
			m_stack.pop_back();
			Address receiveAddress = asAddress(m_stack.back());
			m_stack.pop_back();
			u256 value = m_stack.back();
			m_stack.pop_back();

			unsigned inOff = (unsigned)m_stack.back();
			m_stack.pop_back();
			unsigned inSize = (unsigned)m_stack.back();
			m_stack.pop_back();
			unsigned outOff = (unsigned)m_stack.back();
			m_stack.pop_back();
			unsigned outSize = (unsigned)m_stack.back();
			m_stack.pop_back();

			if (_ext.balance(_ext.myAddress) >= value)
			{
				if (_ext.depth == 1024)
					BOOST_THROW_EXCEPTION(OutOfGas());
				_ext.subBalance(value);
				m_stack.push_back(_ext.call(inst == Instruction::CALL ? receiveAddress : _ext.myAddress, value, bytesConstRef(m_temp.data() + inOff, inSize), &gas, bytesRef(m_temp.data() + outOff, outSize), _onOp, Address(), receiveAddress));
			}
			else
				m_stack.push_back(0);

			m_gas += gas;
			break;
		}
		case Instruction::RETURN:
		{
			unsigned b = (unsigned)m_stack.back();
			m_stack.pop_back();
			unsigned s = (unsigned)m_stack.back();
			m_stack.pop_back();

			return bytesConstRef(m_temp.data() + b, s);
		}
		case Instruction::SUICIDE:
		{
			Address dest = asAddress(m_stack.back());
			_ext.suicide(dest);
			// ...follow through to...
		}
		case Instruction::STOP:
			return bytesConstRef();
		}
	}
	if (_steps == (uint64_t)-1)
		BOOST_THROW_EXCEPTION(StepsDone());
	return bytesConstRef();
}
}<|MERGE_RESOLUTION|>--- conflicted
+++ resolved
@@ -448,8 +448,6 @@
 			m_stack.pop_back();
 			break;
 		case Instruction::SIGNEXTEND:
-		{
-<<<<<<< HEAD
 			if (m_stack.back() < 31)
 			{
 				unsigned const testBit(m_stack.back() * 8 + 7);
@@ -461,17 +459,7 @@
 					number &= mask;
 			}
 			m_stack.pop_back();
-=======
-			unsigned k = m_stack.back();
-			m_stack.pop_back();
-			auto& b = m_stack.back();
-			if (k <= 31)
-				if ((b >> (k * 8)) & 0x80)
-					for (int i = 31; i > k; --i)
-						b |= (u256(0xff) << i);
->>>>>>> 24abdab0
-			break;
-		}
+			break;
 		case Instruction::SHA3:
 		{
 			unsigned inOff = (unsigned)m_stack.back();
