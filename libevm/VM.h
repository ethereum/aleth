/*
	This file is part of cpp-ethereum.

	cpp-ethereum is free software: you can redistribute it and/or modify
	it under the terms of the GNU General Public License as published by
	the Free Software Foundation, either version 3 of the License, or
	(at your option) any later version.

	cpp-ethereum is distributed in the hope that it will be useful,
	but WITHOUT ANY WARRANTY; without even the implied warranty of
	MERCHANTABILITY or FITNESS FOR A PARTICULAR PURPOSE.  See the
	GNU General Public License for more details.

	You should have received a copy of the GNU General Public License
	along with cpp-ethereum.  If not, see <http://www.gnu.org/licenses/>.
*/
/** @file VM.h
 * @author Gav Wood <i@gavwood.com>
 * @date 2014
 */

#pragma once

#include <unordered_map>
#include <libdevcore/Exceptions.h>
#include <libethcore/Common.h>
#include <libevmcore/Instruction.h>
#include <libdevcore/SHA3.h>
#include <libethcore/BlockInfo.h>
#include <libevmcore/Params.h>
#include "VMFace.h"

namespace dev
{
namespace eth
{

// Convert from a 256-bit integer stack/memory entry into a 160-bit Address hash.
// Currently we just pull out the right (low-order in BE) 160-bits.
inline Address asAddress(u256 _item)
{
	return right160(h256(_item));
}

inline u256 fromAddress(Address _a)
{
	return (u160)_a;
}

/**
 */
class VM: public VMFace
{
public:
<<<<<<< HEAD
	virtual bytesConstRef go(u256& io_gas, ExtVMFace& _ext, OnOpFunc const& _onOp = {}, uint64_t _steps = (uint64_t)-1) override final;
=======
	virtual bytesConstRef go(ExtVMFace& _ext, OnOpFunc const& _onOp = {}, uint64_t _steps = (uint64_t)-1) override final;

	void require(u256 _n, u256 _d) { if (m_stack.size() < _n) { if (m_onFail) m_onFail(); BOOST_THROW_EXCEPTION(StackUnderflow() << RequirementError((bigint)_n, (bigint)m_stack.size())); } if (m_stack.size() - _n + _d > c_stackLimit) { if (m_onFail) m_onFail(); BOOST_THROW_EXCEPTION(OutOfStack() << RequirementError((bigint)(_d - _n), (bigint)m_stack.size())); } }
	void requireMem(unsigned _n) { if (m_temp.size() < _n) { m_temp.resize(_n); } }
>>>>>>> 39d00ec3

	u256 curPC() const { return m_curPC; }

	bytes const& memory() const { return m_temp; }
	u256s const& stack() const { return m_stack; }

	void reset(u256 const& _gas = 0) noexcept override;
	u256 gas() const noexcept override { return (u256)m_gas; }

private:
<<<<<<< HEAD
	void require(u256 _n, u256 _d) { if (m_stack.size() < _n) { if (m_onFail) m_onFail(); BOOST_THROW_EXCEPTION(StackUnderflow() << RequirementError((bigint)_n, (bigint)m_stack.size())); } if (m_stack.size() - _n + _d > c_stackLimit) { if (m_onFail) m_onFail(); BOOST_THROW_EXCEPTION(OutOfStack() << RequirementError((bigint)(_d - _n), (bigint)m_stack.size())); } }
	void requireMem(unsigned _n) { if (m_temp.size() < _n) { m_temp.resize(_n); } }
=======
	friend class VMFactory;

	/// Construct VM object.
	explicit VM(u256 _gas): m_gas(_gas) {}
>>>>>>> 39d00ec3

	u256 m_curPC = 0;
	bytes m_temp;
	u256s m_stack;
	std::set<u256> m_jumpDests;
	std::function<void()> m_onFail;
	bigint m_gas = 0;
};

}
}<|MERGE_RESOLUTION|>--- conflicted
+++ resolved
@@ -52,40 +52,22 @@
 class VM: public VMFace
 {
 public:
-<<<<<<< HEAD
 	virtual bytesConstRef go(u256& io_gas, ExtVMFace& _ext, OnOpFunc const& _onOp = {}, uint64_t _steps = (uint64_t)-1) override final;
-=======
-	virtual bytesConstRef go(ExtVMFace& _ext, OnOpFunc const& _onOp = {}, uint64_t _steps = (uint64_t)-1) override final;
-
-	void require(u256 _n, u256 _d) { if (m_stack.size() < _n) { if (m_onFail) m_onFail(); BOOST_THROW_EXCEPTION(StackUnderflow() << RequirementError((bigint)_n, (bigint)m_stack.size())); } if (m_stack.size() - _n + _d > c_stackLimit) { if (m_onFail) m_onFail(); BOOST_THROW_EXCEPTION(OutOfStack() << RequirementError((bigint)(_d - _n), (bigint)m_stack.size())); } }
-	void requireMem(unsigned _n) { if (m_temp.size() < _n) { m_temp.resize(_n); } }
->>>>>>> 39d00ec3
 
 	u256 curPC() const { return m_curPC; }
 
 	bytes const& memory() const { return m_temp; }
 	u256s const& stack() const { return m_stack; }
 
-	void reset(u256 const& _gas = 0) noexcept override;
-	u256 gas() const noexcept override { return (u256)m_gas; }
-
 private:
-<<<<<<< HEAD
 	void require(u256 _n, u256 _d) { if (m_stack.size() < _n) { if (m_onFail) m_onFail(); BOOST_THROW_EXCEPTION(StackUnderflow() << RequirementError((bigint)_n, (bigint)m_stack.size())); } if (m_stack.size() - _n + _d > c_stackLimit) { if (m_onFail) m_onFail(); BOOST_THROW_EXCEPTION(OutOfStack() << RequirementError((bigint)(_d - _n), (bigint)m_stack.size())); } }
 	void requireMem(unsigned _n) { if (m_temp.size() < _n) { m_temp.resize(_n); } }
-=======
-	friend class VMFactory;
-
-	/// Construct VM object.
-	explicit VM(u256 _gas): m_gas(_gas) {}
->>>>>>> 39d00ec3
 
 	u256 m_curPC = 0;
 	bytes m_temp;
 	u256s m_stack;
 	std::set<u256> m_jumpDests;
 	std::function<void()> m_onFail;
-	bigint m_gas = 0;
 };
 
 }
