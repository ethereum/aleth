#include "JitVM.h"

#include <libdevcore/Log.h>
#include <libevm/VM.h>
#include <libevm/VMFactory.h>

namespace dev
{
namespace eth
{
namespace
{

static_assert(sizeof(Address) == sizeof(evm_uint160be),
              "Address types size mismatch");
static_assert(alignof(Address) == alignof(evm_uint160be),
              "Address types alignment mismatch");

inline evm_uint160be toEvmC(Address _addr)
{
	return *reinterpret_cast<evm_uint160be*>(&_addr);
}

inline Address fromEvmC(evm_uint160be const* _addr)
{
	return *reinterpret_cast<Address const*>(_addr);
}

static_assert(sizeof(h256) == sizeof(evm_uint256be), "Hash types size mismatch");
static_assert(alignof(h256) == alignof(evm_uint256be), "Hash types alignment mismatch");

inline evm_uint256be toEvmC(h256 _h)
{
	return *reinterpret_cast<evm_uint256be*>(&_h);
}

inline u256 asUint(evm_uint256be const* _n)
{
	return fromBigEndian<u256>(_n->bytes);
}

<<<<<<< HEAD
=======
inline h256 asHash(evm_uint256be _n)
{
	return h256(&_n.bytes[0], h256::ConstructFromPointer);
}

>>>>>>> 91986675
void evm_query(
	evm_variant* o_result,
	evm_env* _opaqueEnv,
	evm_query_key _key,
<<<<<<< HEAD
	evm_uint160be const* _addr,
	evm_uint256be const* _storageKey
) noexcept
{
	auto &env = *reinterpret_cast<ExtVMFace*>(_opaqueEnv);
	auto addr = fromEvmC(_addr);
	switch (_key)
	{
	case EVM_CODE_BY_ADDRESS:
	{
=======
	evm_variant const* _arg
) noexcept
{
	auto &env = *reinterpret_cast<ExtVMFace*>(_opaqueEnv);
	switch (_key)
	{
	case EVM_ADDRESS:
		o_result->address = toEvmC(env.myAddress);
		break;
	case EVM_CALLER:
		o_result->address = toEvmC(env.caller);
		break;
	case EVM_ORIGIN:
		o_result->address = toEvmC(env.origin);
		break;
	case EVM_GAS_PRICE:
		o_result->uint256be = toEvmC(env.gasPrice);
		break;
	case EVM_COINBASE:
		o_result->address = toEvmC(env.envInfo().author());
		break;
	case EVM_DIFFICULTY:
		o_result->uint256be = toEvmC(env.envInfo().difficulty());
		break;
	case EVM_GAS_LIMIT:
		// TODO: Handle overflow / exception
		o_result->int64 = static_cast<int64_t>(env.envInfo().gasLimit());
		break;
	case EVM_NUMBER:
		// TODO: Handle overflow / exception
		o_result->int64 = static_cast<int64_t>(env.envInfo().number());
		break;
	case EVM_TIMESTAMP:
		// TODO: Handle overflow / exception
		o_result->int64 = static_cast<int64_t>(env.envInfo().timestamp());
		break;
	case EVM_CODE_BY_ADDRESS:
	{
		auto addr = fromEvmC(_arg->address);
>>>>>>> 91986675
		auto &code = env.codeAt(addr);
		o_result->data = code.data();
		o_result->data_size = code.size();
		break;
	}
	case EVM_CODE_SIZE:
<<<<<<< HEAD
=======
	{
		auto addr = fromEvmC(_arg->address);
>>>>>>> 91986675
		o_result->int64 = env.codeSizeAt(addr);
		break;
	case EVM_BALANCE:
<<<<<<< HEAD
		o_result->uint256be = toEvmC(env.balance(addr));
		break;
	case EVM_SLOAD:
	{
		auto storageKey = asUint(_storageKey);
		o_result->uint256be = toEvmC(env.store(storageKey));
		break;
	}
	case EVM_ACCOUNT_EXISTS:
		o_result->int64 = env.exists(addr);
=======
	{
		auto addr = fromEvmC(_arg->address);
		o_result->uint256be = toEvmC(env.balance(addr));
		break;
	}
	case EVM_BLOCKHASH:
		o_result->uint256be = toEvmC(env.blockHash(_arg->int64));
		break;
	case EVM_SLOAD:
	{
		auto key = asUint(_arg->uint256be);
		o_result->uint256be = toEvmC(env.store(key));
		break;
	}
	case EVM_ACCOUNT_EXISTS:
	{
		auto addr = fromEvmC(_arg->address);
		o_result->int64 = env.exists(addr);
		break;
	}
	case EVM_CALL_DEPTH:
		o_result->int64 = env.depth;
>>>>>>> 91986675
		break;
	}
}

void updateState(
	evm_env* _opaqueEnv,
	evm_update_key _key,
<<<<<<< HEAD
	evm_uint160be const* _addr,
=======
>>>>>>> 91986675
	evm_variant const* _arg1,
	evm_variant const* _arg2
) noexcept
{
	(void) _addr;
	auto &env = *reinterpret_cast<ExtVMFace*>(_opaqueEnv);
	assert(fromEvmC(_addr) == env.myAddress);
	switch (_key)
	{
	case EVM_SSTORE:
	{
<<<<<<< HEAD
		auto index = asUint(&_arg1->uint256be);
		auto value = asUint(&_arg2->uint256be);
=======
		auto index = asUint(_arg1->uint256be);
		auto value = asUint(_arg2->uint256be);
>>>>>>> 91986675
		if (value == 0 && env.store(index) != 0)                   // If delete
			env.sub.refunds += env.evmSchedule().sstoreRefundGas;  // Increase refund counter

		env.setStore(index, value);    // Interface uses native endianness
		break;
	}
	case EVM_LOG:
	{
		size_t numTopics = _arg2->data_size / sizeof(h256);
		h256 const* pTopics = reinterpret_cast<h256 const*>(_arg2->data);
		env.log({pTopics, pTopics + numTopics}, {_arg1->data, _arg1->data_size});
		break;
	}
	case EVM_SELFDESTRUCT:
		// Register selfdestruction beneficiary.
<<<<<<< HEAD
		env.suicide(fromEvmC(&_arg1->address));
=======
		env.suicide(fromEvmC(_arg1->address));
>>>>>>> 91986675
		break;
	}
}

void evm_get_tx_context(evm_tx_context* result, evm_env* _opaqueEnv) noexcept
{
	auto &env = *reinterpret_cast<ExtVMFace*>(_opaqueEnv);
	result->tx_gas_price = toEvmC(env.gasPrice);
	result->tx_origin = toEvmC(env.origin);
	result->block_coinbase = toEvmC(env.envInfo().author());
	result->block_number = static_cast<int64_t>(env.envInfo().number());
	result->block_timestamp = static_cast<int64_t>(env.envInfo().timestamp());
	result->block_gas_limit = env.envInfo().gasLimit();
	result->block_difficulty = toEvmC(env.envInfo().difficulty());
}

void getBlockHash(evm_uint256be* o_hash, evm_env* _envPtr, int64_t _number)
{
	auto &env = *reinterpret_cast<ExtVMFace*>(_envPtr);
	*o_hash = toEvmC(env.blockHash(_number));
}

int64_t evm_call(
	evm_env* _opaqueEnv,
<<<<<<< HEAD
	evm_message const* _msg,
=======
	evm_call_kind _kind,
	int64_t _gas,
	evm_uint160be const* _address,
	evm_uint256be const* _value,
	uint8_t const* _inputData,
	size_t _inputSize,
>>>>>>> 91986675
	uint8_t* _outputData,
	size_t _outputSize
) noexcept
{
	assert(_msg->gas >= 0 && "Invalid gas value");
	auto &env = *reinterpret_cast<ExtVMFace*>(_opaqueEnv);
<<<<<<< HEAD
	auto value = asUint(&_msg->value);
	bytesConstRef input{_msg->input, _msg->input_size};
=======
	auto value = asUint(*_value);
	bytesConstRef input{_inputData, _inputSize};
>>>>>>> 91986675

	if (_msg->kind == EVM_CREATE)
	{
		assert(_outputSize == 20);
		u256 gas = _msg->gas;
		// TODO: How it knows who the sender is?
		auto addr = env.create(value, gas, input, {});
		auto gasLeft = static_cast<int64_t>(gas);
		if (addr)
			std::memcpy(_outputData, addr.data(), 20);
		else
			gasLeft |= EVM_CALL_FAILURE;
		return gasLeft;
	}

	CallParameters params;
<<<<<<< HEAD
	params.gas = _msg->gas;
	params.apparentValue = value;
	params.valueTransfer = _msg->kind == EVM_DELEGATECALL ? 0 : params.apparentValue;
	params.senderAddress = fromEvmC(&_msg->sender);
	params.codeAddress = fromEvmC(&_msg->address);
	params.receiveAddress = _msg->kind == EVM_CALL ? params.codeAddress : env.myAddress;
=======
	params.gas = _gas;
	params.apparentValue = _kind == EVM_DELEGATECALL ? env.value : value;
	params.valueTransfer = _kind == EVM_DELEGATECALL ? 0 : params.apparentValue;
	params.senderAddress = _kind == EVM_DELEGATECALL ? env.caller : env.myAddress;
	params.codeAddress = fromEvmC(*_address);
	params.receiveAddress = _kind == EVM_CALL ? params.codeAddress : env.myAddress;
>>>>>>> 91986675
	params.data = input;
	params.onOp = {};

	auto output = env.call(params);
	auto gasLeft = static_cast<int64_t>(params.gas);

	output.second.copyTo({_outputData, _outputSize});
	if (!output.first)
		// Add failure indicator.
		gasLeft |= EVM_CALL_FAILURE;

	return gasLeft;
}


/// RAII wrapper for an evm instance.
class EVM
{
public:
<<<<<<< HEAD
	EVM(evm_query_state_fn _queryFn, evm_update_state_fn _updateFn, evm_call_fn _callFn,
		evm_get_tx_context_fn _getTxContextFn,
		evm_get_block_hash_fn _getBlockHashFn
	)
	{
		auto factory = evmjit_get_factory();
		m_instance = factory.create(
				_queryFn, _updateFn, _callFn, _getTxContextFn, _getBlockHashFn
		);
=======
	EVM(evm_query_fn _queryFn, evm_update_fn _updateFn, evm_call_fn _callFn)
	{
		auto factory = evmjit_get_factory();
		m_instance = factory.create(_queryFn, _updateFn, _callFn);
>>>>>>> 91986675
	}

	~EVM()
	{
		m_instance->destroy(m_instance);
	}

	EVM(EVM const&) = delete;
	EVM& operator=(EVM) = delete;

	class Result
	{
	public:
		explicit Result(evm_result const& _result):
			m_result(_result)
		{}

		~Result()
		{
			if (m_result.release)
				m_result.release(&m_result);
		}

		Result(Result&& _other):
			m_result(_other.m_result)
		{
			// Disable releaser of the rvalue object.
			_other.m_result.release = nullptr;
		}

		Result(Result const&) = delete;
		Result& operator=(Result const&) = delete;

		evm_result_code code() const
		{
			return m_result.code;
		}

		int64_t gasLeft() const
		{
			return m_result.gas_left;
		}

		bytesConstRef output() const
		{
			return {m_result.output_data, m_result.output_size};
		}

	private:
		evm_result m_result;
	};

	/// Handy wrapper for evm_execute().
	Result execute(ExtVMFace& _ext, int64_t gas)
	{
		auto env = reinterpret_cast<evm_env*>(&_ext);
		auto mode = JitVM::scheduleToMode(_ext.evmSchedule());
<<<<<<< HEAD
		evm_message msg = {toEvmC(_ext.myAddress), toEvmC(_ext.caller),
						   toEvmC(_ext.value), _ext.data.data(),
						   _ext.data.size(), toEvmC(_ext.codeHash), gas,
						   static_cast<int32_t>(_ext.depth), EVM_CALL};
		return Result{m_instance->execute(
			m_instance, env, mode, &msg, _ext.code.data(), _ext.code.size()
=======
		return Result{m_instance->execute(
			m_instance, env, mode, toEvmC(_ext.codeHash), _ext.code.data(),
			_ext.code.size(), gas, _ext.data.data(), _ext.data.size(),
			toEvmC(_ext.value)
>>>>>>> 91986675
		)};
	}

	bool isCodeReady(evm_mode _mode, h256 _codeHash)
	{
		return m_instance->get_code_status(m_instance, _mode, toEvmC(_codeHash)) == EVM_READY;
	}

	void compile(evm_mode _mode, bytesConstRef _code, h256 _codeHash)
	{
		m_instance->prepare_code(
			m_instance, _mode, toEvmC(_codeHash), _code.data(), _code.size()
		);
	}

private:
	/// The VM instance created with m_interface.create().
	evm_instance* m_instance = nullptr;
};

EVM& getJit()
{
	// Create EVM JIT instance by using EVM-C interface.
	static EVM jit(evm_query, updateState, evm_call, evm_get_tx_context, getBlockHash);
	return jit;
}

}

owning_bytes_ref JitVM::exec(u256& io_gas, ExtVMFace& _ext, OnOpFunc const& _onOp)
{
	auto rejected = false;
	// TODO: Rejecting transactions with gas limit > 2^63 can be used by attacker to take JIT out of scope
	rejected |= io_gas > std::numeric_limits<int64_t>::max(); // Do not accept requests with gas > 2^63 (int64 max)
	rejected |= _ext.envInfo().number() > std::numeric_limits<int64_t>::max();
	rejected |= _ext.envInfo().timestamp() > std::numeric_limits<int64_t>::max();
	rejected |= _ext.envInfo().gasLimit() > std::numeric_limits<int64_t>::max();
	if (rejected)
	{
		cwarn << "Execution rejected by EVM JIT (gas limit: " << io_gas << "), executing with interpreter";
		return VMFactory::create(VMKind::Interpreter)->exec(io_gas, _ext, _onOp);
	}

	auto gas = static_cast<int64_t>(io_gas);
	auto r = getJit().execute(_ext, gas);

	// TODO: Add EVM-C result codes mapping with exception types.
	if (r.code() == EVM_FAILURE)
		BOOST_THROW_EXCEPTION(OutOfGas());

	io_gas = r.gasLeft();
	// FIXME: Copy the output for now, but copyless version possible.
	owning_bytes_ref output{r.output().toVector(), 0, r.output().size()};

	if (r.code() == EVM_REVERT)
		throw RevertInstruction(std::move(output));

	return output;
}

evm_mode JitVM::scheduleToMode(EVMSchedule const& _schedule)
{
	if (_schedule.haveRevert)
		return EVM_METROPOLIS;
	if (_schedule.eip158Mode)
		return EVM_CLEARING;
	if (_schedule.eip150Mode)
		return EVM_ANTI_DOS;
	return _schedule.haveDelegateCall ? EVM_HOMESTEAD : EVM_FRONTIER;
}

bool JitVM::isCodeReady(evm_mode _mode, h256 _codeHash)
{
	return getJit().isCodeReady(_mode, _codeHash);
}

void JitVM::compile(evm_mode _mode, bytesConstRef _code, h256 _codeHash)
{
	getJit().compile(_mode, _code, _codeHash);
}

}
}<|MERGE_RESOLUTION|>--- conflicted
+++ resolved
@@ -39,19 +39,10 @@
 	return fromBigEndian<u256>(_n->bytes);
 }
 
-<<<<<<< HEAD
-=======
-inline h256 asHash(evm_uint256be _n)
-{
-	return h256(&_n.bytes[0], h256::ConstructFromPointer);
-}
-
->>>>>>> 91986675
 void evm_query(
 	evm_variant* o_result,
 	evm_env* _opaqueEnv,
 	evm_query_key _key,
-<<<<<<< HEAD
 	evm_uint160be const* _addr,
 	evm_uint256be const* _storageKey
 ) noexcept
@@ -62,62 +53,15 @@
 	{
 	case EVM_CODE_BY_ADDRESS:
 	{
-=======
-	evm_variant const* _arg
-) noexcept
-{
-	auto &env = *reinterpret_cast<ExtVMFace*>(_opaqueEnv);
-	switch (_key)
-	{
-	case EVM_ADDRESS:
-		o_result->address = toEvmC(env.myAddress);
-		break;
-	case EVM_CALLER:
-		o_result->address = toEvmC(env.caller);
-		break;
-	case EVM_ORIGIN:
-		o_result->address = toEvmC(env.origin);
-		break;
-	case EVM_GAS_PRICE:
-		o_result->uint256be = toEvmC(env.gasPrice);
-		break;
-	case EVM_COINBASE:
-		o_result->address = toEvmC(env.envInfo().author());
-		break;
-	case EVM_DIFFICULTY:
-		o_result->uint256be = toEvmC(env.envInfo().difficulty());
-		break;
-	case EVM_GAS_LIMIT:
-		// TODO: Handle overflow / exception
-		o_result->int64 = static_cast<int64_t>(env.envInfo().gasLimit());
-		break;
-	case EVM_NUMBER:
-		// TODO: Handle overflow / exception
-		o_result->int64 = static_cast<int64_t>(env.envInfo().number());
-		break;
-	case EVM_TIMESTAMP:
-		// TODO: Handle overflow / exception
-		o_result->int64 = static_cast<int64_t>(env.envInfo().timestamp());
-		break;
-	case EVM_CODE_BY_ADDRESS:
-	{
-		auto addr = fromEvmC(_arg->address);
->>>>>>> 91986675
 		auto &code = env.codeAt(addr);
 		o_result->data = code.data();
 		o_result->data_size = code.size();
 		break;
 	}
 	case EVM_CODE_SIZE:
-<<<<<<< HEAD
-=======
-	{
-		auto addr = fromEvmC(_arg->address);
->>>>>>> 91986675
 		o_result->int64 = env.codeSizeAt(addr);
 		break;
 	case EVM_BALANCE:
-<<<<<<< HEAD
 		o_result->uint256be = toEvmC(env.balance(addr));
 		break;
 	case EVM_SLOAD:
@@ -128,30 +72,6 @@
 	}
 	case EVM_ACCOUNT_EXISTS:
 		o_result->int64 = env.exists(addr);
-=======
-	{
-		auto addr = fromEvmC(_arg->address);
-		o_result->uint256be = toEvmC(env.balance(addr));
-		break;
-	}
-	case EVM_BLOCKHASH:
-		o_result->uint256be = toEvmC(env.blockHash(_arg->int64));
-		break;
-	case EVM_SLOAD:
-	{
-		auto key = asUint(_arg->uint256be);
-		o_result->uint256be = toEvmC(env.store(key));
-		break;
-	}
-	case EVM_ACCOUNT_EXISTS:
-	{
-		auto addr = fromEvmC(_arg->address);
-		o_result->int64 = env.exists(addr);
-		break;
-	}
-	case EVM_CALL_DEPTH:
-		o_result->int64 = env.depth;
->>>>>>> 91986675
 		break;
 	}
 }
@@ -159,10 +79,7 @@
 void updateState(
 	evm_env* _opaqueEnv,
 	evm_update_key _key,
-<<<<<<< HEAD
 	evm_uint160be const* _addr,
-=======
->>>>>>> 91986675
 	evm_variant const* _arg1,
 	evm_variant const* _arg2
 ) noexcept
@@ -174,13 +91,8 @@
 	{
 	case EVM_SSTORE:
 	{
-<<<<<<< HEAD
 		auto index = asUint(&_arg1->uint256be);
 		auto value = asUint(&_arg2->uint256be);
-=======
-		auto index = asUint(_arg1->uint256be);
-		auto value = asUint(_arg2->uint256be);
->>>>>>> 91986675
 		if (value == 0 && env.store(index) != 0)                   // If delete
 			env.sub.refunds += env.evmSchedule().sstoreRefundGas;  // Increase refund counter
 
@@ -196,11 +108,7 @@
 	}
 	case EVM_SELFDESTRUCT:
 		// Register selfdestruction beneficiary.
-<<<<<<< HEAD
 		env.suicide(fromEvmC(&_arg1->address));
-=======
-		env.suicide(fromEvmC(_arg1->address));
->>>>>>> 91986675
 		break;
 	}
 }
@@ -225,29 +133,15 @@
 
 int64_t evm_call(
 	evm_env* _opaqueEnv,
-<<<<<<< HEAD
 	evm_message const* _msg,
-=======
-	evm_call_kind _kind,
-	int64_t _gas,
-	evm_uint160be const* _address,
-	evm_uint256be const* _value,
-	uint8_t const* _inputData,
-	size_t _inputSize,
->>>>>>> 91986675
 	uint8_t* _outputData,
 	size_t _outputSize
 ) noexcept
 {
 	assert(_msg->gas >= 0 && "Invalid gas value");
 	auto &env = *reinterpret_cast<ExtVMFace*>(_opaqueEnv);
-<<<<<<< HEAD
 	auto value = asUint(&_msg->value);
 	bytesConstRef input{_msg->input, _msg->input_size};
-=======
-	auto value = asUint(*_value);
-	bytesConstRef input{_inputData, _inputSize};
->>>>>>> 91986675
 
 	if (_msg->kind == EVM_CREATE)
 	{
@@ -264,21 +158,12 @@
 	}
 
 	CallParameters params;
-<<<<<<< HEAD
 	params.gas = _msg->gas;
 	params.apparentValue = value;
 	params.valueTransfer = _msg->kind == EVM_DELEGATECALL ? 0 : params.apparentValue;
 	params.senderAddress = fromEvmC(&_msg->sender);
 	params.codeAddress = fromEvmC(&_msg->address);
 	params.receiveAddress = _msg->kind == EVM_CALL ? params.codeAddress : env.myAddress;
-=======
-	params.gas = _gas;
-	params.apparentValue = _kind == EVM_DELEGATECALL ? env.value : value;
-	params.valueTransfer = _kind == EVM_DELEGATECALL ? 0 : params.apparentValue;
-	params.senderAddress = _kind == EVM_DELEGATECALL ? env.caller : env.myAddress;
-	params.codeAddress = fromEvmC(*_address);
-	params.receiveAddress = _kind == EVM_CALL ? params.codeAddress : env.myAddress;
->>>>>>> 91986675
 	params.data = input;
 	params.onOp = {};
 
@@ -298,7 +183,6 @@
 class EVM
 {
 public:
-<<<<<<< HEAD
 	EVM(evm_query_state_fn _queryFn, evm_update_state_fn _updateFn, evm_call_fn _callFn,
 		evm_get_tx_context_fn _getTxContextFn,
 		evm_get_block_hash_fn _getBlockHashFn
@@ -308,12 +192,6 @@
 		m_instance = factory.create(
 				_queryFn, _updateFn, _callFn, _getTxContextFn, _getBlockHashFn
 		);
-=======
-	EVM(evm_query_fn _queryFn, evm_update_fn _updateFn, evm_call_fn _callFn)
-	{
-		auto factory = evmjit_get_factory();
-		m_instance = factory.create(_queryFn, _updateFn, _callFn);
->>>>>>> 91986675
 	}
 
 	~EVM()
@@ -371,19 +249,12 @@
 	{
 		auto env = reinterpret_cast<evm_env*>(&_ext);
 		auto mode = JitVM::scheduleToMode(_ext.evmSchedule());
-<<<<<<< HEAD
 		evm_message msg = {toEvmC(_ext.myAddress), toEvmC(_ext.caller),
 						   toEvmC(_ext.value), _ext.data.data(),
 						   _ext.data.size(), toEvmC(_ext.codeHash), gas,
 						   static_cast<int32_t>(_ext.depth), EVM_CALL};
 		return Result{m_instance->execute(
 			m_instance, env, mode, &msg, _ext.code.data(), _ext.code.size()
-=======
-		return Result{m_instance->execute(
-			m_instance, env, mode, toEvmC(_ext.codeHash), _ext.code.data(),
-			_ext.code.size(), gas, _ext.data.data(), _ext.data.size(),
-			toEvmC(_ext.value)
->>>>>>> 91986675
 		)};
 	}
 
