/*
	This file is part of cpp-ethereum.

	cpp-ethereum is free software: you can redistribute it and/or modify
	it under the terms of the GNU General Public License as published by
	the Free Software Foundation, either version 3 of the License, or
	(at your option) any later version.

	cpp-ethereum is distributed in the hope that it will be useful,
	but WITHOUT ANY WARRANTY; without even the implied warranty of
	MERCHANTABILITY or FITNESS FOR A PARTICULAR PURPOSE.  See the
	GNU General Public License for more details.

	You should have received a copy of the GNU General Public License
	along with cpp-ethereum.  If not, see <http://www.gnu.org/licenses/>.
*/
/** @file CommonJS.h
 * @authors:
 *   Gav Wood <i@gavwood.com>
 *   Marek Kotewicz <marek@ethdev.com>
 * @date 2014
 */

#pragma once

#include <string>
#include <libethereum/Interface.h>
#include "Common.h"
#include "CommonData.h"

namespace dev
{

template <unsigned S> std::string toJS(FixedHash<S> const& _h)
{
	return "0x" + toHex(_h.ref());
}

template <unsigned N> std::string toJS(boost::multiprecision::number<boost::multiprecision::cpp_int_backend<N, N, boost::multiprecision::unsigned_magnitude, boost::multiprecision::unchecked, void>> const& _n)
{
	return "0x" + toHex(toCompactBigEndian(_n));
}

inline std::string toJS(dev::bytes const& _n)
{
	return "0x" + dev::toHex(_n);
}

/// Convert string to byte array.
bytes jsToBytes(std::string const& _s);
/// Add '0' on the head of _b until _l.
bytes padded(bytes _b, unsigned _l);
/// Removing all trailing '0'.
bytes unpadded(bytes _s);
<<<<<<< HEAD
std::string unpadded(std::string _s);
=======
/// Remove all '0' on the head of _s.
std::string unpadLeft(std::string _s);
/// Convert u256 to readable string.
>>>>>>> 9c2ff3ed
std::string prettyU256(u256 _n);
/// Convert h256 to readable string.
std::string fromRaw(h256 _n, unsigned* _inc = nullptr);
/// Convert string to Address (h160).
Address fromString(std::string const& _a);

template <unsigned N> FixedHash<N> jsToFixed(std::string const& _s)
{
	if (_s.substr(0, 2) == "0x")
		// Hex
		return FixedHash<N>(_s.substr(2));
	else if (_s.find_first_not_of("0123456789") == std::string::npos)
		// Decimal
		return (typename FixedHash<N>::Arith)(_s);
	else
		// Binary
		return FixedHash<N>();	// FAIL
}

inline std::string jsToFixed(double _s)
{
	return toJS(dev::u256(_s * (double)(dev::u256(1) << 128)));
}

template <unsigned N> boost::multiprecision::number<boost::multiprecision::cpp_int_backend<N * 8, N * 8, boost::multiprecision::unsigned_magnitude, boost::multiprecision::unchecked, void>> jsToInt(std::string const& _s)
{
	if (_s.substr(0, 2) == "0x")
		// Hex
		return fromBigEndian<boost::multiprecision::number<boost::multiprecision::cpp_int_backend<N * 8, N * 8, boost::multiprecision::unsigned_magnitude, boost::multiprecision::unchecked, void>>>(fromHex(_s.substr(2)));
	else if (_s.find_first_not_of("0123456789") == std::string::npos)
		// Decimal
		return boost::multiprecision::number<boost::multiprecision::cpp_int_backend<N * 8, N * 8, boost::multiprecision::unsigned_magnitude, boost::multiprecision::unchecked, void>>(_s);
	else
		// Binary
		return 0;			// FAIL
}

inline Address jsToAddress(std::string const& _s) { return jsToFixed<sizeof(dev::Address)>(_s); }
inline Public jsToPublic(std::string const& _s) { return jsToFixed<sizeof(dev::Public)>(_s); }
inline Secret jsToSecret(std::string const& _s) { return jsToFixed<sizeof(dev::Secret)>(_s); }
inline u256 jsToU256(std::string const& _s) { return jsToInt<32>(_s); }

inline std::string jsToBinary(std::string const& _s)
{
	return dev::toString(unpadded(jsToBytes(_s)));
}

inline std::string jsToDecimal(std::string const& _s)
{
	return dev::toString(jsToU256(_s));
}

inline std::string jsFromBinary(dev::bytes _s, unsigned _padding = 32)
{
	_s.resize(std::max<unsigned>(_s.size(), _padding));
	return "0x" + dev::toHex(_s);
}

inline std::string jsFromBinary(std::string const& _s, unsigned _padding = 32)
{
	return jsFromBinary(asBytes(_s), _padding);
}

inline double jsFromFixed(std::string const& _s)
{
	return (double)jsToU256(_s) / (double)(dev::u256(1) << 128);
}

struct TransactionSkeleton
{
	Address from;
	Address to;
	u256 value;
	bytes data;
	u256 gas;
	u256 gasPrice;
};

}<|MERGE_RESOLUTION|>--- conflicted
+++ resolved
@@ -52,13 +52,9 @@
 bytes padded(bytes _b, unsigned _l);
 /// Removing all trailing '0'.
 bytes unpadded(bytes _s);
-<<<<<<< HEAD
-std::string unpadded(std::string _s);
-=======
 /// Remove all '0' on the head of _s.
 std::string unpadLeft(std::string _s);
 /// Convert u256 to readable string.
->>>>>>> 9c2ff3ed
 std::string prettyU256(u256 _n);
 /// Convert h256 to readable string.
 std::string fromRaw(h256 _n, unsigned* _inc = nullptr);
