/*
	This file is part of cpp-ethereum.

	cpp-ethereum is free software: you can redistribute it and/or modify
	it under the terms of the GNU General Public License as published by
	the Free Software Foundation, either version 3 of the License, or
	(at your option) any later version.

	cpp-ethereum is distributed in the hope that it will be useful,
	but WITHOUT ANY WARRANTY; without even the implied warranty of
	MERCHANTABILITY or FITNESS FOR A PARTICULAR PURPOSE.  See the
	GNU General Public License for more details.

	You should have received a copy of the GNU General Public License
	along with cpp-ethereum.  If not, see <http://www.gnu.org/licenses/>.
*/
/** @file main.cpp
 * @author Gav Wood <i@gavwood.com>
 * @date 2014
 * Ethereum client.
 */

#include <thread>
#include <chrono>
#include <fstream>
#include <iostream>
#include <signal.h>
#include <boost/algorithm/string.hpp>
#include <boost/algorithm/string/trim_all.hpp>
#include <libdevcrypto/FileSystem.h>
#include "MinerAux.h"
using namespace std;
using namespace dev;
using namespace dev::eth;
using namespace boost::algorithm;

#undef RETURN

void help()
{
	cout
		<< "Usage ethminer [OPTIONS]" << endl
		<< "Options:" << endl << endl;
	MinerCLI::streamHelp(cout);
	cout
		<< "General Options:" << endl
		<< "    -v,--verbosity <0 - 9>  Set the log verbosity from 0 to 9 (default: 8)." << endl
		<< "    -V,--version  Show the version and exit." << endl
		<< "    -h,--help  Show this help message and exit." << endl
		;
	exit(0);
}

void version()
{
	cout << "ethminer version " << dev::Version << endl;
	cout << "Build: " << DEV_QUOTED(ETH_BUILD_PLATFORM) << "/" << DEV_QUOTED(ETH_BUILD_TYPE) << endl;
	exit(0);
}

<<<<<<< HEAD
void doInitDAG(unsigned _n)
{
	BlockInfo bi;
	bi.number = _n;
	cout << "Initializing DAG for epoch beginning #" << (bi.number / 30000 * 30000) << " (seedhash " << bi.seedHash().abridged() << "). This will take a while." << endl;
	Ethash::prep(bi);
	exit(0);
}

enum class OperationMode
{
	DAGInit,
	Benchmark,
	Farm
};

enum class MinerType
{
	CPU,
	GPU
};

void doBenchmark(MinerType _m, bool _phoneHome, unsigned _warmupDuration = 15, unsigned _trialDuration = 3, unsigned _trials = 5)
{
	BlockInfo genesis;
	genesis.difficulty = 1 << 18;
	cdebug << genesis.boundary();

	GenericFarm<Ethash> f;
	f.onSolutionFound([&](ProofOfWork::Solution) { return false; });

	string platformInfo = _m == MinerType::CPU ? ProofOfWork::CPUMiner::platformInfo() : _m == MinerType::GPU ? ProofOfWork::GPUMiner::platformInfo() : "";
	cout << "Benchmarking on platform: " << platformInfo << endl;

	cout << "Preparing DAG..." << endl;
	Ethash::prep(genesis);

	genesis.difficulty = u256(1) << 63;
	genesis.noteDirty();
	f.setWork(genesis);
	if (_m == MinerType::CPU)
		f.startCPU();
	else if (_m == MinerType::GPU)
		f.startGPU();

	map<uint64_t, MiningProgress> results;
	uint64_t mean = 0;
	uint64_t innerMean = 0;
	for (unsigned i = 0; i <= _trials; ++i)
	{
		if (!i)
			cout << "Warming up..." << endl;
		else
			cout << "Trial " << i << "... " << flush;
		this_thread::sleep_for(chrono::seconds(i ? _trialDuration : _warmupDuration));

		auto mp = f.miningProgress();
		f.resetMiningProgress();
		if (!i)
			continue;
		auto rate = mp.rate();

		cout << rate << endl;
		results[rate] = mp;
		mean += rate;
		if (i > 1 && i < 5)
			innerMean += rate;
	}
	f.stop();
	innerMean /= (_trials - 2);
	cout << "min/mean/max: " << results.begin()->second.rate() << "/" << (mean / _trials) << "/" << results.rbegin()->second.rate() << " H/s" << endl;
	cout << "inner mean: " << innerMean << " H/s" << endl;

	(void)_phoneHome;
#if ETH_JSONRPC || !ETH_TRUE
	if (_phoneHome)
	{
		cout << "Phoning home to find world ranking..." << endl;
		jsonrpc::HttpClient client("http://gav.ethdev.com:3000/benchmark");
		PhoneHome rpc(client);
		try
		{
			unsigned ranking = rpc.report_benchmark(platformInfo, innerMean);
			cout << "Ranked: " << ranking << " of all benchmarks." << endl;
		}
		catch (...)
		{
			cout << "Error phoning home. ET is sad." << endl;
		}
	}
#endif
	exit(0);
}

struct HappyChannel: public LogChannel  { static const char* name() { return ":-D"; } static const int verbosity = 1; };
struct SadChannel: public LogChannel { static const char* name() { return ":-("; } static const int verbosity = 1; };

void doFarm(MinerType _m, string const& _remote, unsigned _recheckPeriod)
{
	(void)_m;
	(void)_remote;
	(void)_recheckPeriod;
#if ETH_JSONRPC || !ETH_TRUE
	jsonrpc::HttpClient client(_remote);

	Farm rpc(client);
	GenericFarm<Ethash> f;
	if (_m == MinerType::CPU)
		f.startCPU();
	else if (_m == MinerType::GPU)
		f.startGPU();

	ProofOfWork::WorkPackage current;
	while (true)
		try
		{
			bool completed = false;
			ProofOfWork::Solution solution;
			f.onSolutionFound([&](ProofOfWork::Solution sol)
			{
				solution = sol;
				return completed = true;
			});
			for (unsigned i = 0; !completed; ++i)
			{
				if (current)
					cnote << "Mining on PoWhash" << current.headerHash << ": " << f.miningProgress();
				else
					cnote << "Getting work package...";
				Json::Value v = rpc.eth_getWork();
				h256 hh(v[0].asString());
				h256 newSeedHash(v[1].asString());
				if (!EthashAux::full(newSeedHash, true))
					BOOST_THROW_EXCEPTION(DAGCreationFailure());
				
				if (hh != current.headerHash)
				{
					current.headerHash = hh;
					current.seedHash = newSeedHash;
					current.boundary = h256(fromHex(v[2].asString()), h256::AlignRight);
					cnote << "Got work package:";
					cnote << "  Header-hash:" << current.headerHash.hex();
					cnote << "  Seedhash:" << current.seedHash.hex();
					cnote << "  Target: " << h256(current.boundary).hex();
					f.setWork(current);
				}
				this_thread::sleep_for(chrono::milliseconds(_recheckPeriod));
			}
			cnote << "Solution found; Submitting to" << _remote << "...";
			cnote << "  Nonce:" << solution.nonce.hex();
			cnote << "  Mixhash:" << solution.mixHash.hex();
			cnote << "  Header-hash:" << current.headerHash.hex();
			cnote << "  Seedhash:" << current.seedHash.hex();
			cnote << "  Target: " << h256(current.boundary).hex();
			cnote << "  Ethash: " << h256(EthashAux::eval(current.seedHash, current.headerHash, solution.nonce).value).hex();
			if (EthashAux::eval(current.seedHash, current.headerHash, solution.nonce).value < current.boundary)
			{
				bool ok = rpc.eth_submitWork("0x" + toString(solution.nonce), "0x" + toString(current.headerHash), "0x" + toString(solution.mixHash));
				if (ok)
					clog(HappyChannel) << "Submitted and accepted.";
				else
					clog(SadChannel) << "Not accepted.";
			}
			else
				cwarn << "FAILURE: GPU gave incorrect result!";
			current.reset();
		}
		catch (jsonrpc::JsonRpcException&)
		{
			for (auto i = 3; --i; this_thread::sleep_for(chrono::seconds(1)))
				cerr << "JSON-RPC problem. Probably couldn't connect. Retrying in " << i << "... \r";
			cerr << endl;
		}
#endif
	exit(0);
}

=======
>>>>>>> df08af1f
int main(int argc, char** argv)
{
	MinerCLI m(MinerCLI::OperationMode::Farm);

	for (int i = 1; i < argc; ++i)
	{
		string arg = argv[i];
		if (m.interpretOption(i, argc, argv))
		{}
		else if ((arg == "-v" || arg == "--verbosity") && i + 1 < argc)
			g_logVerbosity = atoi(argv[++i]);
		else if (arg == "-h" || arg == "--help")
			help();
		else if (arg == "-V" || arg == "--version")
			version();
		else
		{
			cerr << "Invalid argument: " << arg << endl;
			exit(-1);
		}
	}

	m.execute();

	return 0;
}
<|MERGE_RESOLUTION|>--- conflicted
+++ resolved
@@ -58,186 +58,6 @@
 	exit(0);
 }
 
-<<<<<<< HEAD
-void doInitDAG(unsigned _n)
-{
-	BlockInfo bi;
-	bi.number = _n;
-	cout << "Initializing DAG for epoch beginning #" << (bi.number / 30000 * 30000) << " (seedhash " << bi.seedHash().abridged() << "). This will take a while." << endl;
-	Ethash::prep(bi);
-	exit(0);
-}
-
-enum class OperationMode
-{
-	DAGInit,
-	Benchmark,
-	Farm
-};
-
-enum class MinerType
-{
-	CPU,
-	GPU
-};
-
-void doBenchmark(MinerType _m, bool _phoneHome, unsigned _warmupDuration = 15, unsigned _trialDuration = 3, unsigned _trials = 5)
-{
-	BlockInfo genesis;
-	genesis.difficulty = 1 << 18;
-	cdebug << genesis.boundary();
-
-	GenericFarm<Ethash> f;
-	f.onSolutionFound([&](ProofOfWork::Solution) { return false; });
-
-	string platformInfo = _m == MinerType::CPU ? ProofOfWork::CPUMiner::platformInfo() : _m == MinerType::GPU ? ProofOfWork::GPUMiner::platformInfo() : "";
-	cout << "Benchmarking on platform: " << platformInfo << endl;
-
-	cout << "Preparing DAG..." << endl;
-	Ethash::prep(genesis);
-
-	genesis.difficulty = u256(1) << 63;
-	genesis.noteDirty();
-	f.setWork(genesis);
-	if (_m == MinerType::CPU)
-		f.startCPU();
-	else if (_m == MinerType::GPU)
-		f.startGPU();
-
-	map<uint64_t, MiningProgress> results;
-	uint64_t mean = 0;
-	uint64_t innerMean = 0;
-	for (unsigned i = 0; i <= _trials; ++i)
-	{
-		if (!i)
-			cout << "Warming up..." << endl;
-		else
-			cout << "Trial " << i << "... " << flush;
-		this_thread::sleep_for(chrono::seconds(i ? _trialDuration : _warmupDuration));
-
-		auto mp = f.miningProgress();
-		f.resetMiningProgress();
-		if (!i)
-			continue;
-		auto rate = mp.rate();
-
-		cout << rate << endl;
-		results[rate] = mp;
-		mean += rate;
-		if (i > 1 && i < 5)
-			innerMean += rate;
-	}
-	f.stop();
-	innerMean /= (_trials - 2);
-	cout << "min/mean/max: " << results.begin()->second.rate() << "/" << (mean / _trials) << "/" << results.rbegin()->second.rate() << " H/s" << endl;
-	cout << "inner mean: " << innerMean << " H/s" << endl;
-
-	(void)_phoneHome;
-#if ETH_JSONRPC || !ETH_TRUE
-	if (_phoneHome)
-	{
-		cout << "Phoning home to find world ranking..." << endl;
-		jsonrpc::HttpClient client("http://gav.ethdev.com:3000/benchmark");
-		PhoneHome rpc(client);
-		try
-		{
-			unsigned ranking = rpc.report_benchmark(platformInfo, innerMean);
-			cout << "Ranked: " << ranking << " of all benchmarks." << endl;
-		}
-		catch (...)
-		{
-			cout << "Error phoning home. ET is sad." << endl;
-		}
-	}
-#endif
-	exit(0);
-}
-
-struct HappyChannel: public LogChannel  { static const char* name() { return ":-D"; } static const int verbosity = 1; };
-struct SadChannel: public LogChannel { static const char* name() { return ":-("; } static const int verbosity = 1; };
-
-void doFarm(MinerType _m, string const& _remote, unsigned _recheckPeriod)
-{
-	(void)_m;
-	(void)_remote;
-	(void)_recheckPeriod;
-#if ETH_JSONRPC || !ETH_TRUE
-	jsonrpc::HttpClient client(_remote);
-
-	Farm rpc(client);
-	GenericFarm<Ethash> f;
-	if (_m == MinerType::CPU)
-		f.startCPU();
-	else if (_m == MinerType::GPU)
-		f.startGPU();
-
-	ProofOfWork::WorkPackage current;
-	while (true)
-		try
-		{
-			bool completed = false;
-			ProofOfWork::Solution solution;
-			f.onSolutionFound([&](ProofOfWork::Solution sol)
-			{
-				solution = sol;
-				return completed = true;
-			});
-			for (unsigned i = 0; !completed; ++i)
-			{
-				if (current)
-					cnote << "Mining on PoWhash" << current.headerHash << ": " << f.miningProgress();
-				else
-					cnote << "Getting work package...";
-				Json::Value v = rpc.eth_getWork();
-				h256 hh(v[0].asString());
-				h256 newSeedHash(v[1].asString());
-				if (!EthashAux::full(newSeedHash, true))
-					BOOST_THROW_EXCEPTION(DAGCreationFailure());
-				
-				if (hh != current.headerHash)
-				{
-					current.headerHash = hh;
-					current.seedHash = newSeedHash;
-					current.boundary = h256(fromHex(v[2].asString()), h256::AlignRight);
-					cnote << "Got work package:";
-					cnote << "  Header-hash:" << current.headerHash.hex();
-					cnote << "  Seedhash:" << current.seedHash.hex();
-					cnote << "  Target: " << h256(current.boundary).hex();
-					f.setWork(current);
-				}
-				this_thread::sleep_for(chrono::milliseconds(_recheckPeriod));
-			}
-			cnote << "Solution found; Submitting to" << _remote << "...";
-			cnote << "  Nonce:" << solution.nonce.hex();
-			cnote << "  Mixhash:" << solution.mixHash.hex();
-			cnote << "  Header-hash:" << current.headerHash.hex();
-			cnote << "  Seedhash:" << current.seedHash.hex();
-			cnote << "  Target: " << h256(current.boundary).hex();
-			cnote << "  Ethash: " << h256(EthashAux::eval(current.seedHash, current.headerHash, solution.nonce).value).hex();
-			if (EthashAux::eval(current.seedHash, current.headerHash, solution.nonce).value < current.boundary)
-			{
-				bool ok = rpc.eth_submitWork("0x" + toString(solution.nonce), "0x" + toString(current.headerHash), "0x" + toString(solution.mixHash));
-				if (ok)
-					clog(HappyChannel) << "Submitted and accepted.";
-				else
-					clog(SadChannel) << "Not accepted.";
-			}
-			else
-				cwarn << "FAILURE: GPU gave incorrect result!";
-			current.reset();
-		}
-		catch (jsonrpc::JsonRpcException&)
-		{
-			for (auto i = 3; --i; this_thread::sleep_for(chrono::seconds(1)))
-				cerr << "JSON-RPC problem. Probably couldn't connect. Retrying in " << i << "... \r";
-			cerr << endl;
-		}
-#endif
-	exit(0);
-}
-
-=======
->>>>>>> df08af1f
 int main(int argc, char** argv)
 {
 	MinerCLI m(MinerCLI::OperationMode::Farm);
