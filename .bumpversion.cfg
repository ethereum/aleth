--- conflicted
+++ resolved
@@ -1,9 +1,5 @@
 [bumpversion]
-<<<<<<< HEAD
-current_version = 1.4.0rc2
-=======
 current_version = 1.4.0rc3
->>>>>>> 3173b1d1
 tag = True
 commit = True
 message = Aleth {new_version}
