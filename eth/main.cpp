/*
	This file is part of cpp-ethereum.

	cpp-ethereum is free software: you can redistribute it and/or modify
	it under the terms of the GNU General Public License as published by
	the Free Software Foundation, either version 3 of the License, or
	(at your option) any later version.

	cpp-ethereum is distributed in the hope that it will be useful,
	but WITHOUT ANY WARRANTY; without even the implied warranty of
	MERCHANTABILITY or FITNESS FOR A PARTICULAR PURPOSE.  See the
	GNU General Public License for more details.

	You should have received a copy of the GNU General Public License
	along with cpp-ethereum.  If not, see <http://www.gnu.org/licenses/>.
*/
/** @file main.cpp
 * @author Gav Wood <i@gavwood.com>
 * @date 2014
 * Ethereum client.
 */

#include <thread>
#include <chrono>
#include <fstream>
#include <iostream>
#include <signal.h>

#include <boost/algorithm/string.hpp>
#include <boost/algorithm/string/trim_all.hpp>

#include <libdevcrypto/FileSystem.h>
#include <libevmcore/Instruction.h>
#include <libdevcore/StructuredLogger.h>
#include <libevm/VM.h>
#include <libevm/VMFactory.h>
#include <libethereum/All.h>
#include <libwebthree/WebThree.h>
#if ETH_READLINE
#include <readline/readline.h>
#include <readline/history.h>
#endif
#if ETH_JSONRPC
#include <libweb3jsonrpc/WebThreeStubServer.h>
#include <jsonrpccpp/server/connectors/httpserver.h>
#endif
#include <libethcore/Ethasher.h>
#include "BuildInfo.h"
using namespace std;
using namespace dev;
using namespace dev::p2p;
using namespace dev::eth;
using namespace boost::algorithm;
using dev::eth::Instruction;

#undef RETURN

bool isTrue(std::string const& _m)
{
	return _m == "on" || _m == "yes" || _m == "true" || _m == "1";
}

bool isFalse(std::string const& _m)
{
	return _m == "off" || _m == "no" || _m == "false" || _m == "0";
}

void interactiveHelp()
{
	cout
		<< "Commands:" << endl
		<< "    netstart <port>  Starts the network subsystem on a specific port." << endl
		<< "    netstop  Stops the network subsystem." << endl
		<< "    jsonstart <port>  Starts the JSON-RPC server." << endl
		<< "    jsonstop  Stops the JSON-RPC server." << endl
		<< "    connect <addr> <port>  Connects to a specific peer." << endl
		<< "    verbosity (<level>)  Gets or sets verbosity level." << endl
		<< "    setetherprice <p>  Resets the ether price." << endl
		<< "    setpriority <p>  Resets the transaction priority." << endl
		<< "    minestart  Starts mining." << endl
		<< "    minestop  Stops mining." << endl
		<< "    mineforce <enable>  Forces mining, even when there are no transactions." << endl
		<< "    address  Gives the current address." << endl
		<< "    secret  Gives the current secret" << endl
		<< "    block  Gives the current block height." << endl
		<< "    balance  Gives the current balance." << endl
		<< "    transact  Execute a given transaction." << endl
		<< "    send  Execute a given transaction with current secret." << endl
		<< "    contract  Create a new contract with current secret." << endl
		<< "    peers  List the peers that are connected" << endl
#if ETH_FATDB
		<< "    listaccounts  List the accounts on the network." << endl
		<< "    listcontracts  List the contracts on the network." << endl
#endif
		<< "    setsecret <secret>  Set the secret to the hex secret key." << endl
		<< "    setaddress <addr>  Set the coinbase (mining payout) address." << endl
		<< "    exportconfig <path>  Export the config (.RLP) to the path provided." << endl
		<< "    importconfig <path>  Import the config (.RLP) from the path provided." << endl
		<< "    inspect <contract>  Dumps a contract to <APPDATA>/<contract>.evm." << endl
		<< "    dumptrace <block> <index> <filename> <format>  Dumps a transaction trace" << endl << "to <filename>. <format> should be one of pretty, standard, standard+." << endl
		<< "    dumpreceipt <block> <index>  Dumps a transation receipt." << endl
		<< "    exit  Exits the application." << endl;
}

void help()
{
	cout
		<< "Usage eth [OPTIONS]" << endl
		<< "Options:" << endl
		<< "    -a,--address <addr>  Set the coinbase (mining payout) address to addr (default: auto)." << endl
		<< "    -b,--bootstrap  Connect to the default Ethereum peerserver." << endl
		<< "    -B,--block-fees <n>  Set the block fee profit in the reference unit e.g. ¢ (Default: 15)." << endl
		<< "    -c,--client-name <name>  Add a name to your client's version string (default: blank)." << endl
		<< "    -d,--db-path <path>  Load database from path (default:  ~/.ethereum " << endl
		<< "                         <APPDATA>/Etherum or Library/Application Support/Ethereum)." << endl
		<< "    -D,--create-dag <this/next/number>  Create the DAG in preparation for mining on given block and exit." << endl
		<< "    -e,--ether-price <n>  Set the ether price in the reference unit e.g. ¢ (Default: 30.679)." << endl
		<< "    -f,--force-mining  Mine even when there are no transaction to mine (Default: off)" << endl
		<< "    -h,--help  Show this help message and exit." << endl
		<< "    -i,--interactive  Enter interactive mode (default: non-interactive)." << endl
#if ETH_JSONRPC
		<< "    -j,--json-rpc  Enable JSON-RPC server (default: off)." << endl
		<< "    --json-rpc-port	 Specify JSON-RPC server port (implies '-j', default: " << SensibleHttpPort << ")." << endl
#endif
		<< "    -K,--kill  First kill the blockchain." << endl
		<< "       --listen-ip <port>  Listen on the given port for incoming connections (default: 30303)." << endl
		<< "    -l,--listen <ip>  Listen on the given IP for incoming connections (default: 0.0.0.0)." << endl
		<< "    -u,--public-ip <ip>  Force public ip to given (default: auto)." << endl
		<< "    -m,--mining <on/off/number>  Enable mining, optionally for a specified number of blocks (Default: off)" << endl
		<< "    -n,--upnp <on/off>  Use upnp for NAT (default: on)." << endl
		<< "    -o,--mode <full/peer>  Start a full node or a peer node (Default: full)." << endl
		<< "    -p,--port <port>  Connect to remote port (default: 30303)." << endl
		<< "    -P,--priority <0 - 100>  Default % priority of a transaction (default: 50)." << endl
		<< "    -R,--rebuild  First rebuild the blockchain from the existing database." << endl
		<< "    -r,--remote <host>  Connect to remote host (default: none)." << endl
		<< "    -s,--secret <secretkeyhex>  Set the secret key for use with send command (default: auto)." << endl
		<< "    -t,--miners <number>  Number of mining threads to start (Default: " << thread::hardware_concurrency() << ")" << endl
		<< "    -v,--verbosity <0 - 9>  Set the log verbosity from 0 to 9 (Default: 8)." << endl
		<< "    -x,--peers <number>  Attempt to connect to given number of peers (Default: 5)." << endl
		<< "    -V,--version  Show the version and exit." << endl
#if ETH_EVMJIT
		<< "    --jit  Use EVM JIT (default: off)." << endl
#endif
		;
		exit(0);
}

string credits(bool _interactive = false)
{
	std::ostringstream cout;
	cout
		<< "Ethereum (++) " << dev::Version << endl
		<< "  Code by Gav Wood et al, (c) 2013, 2014, 2015." << endl
		<< "  Based on a design by Vitalik Buterin." << endl << endl;

	if (_interactive)
		cout
			<< "Type 'netstart 30303' to start networking" << endl
			<< "Type 'connect " << Host::pocHost() << " 30303' to connect" << endl
			<< "Type 'exit' to quit" << endl << endl;
	return cout.str();
}

void version()
{
	cout << "eth version " << dev::Version << endl;
	cout << "eth network protocol version: " << dev::eth::c_protocolVersion << endl;
	cout << "Client database version: " << dev::eth::c_databaseVersion << endl;
	cout << "Build: " << DEV_QUOTED(ETH_BUILD_PLATFORM) << "/" << DEV_QUOTED(ETH_BUILD_TYPE) << endl;
	exit(0);
}

Address c_config = Address("ccdeac59d35627b7de09332e819d5159e7bb7250");
string pretty(h160 _a, dev::eth::State const& _st)
{
	string ns;
	h256 n;
	if (h160 nameReg = (u160)_st.storage(c_config, 0))
		n = _st.storage(nameReg, (u160)(_a));
	if (n)
	{
		std::string s((char const*)n.data(), 32);
		if (s.find_first_of('\0') != string::npos)
			s.resize(s.find_first_of('\0'));
		ns = " " + s;
	}
	return ns;
}

bool g_exit = false;

void sighandler(int)
{
	g_exit = true;
}

enum class NodeMode
{
	PeerServer,
	Full
};

void doInitDAG(unsigned _n)
{
	BlockInfo bi;
	bi.number = _n;
	cout << "Initializing DAG for epoch beginning #" << (bi.number / 30000 * 30000) << " (seedhash " << bi.seedHash().abridged() << "). This will take a while." << endl;
	Ethasher::get()->full(bi);
	exit(0);
}

static const unsigned NoDAGInit = (unsigned)-3;

int main(int argc, char** argv)
{
	unsigned initDAG = NoDAGInit;
	string listenIP;
	unsigned short listenPort = 30303;
	string publicIP;
	string remoteHost;
	unsigned short remotePort = 30303;
	string dbPath;
	unsigned mining = ~(unsigned)0;
	NodeMode mode = NodeMode::Full;
	unsigned peers = 5;
	int miners = -1;
	bool interactive = false;
#if ETH_JSONRPC
	int jsonrpc = -1;
#endif
	bool bootstrap = false;
	bool upnp = true;
	bool forceMining = false;
	WithExisting killChain = WithExisting::Trust;
	bool jit = false;
	bool structuredLogging = false;
	string structuredLoggingFormat = "%Y-%m-%dT%H:%M:%S";
	string clientName;
	TransactionPriority priority = TransactionPriority::Medium;
	double etherPrice = 30.679;
	double blockFees = 15.0;

	// Init defaults
	Defaults::get();

	// Our address.
	KeyPair us = KeyPair::create();
	Address coinbase = us.address();

	string configFile = getDataDir() + "/config.rlp";
	bytes b = contents(configFile);
	if (b.size())
	{
		RLP config(b);
		us = KeyPair(config[0].toHash<Secret>());
		coinbase = config[1].toHash<Address>();
	}
	else
	{
		RLPStream config(2);
		config << us.secret() << coinbase;
		writeFile(configFile, config.out());
	}

	for (int i = 1; i < argc; ++i)
	{
		string arg = argv[i];
		if (arg == "--listen-ip" && i + 1 < argc)
			listenIP = argv[++i];
		else if ((arg == "-l" || arg == "--listen" || arg == "--listen-port") && i + 1 < argc)
			listenPort = (short)atoi(argv[++i]);
		else if ((arg == "-u" || arg == "--public-ip" || arg == "--public") && i + 1 < argc)
			publicIP = argv[++i];
		else if ((arg == "-r" || arg == "--remote") && i + 1 < argc)
			remoteHost = argv[++i];
		else if ((arg == "-p" || arg == "--port") && i + 1 < argc)
			remotePort = (short)atoi(argv[++i]);
		else if ((arg == "-n" || arg == "--upnp") && i + 1 < argc)
		{
			string m = argv[++i];
			if (isTrue(m))
				upnp = true;
			else if (isFalse(m))
				upnp = false;
			else
			{
				cerr << "Invalid -n/--upnp option: " << m << endl;
				return -1;
			}
		}
		else if (arg == "-K" || arg == "--kill-blockchain" || arg == "--kill")
			killChain = WithExisting::Kill;
		else if (arg == "-B" || arg == "--rebuild")
			killChain = WithExisting::Verify;
		else if ((arg == "-c" || arg == "--client-name") && i + 1 < argc)
			clientName = argv[++i];
		else if ((arg == "-a" || arg == "--address" || arg == "--coinbase-address") && i + 1 < argc)
			try
			{
				coinbase = h160(fromHex(argv[++i], WhenError::Throw));
			}
			catch (BadHexCharacter& _e)
			{
				cwarn << "invalid hex character, coinbase rejected";
				cwarn << boost::diagnostic_information(_e);
				break;
			}
			catch (...)
			{
				cwarn << "coinbase rejected";
				break;
			}
		else if ((arg == "-s" || arg == "--secret") && i + 1 < argc)
			us = KeyPair(h256(fromHex(argv[++i])));
		else if (arg == "--structured-logging-format" && i + 1 < argc)
			structuredLoggingFormat = string(argv[++i]);
		else if (arg == "--structured-logging")
			structuredLogging = true;
		else if ((arg == "-d" || arg == "--path" || arg == "--db-path") && i + 1 < argc)
			dbPath = argv[++i];
		else if ((arg == "-D" || arg == "--create-dag") && i + 1 < argc)
		{
			string m = boost::to_lower_copy(string(argv[++i]));
			if (m == "next")
				initDAG = PendingBlock;
			else if (m == "this")
				initDAG = LatestBlock;
			else
				try
				{
					initDAG = stol(m);
				}
				catch (...)
				{
					cerr << "Bad " << arg << " option: " << m << endl;
					return -1;
				}
		}
		else if ((arg == "-B" || arg == "--block-fees") && i + 1 < argc)
		{
			try
			{
				blockFees = stof(argv[++i]);
			}
			catch (...)
			{
				cerr << "Bad " << arg << " option: " << argv[i] << endl;
				return -1;
			}
		}
		else if ((arg == "-e" || arg == "--ether-price") && i + 1 < argc)
		{
			try
			{
				etherPrice = stof(argv[++i]);
			}
			catch (...)
			{
				cerr << "Bad " << arg << " option: " << argv[i] << endl;
				return -1;
			}
		}
		else if ((arg == "-P" || arg == "--priority") && i + 1 < argc)
		{
			string m = boost::to_lower_copy(string(argv[++i]));
			if (m == "lowest")
				priority = TransactionPriority::Lowest;
			else if (m == "low")
				priority = TransactionPriority::Low;
			else if (m == "medium" || m == "mid" || m == "default" || m == "normal")
				priority = TransactionPriority::Medium;
			else if (m == "high")
				priority = TransactionPriority::High;
			else if (m == "highest")
				priority = TransactionPriority::Highest;
			else
				try {
					priority = (TransactionPriority)(max(0, min(100, stoi(m))) * 8 / 100);
				}
				catch (...) {
					cerr << "Unknown " << arg << " option: " << m << endl;
					return -1;
				}
		}
		else if ((arg == "-m" || arg == "--mining") && i + 1 < argc)
		{
			string m = argv[++i];
			if (isTrue(m))
				mining = ~(unsigned)0;
			else if (isFalse(m))
				mining = 0;
			else
				try {
					mining = stoi(m);
				}
				catch (...) {
					cerr << "Unknown " << arg << " option: " << m << endl;
					return -1;
				}
		}
		else if (arg == "-b" || arg == "--bootstrap")
			bootstrap = true;
		else if (arg == "-f" || arg == "--force-mining")
			forceMining = true;
		else if (arg == "-i" || arg == "--interactive")
			interactive = true;
#if ETH_JSONRPC
		else if ((arg == "-j" || arg == "--json-rpc"))
			jsonrpc = jsonrpc == -1 ? SensibleHttpPort : jsonrpc;
		else if (arg == "--json-rpc-port" && i + 1 < argc)
			jsonrpc = atoi(argv[++i]);
#endif
		else if ((arg == "-v" || arg == "--verbosity") && i + 1 < argc)
			g_logVerbosity = atoi(argv[++i]);
		else if ((arg == "-x" || arg == "--peers") && i + 1 < argc)
			peers = atoi(argv[++i]);
		else if ((arg == "-t" || arg == "--miners") && i + 1 < argc)
			miners = atoi(argv[++i]);
		else if ((arg == "-o" || arg == "--mode") && i + 1 < argc)
		{
			string m = argv[++i];
			if (m == "full")
				mode = NodeMode::Full;
			else if (m == "peer")
				mode = NodeMode::PeerServer;
			else
			{
				cerr << "Unknown mode: " << m << endl;
				return -1;
			}
		}
		else if (arg == "--jit")
		{
#if ETH_EVMJIT
			jit = true;
#else
			cerr << "EVM JIT not enabled" << endl;
			return -1;
#endif
		}
		else if (arg == "-h" || arg == "--help")
			help();
		else if (arg == "-V" || arg == "--version")
			version();
		else
		{
			cerr << "Invalid argument: " << arg << endl;
			exit(-1);
		}
	}


	// Two codepaths is necessary since named block require database, but numbered
	// blocks are superuseful to have when database is already open in another process.
	if (initDAG < NoDAGInit)
		doInitDAG(initDAG);

	if (!clientName.empty())
		clientName += "/";

	cout << credits();

	StructuredLogger::get().initialize(structuredLogging, structuredLoggingFormat);
	VMFactory::setKind(jit ? VMKind::JIT : VMKind::Interpreter);
	auto netPrefs = publicIP.empty() ? NetworkPreferences(listenIP ,listenPort, upnp) : NetworkPreferences(publicIP, listenIP ,listenPort, upnp);
	auto nodesState = contents((dbPath.size() ? dbPath : getDataDir()) + "/network.rlp");
	std::string clientImplString = "Ethereum(++)/" + clientName + "v" + dev::Version + "/" DEV_QUOTED(ETH_BUILD_TYPE) "/" DEV_QUOTED(ETH_BUILD_PLATFORM) + (jit ? "/JIT" : "");
	dev::WebThreeDirect web3(
		clientImplString,
		dbPath,
		killChain,
		mode == NodeMode::Full ? set<string>{"eth", "shh"} : set<string>(),
		netPrefs,
		&nodesState,
		miners
		);
	
	if (initDAG == LatestBlock || initDAG == PendingBlock)
		doInitDAG(web3.ethereum()->blockChain().number() + (initDAG == PendingBlock ? 30000 : 0));
	
	web3.setIdealPeerCount(peers);
	std::shared_ptr<eth::BasicGasPricer> gasPricer = make_shared<eth::BasicGasPricer>(u256(double(ether / 1000) / etherPrice), u256(blockFees * 1000));
	eth::Client* c = mode == NodeMode::Full ? web3.ethereum() : nullptr;
	StructuredLogger::starting(clientImplString, dev::Version);
	if (c)
	{
		c->setGasPricer(gasPricer);
		c->setForceMining(forceMining);
		c->setAddress(coinbase);
	}

	cout << "Transaction Signer: " << us.address() << endl;
	cout << "Mining Benefactor: " << coinbase << endl;
	web3.startNetwork();

	if (bootstrap)
		web3.addNode(p2p::NodeId(), Host::pocHost());
	if (remoteHost.size())
		web3.addNode(p2p::NodeId(), remoteHost + ":" + toString(remotePort));

#if ETH_JSONRPC
	shared_ptr<WebThreeStubServer> jsonrpcServer;
	unique_ptr<jsonrpc::AbstractServerConnector> jsonrpcConnector;
	if (jsonrpc > -1)
	{
		jsonrpcConnector = unique_ptr<jsonrpc::AbstractServerConnector>(new jsonrpc::HttpServer(jsonrpc, "", "", SensibleHttpThreads));
		jsonrpcServer = shared_ptr<WebThreeStubServer>(new WebThreeStubServer(*jsonrpcConnector.get(), web3, vector<KeyPair>({us})));
		jsonrpcServer->setIdentities({us});
		jsonrpcServer->StartListening();
	}
#endif

	signal(SIGABRT, &sighandler);
	signal(SIGTERM, &sighandler);
	signal(SIGINT, &sighandler);

	if (interactive)
	{
		string logbuf;
		string l;
		while (!g_exit)
		{
			g_logPost = [](std::string const& a, char const*) { cout << "\r           \r" << a << endl << "Press Enter" << flush; };
			cout << logbuf << "Press Enter" << flush;
			std::getline(cin, l);
			logbuf.clear();
			g_logPost = [&](std::string const& a, char const*) { logbuf += a + "\n"; };

#if ETH_READLINE
			if (l.size())
				add_history(l.c_str());
			if (auto c = readline("> "))
			{
				l = c;
				free(c);
			}
			else
				break;
#else
			string l;
			cout << "> " << flush;
			std::getline(cin, l);
#endif
			istringstream iss(l);
			string cmd;
			iss >> cmd;
			boost::to_lower(cmd);
			if (cmd == "netstart")
			{
				iss >> netPrefs.listenPort;
				web3.setNetworkPreferences(netPrefs);
				web3.startNetwork();
			}
			else if (cmd == "connect")
			{
				string addr;
				unsigned port;
				iss >> addr >> port;
				web3.addNode(p2p::NodeId(), addr + ":" + toString(port ? port : p2p::c_defaultIPPort));
			}
			else if (cmd == "netstop")
			{
				web3.stopNetwork();
			}
			else if (c && cmd == "minestart")
			{
				c->startMining();
			}
			else if (c && cmd == "minestop")
			{
				c->stopMining();
			}
			else if (c && cmd == "mineforce")
			{
				string enable;
				iss >> enable;
				c->setForceMining(isTrue(enable));
			}
			else if (c && cmd == "setblockfees")
			{
				iss >> blockFees;
				gasPricer->setRefBlockFees(u256(blockFees * 1000));
				cout << "Block fees: " << blockFees << endl;
			}
			else if (c && cmd == "setetherprice")
			{
				iss >> etherPrice;
				gasPricer->setRefPrice(u256(double(ether / 1000) / etherPrice));
				cout << "ether Price: " << etherPrice << endl;
			}
			else if (c && cmd == "setpriority")
			{
				string m;
				iss >> m;
				boost::to_lower(m);
				if (m == "lowest")
					priority = TransactionPriority::Lowest;
				else if (m == "low")
					priority = TransactionPriority::Low;
				else if (m == "medium" || m == "mid" || m == "default" || m == "normal")
					priority = TransactionPriority::Medium;
				else if (m == "high")
					priority = TransactionPriority::High;
				else if (m == "highest")
					priority = TransactionPriority::Highest;
				else
					try {
						priority = (TransactionPriority)(max(0, min(100, stoi(m))) * 8 / 100);
					}
					catch (...) {
						cerr << "Unknown priority: " << m << endl;
					}
				cout << "Priority: " << (int)priority << "/8" << endl;
			}
			else if (cmd == "verbosity")
			{
				if (iss.peek() != -1)
					iss >> g_logVerbosity;
				cout << "Verbosity: " << g_logVerbosity << endl;
			}
#if ETH_JSONRPC
			else if (cmd == "jsonport")
			{
				if (iss.peek() != -1)
					iss >> jsonrpc;
				cout << "JSONRPC Port: " << jsonrpc << endl;
			}
			else if (cmd == "jsonstart")
			{
				if (jsonrpc < 0)
					jsonrpc = SensibleHttpPort;
				jsonrpcConnector = unique_ptr<jsonrpc::AbstractServerConnector>(new jsonrpc::HttpServer(jsonrpc, "", "", SensibleHttpThreads));
				jsonrpcServer = shared_ptr<WebThreeStubServer>(new WebThreeStubServer(*jsonrpcConnector.get(), web3, vector<KeyPair>({us})));
				jsonrpcServer->setIdentities({us});
				jsonrpcServer->StartListening();
			}
			else if (cmd == "jsonstop")
			{
				if (jsonrpcServer.get())
					jsonrpcServer->StopListening();
				jsonrpcServer.reset();
			}
#endif
			else if (cmd == "address")
			{
				cout << "Current address:" << endl
					 << toHex(us.address().asArray()) << endl;
			}
			else if (cmd == "secret")
			{
				cout << "Secret Key: " << toHex(us.secret().asArray()) << endl;
			}
			else if (c && cmd == "block")
			{
				cout << "Current block: " <<c->blockChain().details().number << endl;
			}
			else if (cmd == "peers")
			{
				for (auto it: web3.peers())
					cout << it.host << ":" << it.port << ", " << it.clientVersion << ", "
						<< std::chrono::duration_cast<std::chrono::milliseconds>(it.lastPing).count() << "ms"
						<< endl;
			}
			else if (c && cmd == "balance")
			{
				cout << "Current balance: " << formatBalance( c->balanceAt(us.address())) << " = " <<c->balanceAt(us.address()) << " wei" << endl;
			}
			else if (c && cmd == "transact")
			{
				auto const& bc =c->blockChain();
				auto h = bc.currentHash();
				auto blockData = bc.block(h);
				BlockInfo info(blockData);
				if (iss.peek() != -1)
				{
					string hexAddr;
					u256 amount;
					u256 gasPrice;
					u256 gas;
					string sechex;
					string sdata;

					iss >> hexAddr >> amount >> gasPrice >> gas >> sechex >> sdata;

					if (!gasPrice)
						gasPrice = gasPricer->bid(priority);

					cnote << "Data:";
					cnote << sdata;
					bytes data = dev::eth::parseData(sdata);
					cnote << "Bytes:";
					string sbd = asString(data);
					bytes bbd = asBytes(sbd);
					stringstream ssbd;
					ssbd << bbd;
					cnote << ssbd.str();
					int ssize = sechex.length();
					int size = hexAddr.length();
<<<<<<< HEAD
					u256 minGas = (u256)Client::txGas(data, 0, hexAddr.empty() ? TransactionType::ContractCreation : TransactionType::MessageCall);
=======
					u256 minGas = (u256)Transaction::gasRequired(data, 0);
>>>>>>> 486233a4
					if (size < 40)
					{
						if (size > 0)
							cwarn << "Invalid address length:" << size;
					}
					else if (gas < minGas)
						cwarn << "Minimum gas amount is" << minGas;
					else if (ssize < 40)
					{
						if (ssize > 0)
							cwarn << "Invalid secret length:" << ssize;
					}
					else
					{
						try
						{
							Secret secret = h256(fromHex(sechex));
							Address dest = h160(fromHex(hexAddr));
							c->submitTransaction(secret, amount, dest, data, gas, gasPrice);
						}
						catch (BadHexCharacter& _e)
						{
							cwarn << "invalid hex character, transaction rejected";
							cwarn << boost::diagnostic_information(_e);
						}
						catch (...)
						{
							cwarn << "transaction rejected";
						}
					}
				}
				else
					cwarn << "Require parameters: submitTransaction ADDRESS AMOUNT GASPRICE GAS SECRET DATA";
			}
#if ETH_FATDB
			else if (c && cmd == "listcontracts")
			{
				auto acs =c->addresses();
				string ss;
				for (auto const& i: acs)
					if ( c->codeAt(i, PendingBlock).size())
					{
						ss = toString(i) + " : " + toString( c->balanceAt(i)) + " [" + toString((unsigned) c->countAt(i)) + "]";
						cout << ss << endl;
					}
			}
			else if (c && cmd == "listaccounts")
			{
				auto acs =c->addresses();
				string ss;
				for (auto const& i: acs)
					if ( c->codeAt(i, PendingBlock).empty())
					{
						ss = toString(i) + " : " + toString( c->balanceAt(i)) + " [" + toString((unsigned) c->countAt(i)) + "]";
						cout << ss << endl;
					}
			}
#endif
			else if (c && cmd == "send")
			{
				if (iss.peek() != -1)
				{
					string hexAddr;
					u256 amount;
					int size = hexAddr.length();

					iss >> hexAddr >> amount;
					if (size < 40)
					{
						if (size > 0)
							cwarn << "Invalid address length:" << size;
					}
					else
					{
						auto const& bc =c->blockChain();
						auto h = bc.currentHash();
						auto blockData = bc.block(h);
						BlockInfo info(blockData);
<<<<<<< HEAD
						u256 minGas = (u256)Client::txGas(bytes(), 0, hexAddr.empty() ? TransactionType::ContractCreation : TransactionType::MessageCall);
=======
						u256 minGas = (u256)Transaction::gasRequired(bytes(), 0);
>>>>>>> 486233a4
						try
						{
							Address dest = h160(fromHex(hexAddr, WhenError::Throw));
							c->submitTransaction(us.secret(), amount, dest, bytes(), minGas);
						}
						catch (BadHexCharacter& _e)
						{
							cwarn << "invalid hex character, transaction rejected";
							cwarn << boost::diagnostic_information(_e);
						}
						catch (...)
						{
							cwarn << "transaction rejected";
						}
					}
				}
				else
					cwarn << "Require parameters: send ADDRESS AMOUNT";
			}
			else if (c && cmd == "contract")
			{
				auto const& bc =c->blockChain();
				auto h = bc.currentHash();
				auto blockData = bc.block(h);
				BlockInfo info(blockData);
				if (iss.peek() != -1)
				{
					u256 endowment;
					u256 gas;
					u256 gasPrice;
					string sinit;
					iss >> endowment >> gasPrice >> gas >> sinit;
					trim_all(sinit);
					int size = sinit.length();
					bytes init;
					cnote << "Init:";
					cnote << sinit;
					cnote << "Code size:" << size;
					if (size < 1)
						cwarn << "No code submitted";
					else
					{
						cnote << "Assembled:";
						stringstream ssc;
						try
						{
							init = fromHex(sinit, WhenError::Throw);
						}
						catch (BadHexCharacter& _e)
						{
							cwarn << "invalid hex character, code rejected";
							cwarn << boost::diagnostic_information(_e);
							init = bytes();
						}
						catch (...)
						{
							cwarn << "code rejected";
							init = bytes();
						}
						ssc.str(string());
						ssc << disassemble(init);
						cnote << "Init:";
						cnote << ssc.str();
					}
<<<<<<< HEAD
					u256 minGas = (u256)Client::txGas(init, 0, TransactionType::ContractCreation);
=======
					u256 minGas = (u256)Transaction::gasRequired(init, 0);
>>>>>>> 486233a4
					if (!init.size())
						cwarn << "Contract creation aborted, no init code.";
					else if (endowment < 0)
						cwarn << "Invalid endowment";
					else if (gas < minGas)
						cwarn << "Minimum gas amount is" << minGas;
					else
						c->submitTransaction(us.secret(), endowment, init, gas, gasPrice);
				}
				else
					cwarn << "Require parameters: contract ENDOWMENT GASPRICE GAS CODEHEX";
			}
			else if (c && cmd == "dumpreceipt")
			{
				unsigned block;
				unsigned index;
				iss >> block >> index;
				dev::eth::TransactionReceipt r = c->blockChain().receipts(c->blockChain().numberHash(block)).receipts[index];
				auto rb = r.rlp();
				cout << "RLP: " << RLP(rb) << endl;
				cout << "Hex: " << toHex(rb) << endl;
				cout << r << endl;
			}
			else if (c && cmd == "dumptrace")
			{
				unsigned block;
				unsigned index;
				string filename;
				string format;
				iss >> block >> index >> filename >> format;
				ofstream f;
				f.open(filename);

				dev::eth::State state =c->state(index + 1,c->blockChain().numberHash(block));
				if (index < state.pending().size())
				{
					Executive e(state, c->blockChain(), 0);
					Transaction t = state.pending()[index];
					state = state.fromPending(index);
					try
					{
						OnOpFunc oof;
						if (format == "pretty")
							oof = [&](uint64_t steps, Instruction instr, bigint newMemSize, bigint gasCost, dev::eth::VM* vvm, dev::eth::ExtVMFace const* vextVM)
							{
								dev::eth::VM* vm = vvm;
								dev::eth::ExtVM const* ext = static_cast<ExtVM const*>(vextVM);
								f << endl << "    STACK" << endl;
								for (auto i: vm->stack())
									f << (h256)i << endl;
								f << "    MEMORY" << endl << dev::memDump(vm->memory());
								f << "    STORAGE" << endl;
								for (auto const& i: ext->state().storage(ext->myAddress))
									f << showbase << hex << i.first << ": " << i.second << endl;
								f << dec << ext->depth << " | " << ext->myAddress << " | #" << steps << " | " << hex << setw(4) << setfill('0') << vm->curPC() << " : " << dev::eth::instructionInfo(instr).name << " | " << dec << vm->gas() << " | -" << dec << gasCost << " | " << newMemSize << "x32";
							};
						else if (format == "standard")
							oof = [&](uint64_t, Instruction instr, bigint, bigint, dev::eth::VM* vvm, dev::eth::ExtVMFace const* vextVM)
							{
								dev::eth::VM* vm = vvm;
								dev::eth::ExtVM const* ext = static_cast<ExtVM const*>(vextVM);
								f << ext->myAddress << " " << hex << toHex(dev::toCompactBigEndian(vm->curPC(), 1)) << " " << hex << toHex(dev::toCompactBigEndian((int)(byte)instr, 1)) << " " << hex << toHex(dev::toCompactBigEndian((uint64_t)vm->gas(), 1)) << endl;
							};
						else if (format == "standard+")
							oof = [&](uint64_t, Instruction instr, bigint, bigint, dev::eth::VM* vvm, dev::eth::ExtVMFace const* vextVM)
							{
								dev::eth::VM* vm = vvm;
								dev::eth::ExtVM const* ext = static_cast<ExtVM const*>(vextVM);
								if (instr == Instruction::STOP || instr == Instruction::RETURN || instr == Instruction::SUICIDE)
									for (auto const& i: ext->state().storage(ext->myAddress))
										f << toHex(dev::toCompactBigEndian(i.first, 1)) << " " << toHex(dev::toCompactBigEndian(i.second, 1)) << endl;
								f << ext->myAddress << " " << hex << toHex(dev::toCompactBigEndian(vm->curPC(), 1)) << " " << hex << toHex(dev::toCompactBigEndian((int)(byte)instr, 1)) << " " << hex << toHex(dev::toCompactBigEndian((uint64_t)vm->gas(), 1)) << endl;
							};
						e.initialize(t);
						if (!e.execute())
							e.go(oof);
						e.finalize();
					}
					catch(Exception const& _e)
					{
						// TODO: a bit more information here. this is probably quite worrying as the transaction is already in the blockchain.
						cwarn << diagnostic_information(_e);
					}
				}
			}
			else if (c && cmd == "inspect")
			{
				string rechex;
				iss >> rechex;

				if (rechex.length() != 40)
					cwarn << "Invalid address length";
				else
				{
					auto h = h160(fromHex(rechex));
					stringstream s;

					try
					{
						auto storage =c->storageAt(h, PendingBlock);
						for (auto const& i: storage)
							s << "@" << showbase << hex << i.first << "    " << showbase << hex << i.second << endl;
						s << endl << disassemble( c->codeAt(h, PendingBlock)) << endl;

						string outFile = getDataDir() + "/" + rechex + ".evm";
						ofstream ofs;
						ofs.open(outFile, ofstream::binary);
						ofs.write(s.str().c_str(), s.str().length());
						ofs.close();

						cnote << "Saved" << rechex << "to" << outFile;
					}
					catch (dev::InvalidTrie)
					{
						cwarn << "Corrupted trie.";
					}
				}
			}
			else if (cmd == "setsecret")
			{
				if (iss.peek() != -1)
				{
					string hexSec;
					iss >> hexSec;
					us = KeyPair(h256(fromHex(hexSec)));
				}
				else
					cwarn << "Require parameter: setSecret HEXSECRETKEY";
			}
			else if (cmd == "setaddress")
			{
				if (iss.peek() != -1)
				{
					string hexAddr;
					iss >> hexAddr;
					if (hexAddr.length() != 40)
						cwarn << "Invalid address length: " << hexAddr.length();
					else
					{
						try
						{
							coinbase = h160(fromHex(hexAddr, WhenError::Throw));
						}
						catch (BadHexCharacter& _e)
						{
							cwarn << "invalid hex character, coinbase rejected";
							cwarn << boost::diagnostic_information(_e);
						}
						catch (...)
						{
							cwarn << "coinbase rejected";
						}
					}
				}
				else
					cwarn << "Require parameter: setAddress HEXADDRESS";
			}
			else if (cmd == "exportconfig")
			{
				if (iss.peek() != -1)
				{
					string path;
					iss >> path;
					RLPStream config(2);
					config << us.secret() << coinbase;
					writeFile(path, config.out());
				}
				else
					cwarn << "Require parameter: exportConfig PATH";
			}
			else if (cmd == "importconfig")
			{
				if (iss.peek() != -1)
				{
					string path;
					iss >> path;
					bytes b = contents(path);
					if (b.size())
					{
						RLP config(b);
						us = KeyPair(config[0].toHash<Secret>());
						coinbase = config[1].toHash<Address>();
					}
					else
						cwarn << path << "has no content!";
				}
				else
					cwarn << "Require parameter: importConfig PATH";
			}
			else if (cmd == "help")
				interactiveHelp();
			else if (cmd == "exit")
				break;
			else
				cout << "Unrecognised command. Type 'help' for help in interactive mode." << endl;
		}
#if ETH_JSONRPC
		if (jsonrpcServer.get())
			jsonrpcServer->StopListening();
#endif
	}
	else if (c)
	{
		unsigned n =c->blockChain().details().number;
		if (mining)
			c->startMining();
		while (!g_exit)
		{
			if ( c->isMining() &&c->blockChain().details().number - n == mining)
				c->stopMining();
			this_thread::sleep_for(chrono::milliseconds(100));
		}
	}
	else
		while (!g_exit)
			this_thread::sleep_for(chrono::milliseconds(1000));

	StructuredLogger::stopping(clientImplString, dev::Version);
	auto netData = web3.saveNetwork();
	if (!netData.empty())
		writeFile((dbPath.size() ? dbPath : getDataDir()) + "/network.rlp", netData);
	return 0;
}
<|MERGE_RESOLUTION|>--- conflicted
+++ resolved
@@ -696,11 +696,7 @@
 					cnote << ssbd.str();
 					int ssize = sechex.length();
 					int size = hexAddr.length();
-<<<<<<< HEAD
-					u256 minGas = (u256)Client::txGas(data, 0, hexAddr.empty() ? TransactionType::ContractCreation : TransactionType::MessageCall);
-=======
 					u256 minGas = (u256)Transaction::gasRequired(data, 0);
->>>>>>> 486233a4
 					if (size < 40)
 					{
 						if (size > 0)
@@ -779,11 +775,7 @@
 						auto h = bc.currentHash();
 						auto blockData = bc.block(h);
 						BlockInfo info(blockData);
-<<<<<<< HEAD
-						u256 minGas = (u256)Client::txGas(bytes(), 0, hexAddr.empty() ? TransactionType::ContractCreation : TransactionType::MessageCall);
-=======
 						u256 minGas = (u256)Transaction::gasRequired(bytes(), 0);
->>>>>>> 486233a4
 						try
 						{
 							Address dest = h160(fromHex(hexAddr, WhenError::Throw));
@@ -848,11 +840,7 @@
 						cnote << "Init:";
 						cnote << ssc.str();
 					}
-<<<<<<< HEAD
-					u256 minGas = (u256)Client::txGas(init, 0, TransactionType::ContractCreation);
-=======
 					u256 minGas = (u256)Transaction::gasRequired(init, 0);
->>>>>>> 486233a4
 					if (!init.size())
 						cwarn << "Contract creation aborted, no init code.";
 					else if (endowment < 0)
