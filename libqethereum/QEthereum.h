/*
	This file is part of cpp-ethereum.

	cpp-ethereum is free software: you can redistribute it and/or modify
	it under the terms of the GNU General Public License as published by
	the Free Software Foundation, either version 3 of the License, or
	(at your option) any later version.

	cpp-ethereum is distributed in the hope that it will be useful,
	but WITHOUT ANY WARRANTY; without even the implied warranty of
	MERCHANTABILITY or FITNESS FOR A PARTICULAR PURPOSE.  See the
	GNU General Public License for more details.

	You should have received a copy of the GNU General Public License
	along with cpp-ethereum.  If not, see <http://www.gnu.org/licenses/>.
*/
/** @file QEthereum.h
 * @authors:
 *   Gav Wood <i@gavwood.com>
 *   Marek Kotewicz <marek@ethdev.com>
 * @date 2014
 */

#pragma once

#include <QtCore/QObject>
#include <QtCore/QString>
#include <jsonrpc/rpc.h>

class QWebThree: public QObject
{
	Q_OBJECT
	
public:
	QWebThree(QObject* _p);
	virtual ~QWebThree();

	void poll();
	void clearWatches();
	void clientDieing();
	
	Q_INVOKABLE void postMessage(QString _json);
	
public slots:
	void onDataProcessed(QString _json, QString _addInfo);
	
signals:
	void processData(QString _json, QString _addInfo);
	void response(QString _json);
	void onNewId(QString _id);
	
private:
	std::vector<unsigned> m_watches;
	std::vector<unsigned> m_shhWatches;
};

class QWebThreeConnector: public QObject, public jsonrpc::AbstractServerConnector
{
	Q_OBJECT
	
public:
<<<<<<< HEAD
	QWhisper(QObject* _p, dev::shh::Interface* const& _c);
	virtual ~QWhisper();

	dev::shh::Interface* face() const;
	void setFace(dev::shh::Interface* const& _c) { m_face = _c; }

	/// Call when the face() is going to be deleted to make this object useless but safe.
	void faceDieing();

	Q_INVOKABLE QWhisper* self() { return this; }

	/// Basic message send.
	Q_INVOKABLE void send(QString /*dev::Address*/ _dest, QString /*ev::KeyPair*/ _from, QString /*dev::h256 const&*/ _topic, QString /*dev::bytes const&*/ _payload);

	// Watches interface

	Q_INVOKABLE unsigned newWatch(QString _json);
	Q_INVOKABLE QString watchMessages(unsigned _w);
	Q_INVOKABLE void killWatch(unsigned _w);
	void clearWatches();

=======
	QWebThreeConnector();
	virtual ~QWebThreeConnector();
	
	void setQWeb(QWebThree *_q);
	
	virtual bool StartListening();
	virtual bool StopListening();
	virtual bool SendResponse(std::string const& _response, void* _addInfo = NULL);
	
>>>>>>> fd6eb8ed
public slots:
	void onProcessData(QString const& _json, QString const& _addInfo);

signals:
	void dataProcessed(QString const& _json, QString const& _addInfo);
	
private:
<<<<<<< HEAD
	dev::shh::Interface* m_face = nullptr;
	std::vector<unsigned> m_watches;
=======
	QWebThree* m_qweb = nullptr;
	bool m_isListening;
>>>>>>> fd6eb8ed
};

#define QETH_INSTALL_JS_NAMESPACE(_frame, _env, qweb) [_frame, _env, qweb]() \
{ \
	_frame->disconnect(); \
	_frame->addToJavaScriptWindowObject("_web3", qweb, QWebFrame::ScriptOwnership); \
	_frame->addToJavaScriptWindowObject("env", _env, QWebFrame::QtOwnership); \
	_frame->evaluateJavaScript(contentsOfQResource(":/js/es6-promise-2.0.0.js")); \
	_frame->evaluateJavaScript(contentsOfQResource(":/js/ethereum.js")); \
	_frame->evaluateJavaScript(contentsOfQResource(":/js/setup.js")); \
}

<|MERGE_RESOLUTION|>--- conflicted
+++ resolved
@@ -59,29 +59,29 @@
 	Q_OBJECT
 	
 public:
-<<<<<<< HEAD
-	QWhisper(QObject* _p, dev::shh::Interface* const& _c);
-	virtual ~QWhisper();
-
-	dev::shh::Interface* face() const;
-	void setFace(dev::shh::Interface* const& _c) { m_face = _c; }
-
-	/// Call when the face() is going to be deleted to make this object useless but safe.
-	void faceDieing();
-
-	Q_INVOKABLE QWhisper* self() { return this; }
-
-	/// Basic message send.
-	Q_INVOKABLE void send(QString /*dev::Address*/ _dest, QString /*ev::KeyPair*/ _from, QString /*dev::h256 const&*/ _topic, QString /*dev::bytes const&*/ _payload);
-
-	// Watches interface
-
-	Q_INVOKABLE unsigned newWatch(QString _json);
-	Q_INVOKABLE QString watchMessages(unsigned _w);
-	Q_INVOKABLE void killWatch(unsigned _w);
-	void clearWatches();
-
-=======
+//<<<<<<< HEAD
+//	QWhisper(QObject* _p, dev::shh::Interface* const& _c);
+//	virtual ~QWhisper();
+//
+//	dev::shh::Interface* face() const;
+//	void setFace(dev::shh::Interface* const& _c) { m_face = _c; }
+//
+//	/// Call when the face() is going to be deleted to make this object useless but safe.
+//	void faceDieing();
+//
+//	Q_INVOKABLE QWhisper* self() { return this; }
+//
+//	/// Basic message send.
+//	Q_INVOKABLE void send(QString /*dev::Address*/ _dest, QString /*ev::KeyPair*/ _from, QString /*dev::h256 const&*/ _topic, QString /*dev::bytes const&*/ _payload);
+//
+//	// Watches interface
+//
+//	Q_INVOKABLE unsigned newWatch(QString _json);
+//	Q_INVOKABLE QString watchMessages(unsigned _w);
+//	Q_INVOKABLE void killWatch(unsigned _w);
+//	void clearWatches();
+//
+//=======
 	QWebThreeConnector();
 	virtual ~QWebThreeConnector();
 	
@@ -91,7 +91,7 @@
 	virtual bool StopListening();
 	virtual bool SendResponse(std::string const& _response, void* _addInfo = NULL);
 	
->>>>>>> fd6eb8ed
+//>>>>>>> develop
 public slots:
 	void onProcessData(QString const& _json, QString const& _addInfo);
 
@@ -99,13 +99,13 @@
 	void dataProcessed(QString const& _json, QString const& _addInfo);
 	
 private:
-<<<<<<< HEAD
-	dev::shh::Interface* m_face = nullptr;
-	std::vector<unsigned> m_watches;
-=======
+//<<<<<<< HEAD
+//	dev::shh::Interface* m_face = nullptr;
+//	std::vector<unsigned> m_watches;
+//=======
 	QWebThree* m_qweb = nullptr;
 	bool m_isListening;
->>>>>>> fd6eb8ed
+//>>>>>>> develop
 };
 
 #define QETH_INSTALL_JS_NAMESPACE(_frame, _env, qweb) [_frame, _env, qweb]() \
