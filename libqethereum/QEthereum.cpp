/*
	This file is part of cpp-ethereum.

	cpp-ethereum is free software: you can redistribute it and/or modify
	it under the terms of the GNU General Public License as published by
	the Free Software Foundation, either version 3 of the License, or
	(at your option) any later version.

	cpp-ethereum is distributed in the hope that it will be useful,
	but WITHOUT ANY WARRANTY; without even the implied warranty of
	MERCHANTABILITY or FITNESS FOR A PARTICULAR PURPOSE.  See the
	GNU General Public License for more details.

	You should have received a copy of the GNU General Public License
	along with cpp-ethereum.  If not, see <http://www.gnu.org/licenses/>.
*/
/** @file QEthereum.cpp
 * @authors:
 *   Gav Wood <i@gavwood.com>
 *   Marek Kotewicz <marek@ethdev.com>
 * @date 2014
 */

#include <QtCore/QtCore>
#include "QEthereum.h"

using namespace std;

QWebThree::QWebThree(QObject* _p): QObject(_p)
{
	moveToThread(_p->thread());
}

QWebThree::~QWebThree()
{
	clientDieing();
}

static QString toJsonRpcBatch(std::vector<unsigned> const& _watches, QString _method)
{
	QJsonArray batch;
	for (int w: _watches)
	{
		QJsonObject res;
		res["jsonrpc"] = QString::fromStdString("2.0");
		res["method"] = _method;
		
		QJsonArray params;
		params.append(w);
		res["params"] = params;
		res["id"] = w;
		batch.append(res);
	}

	return QString::fromUtf8(QJsonDocument(batch).toJson());
}

void QWebThree::poll()
{
	if (m_watches.size() > 0)
	{
		QString batch = toJsonRpcBatch(m_watches, "eth_changed");
		emit processData(batch, "eth_changed");
	}
	if (m_shhWatches.size() > 0)
	{
		QString batch = toJsonRpcBatch(m_shhWatches, "shh_changed");
		emit processData(batch, "shh_changed");
	}
}

void QWebThree::clearWatches()
{
	if (m_watches.size() > 0)
	{
		QString batch = toJsonRpcBatch(m_watches, "eth_uninstallFilter");
		m_watches.clear();
		emit processData(batch, "internal");
	}
	if (m_shhWatches.size() > 0)
	{
		QString batch = toJsonRpcBatch(m_shhWatches, "shh_uninstallFilter");
		m_shhWatches.clear();
		emit processData(batch, "internal");
	}
}

void QWebThree::clientDieing()
{
	clearWatches();
	this->disconnect();
}

static QString formatInput(QJsonObject const& _object)
{
	QJsonObject res;
	res["jsonrpc"] = QString::fromStdString("2.0");
	res["method"] = _object["call"];
	res["params"] = _object["args"];
	res["id"] = _object["_id"];
	return QString::fromUtf8(QJsonDocument(res).toJson());
}

void QWebThree::postMessage(QString _json)
{
	QJsonObject f = QJsonDocument::fromJson(_json.toUtf8()).object();

	QString method = f["call"].toString();
	if (!method.compare("eth_uninstallFilter") && f["args"].isArray() && f["args"].toArray().size())
	{
		int idToRemove = f["args"].toArray()[0].toInt();
		m_watches.erase(std::remove(m_watches.begin(), m_watches.end(), idToRemove), m_watches.end());
	}
	else if (!method.compare("eth_uninstallFilter") && f["args"].isArray() && f["args"].toArray().size())
	{
		int idToRemove = f["args"].toArray()[0].toInt();
		m_watches.erase(std::remove(m_watches.begin(), m_watches.end(), idToRemove), m_watches.end());
	}
	
	emit processData(formatInput(f), method);
}

static QString formatOutput(QJsonObject const& _object)
{
	QJsonObject res;
	res["_id"] = _object["id"];
	res["data"] = _object["result"];
	res["error"] = _object["error"];
	return QString::fromUtf8(QJsonDocument(res).toJson());
}

void QWebThree::onDataProcessed(QString _json, QString _addInfo)
{
	if (!_addInfo.compare("internal"))
		return;

	if (!_addInfo.compare("eth_changed"))
	{
		QJsonArray resultsArray = QJsonDocument::fromJson(_json.toUtf8()).array();
		for (int i = 0; i < resultsArray.size(); i++)
		{
			QJsonObject elem = resultsArray[i].toObject();
			if (elem.contains("result") && elem["result"].toBool() == true)
			{
				QJsonObject res;
				res["_event"] = _addInfo;
				res["_id"] = (int)m_watches[i]; // we can do that couse poll is synchronous
				response(QString::fromUtf8(QJsonDocument(res).toJson()));
			}
		}
		return;
<<<<<<< HEAD
	for (auto w: m_watches)
		if (m_client->checkWatch(w))
			emit watchChanged(w);
}

// TODO: repot and hook all these up.

QWhisper::QWhisper(QObject* _p, dev::shh::Interface* const& _c): QObject(_p), m_face(_c)
{
}

QWhisper::~QWhisper()
{
}

// probably want a better way of doing this. somehow guarantee that the face() will always be available as long as this object is.
struct NoInterface: public Exception {};

dev::shh::Interface* QWhisper::face() const
{
	return m_face;
=======
	}
	
	if (!_addInfo.compare("shh_changed"))
	{
		QJsonArray resultsArray = QJsonDocument::fromJson(_json.toUtf8()).array();
		for (int i = 0; i < resultsArray.size(); i++)
		{
			QJsonObject elem = resultsArray[i].toObject();
			if (elem.contains("result"))
			{
				QJsonObject res;
				res["_event"] = _addInfo;
				res["_id"] = (int)m_shhWatches[i];
				res["data"] = elem["result"].toArray();
				response(QString::fromUtf8(QJsonDocument(res).toJson()));
			}
		}
	}
	
	QJsonObject f = QJsonDocument::fromJson(_json.toUtf8()).object();
	
	if ((!_addInfo.compare("eth_newFilter") || !_addInfo.compare("eth_newFilterString")) && f.contains("result"))
		m_watches.push_back(f["result"].toInt());
	else if (!_addInfo.compare("shh_newFilter") && f.contains("result"))
		m_shhWatches.push_back(f["result"].toInt());
	else if (!_addInfo.compare("shh_newIdentity") && f.contains("result"))
		emit onNewId(f["result"].toString());

	response(formatOutput(f));
>>>>>>> fd6eb8ed
}

QWebThreeConnector::QWebThreeConnector()
{
}

QWebThreeConnector::~QWebThreeConnector()
{
	StopListening();
}

void QWebThreeConnector::setQWeb(QWebThree* _q)
{
	m_qweb = _q;
	if (m_isListening)
	{
		StopListening();
		StartListening();
	}
}

bool QWebThreeConnector::StartListening()
{
	m_isListening = true;
	if (m_qweb)
	{
		connect(m_qweb, SIGNAL(processData(QString, QString)), this, SLOT(onProcessData(QString, QString)));
		connect(this, SIGNAL(dataProcessed(QString, QString)), m_qweb, SLOT(onDataProcessed(QString, QString)));
	}
	return true;
}

bool QWebThreeConnector::StopListening()
{
	this->disconnect();
	return true;
}

bool QWebThreeConnector::SendResponse(std::string const& _response, void* _addInfo)
{
	emit dataProcessed(QString::fromStdString(_response), *(QString*)_addInfo);
	return true;
}

void QWebThreeConnector::onProcessData(QString const& _json, QString const& _addInfo)
{
	OnRequest(_json.toStdString(), (void*)&_addInfo);
}

// extra bits needed to link on VS
#ifdef _MSC_VER

// include moc file, ofuscated to hide from automoc
#include\
"moc_QEthereum.cpp"

#endif<|MERGE_RESOLUTION|>--- conflicted
+++ resolved
@@ -149,29 +149,29 @@
 			}
 		}
 		return;
-<<<<<<< HEAD
-	for (auto w: m_watches)
-		if (m_client->checkWatch(w))
-			emit watchChanged(w);
-}
-
-// TODO: repot and hook all these up.
-
-QWhisper::QWhisper(QObject* _p, dev::shh::Interface* const& _c): QObject(_p), m_face(_c)
-{
-}
-
-QWhisper::~QWhisper()
-{
-}
-
-// probably want a better way of doing this. somehow guarantee that the face() will always be available as long as this object is.
-struct NoInterface: public Exception {};
-
-dev::shh::Interface* QWhisper::face() const
-{
-	return m_face;
-=======
+//<<<<<<< HEAD
+//	for (auto w: m_watches)
+//		if (m_client->checkWatch(w))
+//			emit watchChanged(w);
+//}
+//
+//// TODO: repot and hook all these up.
+//
+//QWhisper::QWhisper(QObject* _p, dev::shh::Interface* const& _c): QObject(_p), m_face(_c)
+//{
+//}
+//
+//QWhisper::~QWhisper()
+//{
+//}
+//
+//// probably want a better way of doing this. somehow guarantee that the face() will always be available as long as this object is.
+//struct NoInterface: public Exception {};
+//
+//dev::shh::Interface* QWhisper::face() const
+//{
+//	return m_face;
+//=======
 	}
 	
 	if (!_addInfo.compare("shh_changed"))
@@ -201,7 +201,7 @@
 		emit onNewId(f["result"].toString());
 
 	response(formatOutput(f));
->>>>>>> fd6eb8ed
+//>>>>>>> develop
 }
 
 QWebThreeConnector::QWebThreeConnector()
