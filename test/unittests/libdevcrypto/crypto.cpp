--- conflicted
+++ resolved
@@ -283,15 +283,9 @@
 {
 	KeyPair k = KeyPair::create();
 
-<<<<<<< HEAD
 	bytes const msg = asBytes("Now is the time for all good persons to come to the aid of humanity.");
 	string const shared("shared MAC data");
 	string const wrongShared("wrong shared MAC data");
-=======
-	string message("Now is the time for all good persons to come to the aid of humanity.");
-	bytes original = asBytes(message);
-	bytes b = original;
->>>>>>> 803c644b
 
 	bytes b = msg;
 	encryptECIES(k.pub(), shared, &b, b);
@@ -299,22 +293,9 @@
 	BOOST_CHECK_EQUAL(b[0], 0x04);
 	BOOST_CHECK(b != msg);
 
-<<<<<<< HEAD
 	BOOST_CHECK(!decryptECIES(k.secret(), wrongShared, &b, b));
 	BOOST_CHECK(decryptECIES(k.secret(), shared, &b, b));
 	BOOST_CHECK_EQUAL(toHex(bytesConstRef(&b).cropped(0, msg.size())), toHex(msg));
-=======
-	s_secp256k1->encryptECIES(k.pub(), shared, b);
-	BOOST_REQUIRE(b != original);
-	BOOST_REQUIRE(b.size() > 0 && b[0] == 0x04);
-
-	BOOST_REQUIRE(!s_secp256k1->decryptECIES(k.secret(), wrongShared, b));
-
-	s_secp256k1->decryptECIES(k.secret(), shared, b);
-
-	auto decrypted = bytesConstRef(&b).cropped(0, original.size()).toBytes();
-	BOOST_CHECK_EQUAL(toHex(decrypted), toHex(original));
->>>>>>> 803c644b
 }
 
 BOOST_AUTO_TEST_CASE(ecies_eckeypair)
