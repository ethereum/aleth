/*
	This file is part of cpp-ethereum.

	cpp-ethereum is free software: you can redistribute it and/or modify
	it under the terms of the GNU General Public License as published by
	the Free Software Foundation, either version 3 of the License, or
	(at your option) any later version.

	cpp-ethereum is distributed in the hope that it will be useful,
	but WITHOUT ANY WARRANTY; without even the implied warranty of
	MERCHANTABILITY or FITNESS FOR A PARTICULAR PURPOSE.  See the
	GNU General Public License for more details.

	You should have received a copy of the GNU General Public License
	along with cpp-ethereum.  If not, see <http://www.gnu.org/licenses/>.
*/
/** @file vm.cpp
 * @author Gav Wood <i@gavwood.com>
 * @date 2014
 * vm test functions.
 */

#include "vm.h"
#include <libdevcore/CommonIO.h>
#include <boost/filesystem/path.hpp>

//#define FILL_TESTS

using namespace std;
using namespace json_spirit;
using namespace dev;
using namespace dev::eth;
using namespace dev::test;

FakeExtVM::FakeExtVM(eth::BlockInfo const& _previousBlock, eth::BlockInfo const& _currentBlock, unsigned _depth):			/// TODO: XXX: remove the default argument & fix.
	ExtVMFace(Address(), Address(), Address(), 0, 1, bytesConstRef(), bytesConstRef(), _previousBlock, _currentBlock, _depth) {}

h160 FakeExtVM::create(u256 _endowment, u256* _gas, bytesConstRef _init, OnOpFunc const&)
{
	Transaction t;
	t.value = _endowment;
	t.gasPrice = gasPrice;
	t.gas = *_gas;
	t.data = _init.toBytes();

	m_s.noteSending(myAddress);
	m_ms.internal.resize(m_ms.internal.size() + 1);
	auto ret = m_s.create(myAddress, _endowment, gasPrice, _gas, _init, origin, &suicides, &m_ms ? &(m_ms.internal.back()) : nullptr, {}, 1);
	if (!m_ms.internal.back().from)
		m_ms.internal.pop_back();

	if (get<0>(addresses[myAddress]) >= _endowment)
	{
		get<1>(addresses[myAddress])++;
		get<0>(addresses[ret]) = _endowment;
		get<3>(addresses[ret]) = m_s.code(ret);
	}

	t.receiveAddress = ret;
	callcreates.push_back(t);
	return ret;
}

bool FakeExtVM::call(Address _receiveAddress, u256 _value, bytesConstRef _data, u256* _gas, bytesRef _out, OnOpFunc const&, Address _myAddressOverride, Address _codeAddressOverride)
{

	u256 contractgas = 0xffff;

	Transaction t;
	t.value = _value;
	t.gasPrice = gasPrice;
	t.gas = *_gas;
	t.data = _data.toVector();
	t.receiveAddress = _receiveAddress;
	callcreates.push_back(t);

	string codeOf_CodeAddress = _codeAddressOverride ? toHex(get<3>(addresses[_codeAddressOverride])) : toHex(get<3>(addresses[_receiveAddress]) );
	string sizeOfCode = toHex(toCompactBigEndian((codeOf_CodeAddress.size()+1)/2));

	string codeOf_SenderAddress = toHex(get<3>(addresses[myAddress]) );
	string sizeOfSenderCode = toHex(toCompactBigEndian((codeOf_SenderAddress.size()+1)/2));

	if (codeOf_SenderAddress.size())
	{
		// create init code that returns given contract code
		string initStringHex = "{ (CODECOPY 0 (- (CODESIZE) 0x" + sizeOfSenderCode + "  ) 0x" + sizeOfSenderCode + ") (RETURN 0 0x" + sizeOfSenderCode +")}";
		bytes initBytes = compileLLL(initStringHex, true, NULL);
		initBytes += fromHex(codeOf_SenderAddress);
		bytesConstRef init(&initBytes);

		if (!m_s.addresses().count(myAddress))
		{
			m_ms.internal.resize(m_ms.internal.size() + 1);
			auto na = m_s.createNewAddress(myAddress, myAddress, balance(myAddress), gasPrice, &contractgas, init, origin, &suicides, &m_ms ? &(m_ms.internal.back()) : nullptr, {}, 1);
			if (!m_ms.internal.back().from)
				m_ms.internal.pop_back();
			if (na != myAddress)
			{
				cnote << "not able to call to : " << myAddress << "\n";
				cnote << "in FakeExtVM you can only make a call to " << na << "\n";
				BOOST_THROW_EXCEPTION(FakeExtVMFailure() << errinfo_comment("Address not callable in FakeExtVM\n") << errinfo_wrongAddress(toString(myAddress)));
				return false;
			}
		}
	}

	if (codeOf_CodeAddress.size())
	{
		// create init code that returns given contract code
		string initStringHex = "{ (CODECOPY 0 (- (CODESIZE) 0x" + sizeOfCode + "  ) 0x" + sizeOfCode + ") (RETURN 0 0x" + sizeOfCode +")}";
		bytes initBytes = compileLLL(initStringHex, true, NULL);
		initBytes += fromHex(codeOf_CodeAddress);
		bytesConstRef init(&initBytes);

		if (!m_s.addresses().count(_codeAddressOverride ? _codeAddressOverride : _receiveAddress))
		{
			m_s.noteSending(myAddress);
			m_ms.internal.resize(m_ms.internal.size() + 1);
			auto na = m_s.createNewAddress(_codeAddressOverride ? _codeAddressOverride : _receiveAddress, myAddress, balance(_codeAddressOverride ? _codeAddressOverride : _receiveAddress), gasPrice, &contractgas, init, origin, &suicides, &m_ms ? &(m_ms.internal.back()) : nullptr, OnOpFunc(), 1);
			if (!m_ms.internal.back().from)
				m_ms.internal.pop_back();

			if (na != (_codeAddressOverride ? _codeAddressOverride : _receiveAddress))
			{
				cnote << "not able to call to : " << (_codeAddressOverride ? _codeAddressOverride : _receiveAddress) << "\n";
				cnote << "in FakeExtVM you can only make a call to " << na << "\n";
				BOOST_THROW_EXCEPTION(FakeExtVMFailure() << errinfo_comment("Address not callable in FakeExtVM\n") << errinfo_wrongAddress(toString(_codeAddressOverride ? _codeAddressOverride : _receiveAddress)));
				return false;
			}
		}

		m_ms.internal.resize(m_ms.internal.size() + 1);

		auto ret = m_s.call(_receiveAddress,_codeAddressOverride ? _codeAddressOverride : _receiveAddress, _myAddressOverride ? _myAddressOverride : myAddress, _value, gasPrice, _data, _gas, _out, origin, &suicides, &(m_ms.internal.back()), OnOpFunc(), 1);

		if (!m_ms.internal.back().from)
			m_ms.internal.pop_back();

		// get correct balances, (also for sucicides in the call function)
		for (auto const& f: addresses)
		{
			if (m_s.addressInUse(f.first))
				get<0>(addresses[f.first]) = m_s.balance(f.first);
		}

		if (!ret)
			return false;

		// do suicides
		for (auto const& f: suicides)
			addresses.erase(f);

		// get storage
		if ((get<0>(addresses[myAddress]) >= _value) && (suicides.find(_receiveAddress) == suicides.end()))
		{
			for (auto const& j: m_s.storage(_receiveAddress))
			{
				u256 adr(j.first);
				if ((j.second != 0) )
					get<2>(addresses[_receiveAddress])[adr] = j.second;
			}
		}
	}
	else
		addresses.erase(_receiveAddress); // for the sake of comparison

	return true;
}

void FakeExtVM::setTransaction(Address _caller, u256 _value, u256 _gasPrice, bytes const& _data)
{
	caller = origin = _caller;
	value = _value;
	data = &(thisTxData = _data);
	gasPrice = _gasPrice;
}

void FakeExtVM::setContract(Address _myAddress, u256 _myBalance, u256 _myNonce, map<u256, u256> const& _storage, bytes const& _code)
{
	myAddress = _myAddress;
	set(myAddress, _myBalance, _myNonce, _storage, _code);
}

void FakeExtVM::set(Address _a, u256 _myBalance, u256 _myNonce, map<u256, u256> const& _storage, bytes const& _code)
{
	get<0>(addresses[_a]) = _myBalance;
	get<1>(addresses[_a]) = _myNonce;
	get<2>(addresses[_a]) = _storage;
	get<3>(addresses[_a]) = _code;
}

void FakeExtVM::reset(u256 _myBalance, u256 _myNonce, map<u256, u256> const& _storage)
{
	callcreates.clear();
	addresses.clear();
	set(myAddress, _myBalance, _myNonce, _storage, get<3>(addresses[myAddress]));
}

u256 FakeExtVM::toInt(mValue const& _v)
{
	switch (_v.type())
	{
	case str_type: return u256(_v.get_str());
	case int_type: return (u256)_v.get_uint64();
	case bool_type: return (u256)(uint64_t)_v.get_bool();
	case real_type: return (u256)(uint64_t)_v.get_real();
	default: cwarn << "Bad type for scalar: " << _v.type();
	}
	return 0;
}

byte FakeExtVM::toByte(mValue const& _v)
{
	switch (_v.type())
	{
	case str_type: return (byte)stoi(_v.get_str());
	case int_type: return (byte)_v.get_uint64();
	case bool_type: return (byte)_v.get_bool();
	case real_type: return (byte)_v.get_real();
	default: cwarn << "Bad type for scalar: " << _v.type();
	}
	return 0;
}

void FakeExtVM::push(mObject& o, string const& _n, u256 _v)
{
	//		if (_v < (u256)1 << 64)
	//			o[_n] = (uint64_t)_v;
	//		else
	o[_n] = toString(_v);
}

void FakeExtVM::push(mArray& a, u256 _v)
{
	//		if (_v < (u256)1 << 64)
	//			a.push_back((uint64_t)_v);
	//		else
	a.push_back(toString(_v));
}

mObject FakeExtVM::exportEnv()
{
	mObject ret;
	ret["previousHash"] = toString(previousBlock.hash);
	push(ret, "currentDifficulty", currentBlock.difficulty);
	push(ret, "currentTimestamp", currentBlock.timestamp);
	ret["currentCoinbase"] = toString(currentBlock.coinbaseAddress);
	push(ret, "currentNumber", currentBlock.number);
	push(ret, "currentGasLimit", currentBlock.gasLimit);
	return ret;
}

void FakeExtVM::importEnv(mObject& _o)
{
	// cant use BOOST_REQUIRE, because this function is used outside boost test (createRandomTest)
	assert(_o.count("previousHash") > 0);
	assert(_o.count("currentGasLimit") > 0);
	assert(_o.count("currentDifficulty") > 0);
	assert(_o.count("currentTimestamp") > 0);
	assert(_o.count("currentCoinbase") > 0);
	assert(_o.count("currentNumber") > 0);

	previousBlock.hash = h256(_o["previousHash"].get_str());
	currentBlock.number = toInt(_o["currentNumber"]);
	currentBlock.gasLimit = toInt(_o["currentGasLimit"]);
	currentBlock.difficulty = toInt(_o["currentDifficulty"]);
	currentBlock.timestamp = toInt(_o["currentTimestamp"]);
	currentBlock.coinbaseAddress = Address(_o["currentCoinbase"].get_str());
}

mObject FakeExtVM::exportState()
{
	mObject ret;
	for (auto const& a: addresses)
	{
		mObject o;
		push(o, "balance", get<0>(a.second));
		push(o, "nonce", get<1>(a.second));

		{
			mObject store;
			for (auto const& s: get<2>(a.second))
				store["0x"+toHex(toCompactBigEndian(s.first))] = "0x"+toHex(toCompactBigEndian(s.second));
			o["storage"] = store;
		}
		o["code"] = "0x" + toHex(get<3>(a.second));

		ret[toString(a.first)] = o;
	}
	return ret;
}

void FakeExtVM::importState(mObject& _object)
{
	for (auto const& i: _object)
	{
		mObject o = i.second.get_obj();
		// cant use BOOST_REQUIRE, because this function is used outside boost test (createRandomTest)
		assert(o.count("balance") > 0);
		assert(o.count("nonce") > 0);
		assert(o.count("storage") > 0);
		assert(o.count("code") > 0);

		auto& a = addresses[Address(i.first)];
		get<0>(a) = toInt(o["balance"]);
		get<1>(a) = toInt(o["nonce"]);
		for (auto const& j: o["storage"].get_obj())
			get<2>(a)[toInt(j.first)] = toInt(j.second);

		if (o["code"].type() == str_type)
			if (o["code"].get_str().find_first_of("0x") != 0)
				get<3>(a) = compileLLL(o["code"].get_str(), false);
			else
				get<3>(a) = fromHex(o["code"].get_str().substr(2));
		else
		{
			get<3>(a).clear();
			for (auto const& j: o["code"].get_array())
				get<3>(a).push_back(toByte(j));
		}
	}
}

mObject FakeExtVM::exportExec()
{
	mObject ret;
	ret["address"] = toString(myAddress);
	ret["caller"] = toString(caller);
	ret["origin"] = toString(origin);
	push(ret, "value", value);
	push(ret, "gasPrice", gasPrice);
	push(ret, "gas", gas);
	ret["data"] = "0x" + toHex(data);
	ret["code"] = "0x" + toHex(code);
	return ret;
}

void FakeExtVM::importExec(mObject& _o)
{
	// cant use BOOST_REQUIRE, because this function is used outside boost test (createRandomTest)
	assert(_o.count("address")> 0);
	assert(_o.count("caller") > 0);
	assert(_o.count("origin") > 0);
	assert(_o.count("value") > 0);
	assert(_o.count("data") > 0);
	assert(_o.count("gasPrice") > 0);
	assert(_o.count("gas") > 0);

	myAddress = Address(_o["address"].get_str());
	caller = Address(_o["caller"].get_str());
	origin = Address(_o["origin"].get_str());
	value = toInt(_o["value"]);
	gasPrice = toInt(_o["gasPrice"]);
	gas = toInt(_o["gas"]);

	thisTxCode.clear();
	code = &thisTxCode;
	if (_o["code"].type() == str_type)
		if (_o["code"].get_str().find_first_of("0x") == 0)
			thisTxCode = compileLLL(_o["code"].get_str());
		else
			thisTxCode = fromHex(_o["code"].get_str().substr(2));
	else if (_o["code"].type() == array_type)
		for (auto const& j: _o["code"].get_array())
			thisTxCode.push_back(toByte(j));
	else
		code.reset();

	thisTxData.clear();
	if (_o["data"].type() == str_type)
		if (_o["data"].get_str().find_first_of("0x") == 0)
			thisTxData = fromHex(_o["data"].get_str().substr(2));
		else
			thisTxData = fromHex(_o["data"].get_str());
	else
		for (auto const& j: _o["data"].get_array())
			thisTxData.push_back(toByte(j));
	data = &thisTxData;
}

mArray FakeExtVM::exportCallCreates()
{
	mArray ret;
	for (Transaction const& tx: callcreates)
	{
		mObject o;
		o["destination"] = toString(tx.receiveAddress);
		push(o, "gasLimit", tx.gas);
		push(o, "value", tx.value);
		o["data"] = "0x" + toHex(tx.data);
		ret.push_back(o);
	}
	return ret;
}

void FakeExtVM::importCallCreates(mArray& _callcreates)
{
	for (mValue& v: _callcreates)
	{
		auto tx = v.get_obj();
		BOOST_REQUIRE(tx.count("data") > 0);
		BOOST_REQUIRE(tx.count("value") > 0);
		BOOST_REQUIRE(tx.count("destination") > 0);
		BOOST_REQUIRE(tx.count("gasLimit") > 0);
		Transaction t;
		t.receiveAddress = Address(tx["destination"].get_str());
		t.value = toInt(tx["value"]);
		t.gas = toInt(tx["gasLimit"]);
		if (tx["data"].type() == str_type)
			if (tx["data"].get_str().find_first_of("0x") == 0)
				t.data = fromHex(tx["data"].get_str().substr(2));
			else
				t.data = fromHex(tx["data"].get_str());
		else
			for (auto const& j: tx["data"].get_array())
				t.data.push_back(toByte(j));
		callcreates.push_back(t);
	}
}

h160 FakeState::createNewAddress(Address _newAddress, Address _sender, u256 _endowment, u256 _gasPrice, u256* _gas, bytesConstRef _code, Address _origin, std::set<Address>* o_suicides, Manifest* o_ms, OnOpFunc const& _onOp, unsigned _level)
{
	if (!_origin)
		_origin = _sender;

	if (o_ms)
	{
		o_ms->from = _sender;
		o_ms->to = Address();
		o_ms->value = _endowment;
		o_ms->input = _code.toBytes();
	}

	// Set up new account...
	m_cache[_newAddress] = AddressState(0, balance(_newAddress) + _endowment, h256(), h256());

	// Execute init code.
	VM vm(*_gas);
	ExtVM evm(*this, _newAddress, _sender, _origin, _endowment, _gasPrice, bytesConstRef(), _code, o_ms, _level);
	bool revert = false;
	bytesConstRef out;

	try
	{
		out = vm.go(evm, _onOp);
		if (o_ms)
			o_ms->output = out.toBytes();
		if (o_suicides)
			for (auto i: evm.suicides)
				o_suicides->insert(i);
	}
	catch (OutOfGas const& /*_e*/)
	{
		clog(StateChat) << "Out of Gas! Reverting.";
		revert = true;
	}
	catch (VMException const& _e)
	{
		clog(StateChat) << "VM Exception: " << diagnostic_information(_e);
	}
	catch (Exception const& _e)
	{
		clog(StateChat) << "Exception in VM: " << diagnostic_information(_e);
	}
	catch (std::exception const& _e)
	{
		clog(StateChat) << "std::exception in VM: " << _e.what();
	}

	// TODO: CHECK: IS THIS CORRECT?! (esp. given account created prior to revertion init.)

	// Write state out only in the case of a non-out-of-gas transaction.
	if (revert)
		evm.revert();

	// Set code.
	if (addressInUse(_newAddress))
		m_cache[_newAddress].setCode(out);

	*_gas = vm.gas();

	return _newAddress;
}



namespace dev { namespace test {

void doTests(json_spirit::mValue& v, bool _fillin)
{
	for (auto& i: v.get_obj())
	{
		cnote << i.first;
		mObject& o = i.second.get_obj();

		BOOST_REQUIRE(o.count("env") > 0);
		BOOST_REQUIRE(o.count("pre") > 0);
		BOOST_REQUIRE(o.count("exec") > 0);

		dev::test::FakeExtVM fev;
		fev.importEnv(o["env"].get_obj());
		fev.importState(o["pre"].get_obj());

		if (_fillin)
			o["pre"] = mValue(fev.exportState());

		fev.importExec(o["exec"].get_obj());
		if (!fev.code)
		{
			fev.thisTxCode = get<3>(fev.addresses.at(fev.myAddress));
			fev.code = &fev.thisTxCode;
		}

		bytes output;
		VM vm(fev.gas);
		try
		{
<<<<<<< HEAD
			output = vm.go(fev).toVector();			
=======
			output = vm.go(fev).toVector();
>>>>>>> 8a2e9e7c
		}
		catch (Exception const& _e)
		{
			cnote << "VM did throw an exception: " << diagnostic_information(_e);
			//BOOST_ERROR("Failed VM Test with Exception: " << e.what());
		}
		catch (std::exception const& _e)
		{
			cnote << "VM did throw an exception: " << _e.what();
			//BOOST_ERROR("Failed VM Test with Exception: " << e.what());
		}

		// delete null entries in storage for the sake of comparison

		for (auto  &a: fev.addresses)
		{
			vector<u256> keystoDelete;
			for (auto &s: get<2>(a.second))
			{
				if (s.second == 0)
					keystoDelete.push_back(s.first);
			}
			for (auto const key: keystoDelete )
			{
				get<2>(a.second).erase(key);
			}
		}


		if (_fillin)
		{
			o["env"] = mValue(fev.exportEnv());
			o["exec"] = mValue(fev.exportExec());
			o["post"] = mValue(fev.exportState());
			o["callcreates"] = fev.exportCallCreates();
			o["out"] = "0x" + toHex(output);
			fev.push(o, "gas", vm.gas());
		}
		else
		{
			BOOST_REQUIRE(o.count("post") > 0);
			BOOST_REQUIRE(o.count("callcreates") > 0);
			BOOST_REQUIRE(o.count("out") > 0);
			BOOST_REQUIRE(o.count("gas") > 0);

			dev::test::FakeExtVM test;
			test.importState(o["post"].get_obj());
			test.importCallCreates(o["callcreates"].get_array());
			int i = 0;
			if (o["out"].type() == array_type)
				for (auto const& d: o["out"].get_array())
				{
					BOOST_CHECK_MESSAGE(output[i] == test.toInt(d), "Output byte [" << i << "] different!");
					++i;
				}
			else if (o["out"].get_str().find("0x") == 0)
				BOOST_CHECK(output == fromHex(o["out"].get_str().substr(2)));
			else
				BOOST_CHECK(output == fromHex(o["out"].get_str()));

<<<<<<< HEAD
			BOOST_CHECK(test.toInt(o["gas"]) == vm.gas());
			BOOST_CHECK(test.addresses == fev.addresses);
=======
			BOOST_CHECK_EQUAL(test.toInt(o["gas"]), vm.gas());

			auto& expectedAddrs = test.addresses;
			auto& resultAddrs = fev.addresses;
			for (auto&& expectedPair : expectedAddrs)
			{
				auto& expectedAddr = expectedPair.first;
				auto resultAddrIt = resultAddrs.find(expectedAddr);
				if (resultAddrIt == resultAddrs.end())
					BOOST_ERROR("Missing expected address " << expectedAddr);
				else
				{
					auto& expectedState = expectedPair.second;
					auto& resultState = resultAddrIt->second;
					BOOST_CHECK_MESSAGE(std::get<0>(expectedState) == std::get<0>(resultState), expectedAddr << ": incorrect balance " << std::get<0>(resultState) << ", expected " << std::get<0>(expectedState));
					BOOST_CHECK_MESSAGE(std::get<1>(expectedState) == std::get<1>(resultState), expectedAddr << ": incorrect txCount " << std::get<1>(resultState) << ", expected " << std::get<1>(expectedState));
					BOOST_CHECK_MESSAGE(std::get<3>(expectedState) == std::get<3>(resultState), expectedAddr << ": incorrect code");

					auto&& expectedStore = std::get<2>(expectedState);
					auto&& resultStore = std::get<2>(resultState);

					for (auto&& expectedStorePair : expectedStore)
					{
						auto& expectedStoreKey = expectedStorePair.first;
						auto resultStoreIt = resultStore.find(expectedStoreKey);
						if (resultStoreIt == resultStore.end())
							BOOST_ERROR(expectedAddr << ": missing store key " << expectedStoreKey);
						else
						{
							auto& expectedStoreValue = expectedStorePair.second;
							auto& resultStoreValue = resultStoreIt->second;
							BOOST_CHECK_MESSAGE(expectedStoreValue == resultStoreValue, expectedAddr << ": store[" << expectedStoreKey << "] = " << resultStoreValue << ", expected " << expectedStoreValue);
						}
					}
				}
			}

			BOOST_CHECK(test.addresses == fev.addresses);	// Just to make sure nothing missed
>>>>>>> 8a2e9e7c
			BOOST_CHECK(test.callcreates == fev.callcreates);
		}
	}
}

/*string makeTestCase()
{
	json_spirit::mObject o;

	VM vm;
	BlockInfo pb;
	pb.hash = sha3("previousHash");
	pb.nonce = sha3("previousNonce");
	BlockInfo cb = pb;
	cb.difficulty = 256;
	cb.timestamp = 1;
	cb.coinbaseAddress = toAddress(sha3("coinbase"));
	FakeExtVM fev(pb, cb, 0);
	bytes init;
	fev.setContract(toAddress(sha3("contract")), ether, 0, compileLisp("(suicide (txsender))", false, init), map<u256, u256>());
	o["env"] = fev.exportEnv();
	o["pre"] = fev.exportState();
	fev.setTransaction(toAddress(sha3("sender")), ether, finney, bytes());
	mArray execs;
	execs.push_back(fev.exportExec());
	o["exec"] = execs;
	vm.go(fev);
	o["post"] = fev.exportState();
	o["txs"] = fev.exportTxs();

	return json_spirit::write_string(json_spirit::mValue(o), true);
}*/

void executeTests(const string& _name)
{
	const char* ptestPath = getenv("ETHEREUM_TEST_PATH");
	string testPath;

	if (ptestPath == NULL)
	{
		cnote << " could not find environment variable ETHEREUM_TEST_PATH \n";
		testPath = "../../../tests";
	}
	else
		testPath = ptestPath;

	testPath += "/vmtests";

#ifdef FILL_TESTS
	try
	{
		cnote << "Populating VM tests...";
		json_spirit::mValue v;
		boost::filesystem::path p(__FILE__);
		boost::filesystem::path dir = p.parent_path();
		string s = asString(contents(dir.string() + "/" + _name + "Filler.json"));
		BOOST_REQUIRE_MESSAGE(s.length() > 0, "Contents of " + _name + "Filler.json is empty.");
		json_spirit::read_string(s, v);
		dev::test::doTests(v, true);
		writeFile(testPath + "/" + _name + ".json", asBytes(json_spirit::write_string(v, true)));
	}
	catch (Exception const& _e)
	{
		BOOST_ERROR("Failed VM Test with Exception: " << diagnostic_information(_e));
	}
	catch (std::exception const& _e)
	{
		BOOST_ERROR("Failed VM Test with Exception: " << _e.what());
	}
#endif

	try
	{
		cnote << "Testing VM..." << _name;
		json_spirit::mValue v;
		string s = asString(contents(testPath + "/" + _name + ".json"));
		BOOST_REQUIRE_MESSAGE(s.length() > 0, "Contents of " + testPath + "/" + _name + ".json is empty. Have you cloned the 'tests' repo branch develop and set ETHEREUM_TEST_PATH to its path?");
		json_spirit::read_string(s, v);
		dev::test::doTests(v, false);
	}
	catch (Exception const& _e)
	{
		BOOST_ERROR("Failed VM Test with Exception: " << diagnostic_information(_e));
	}
	catch (std::exception const& _e)
	{
		BOOST_ERROR("Failed VM Test with Exception: " << _e.what());
	}

}

} } // Namespace Close

BOOST_AUTO_TEST_CASE(vm_tests)
{
	dev::test::executeTests("vmtests");
}

BOOST_AUTO_TEST_CASE(vmArithmeticTest)
{
	dev::test::executeTests("vmArithmeticTest");
}

BOOST_AUTO_TEST_CASE(vmBitwiseLogicOperationTest)
{
	dev::test::executeTests("vmBitwiseLogicOperationTest");
}

BOOST_AUTO_TEST_CASE(vmSha3Test)
{
	dev::test::executeTests("vmSha3Test");
}

BOOST_AUTO_TEST_CASE(vmEnvironmentalInfoTest)
{
	dev::test::executeTests("vmEnvironmentalInfoTest");
}

BOOST_AUTO_TEST_CASE(vmBlockInfoTest)
{
	dev::test::executeTests("vmBlockInfoTest");
}

BOOST_AUTO_TEST_CASE(vmIOandFlowOperationsTest)
{
	dev::test::executeTests("vmIOandFlowOperationsTest");
}

BOOST_AUTO_TEST_CASE(vmPushDupSwapTest)
{
	dev::test::executeTests("vmPushDupSwapTest");
}

BOOST_AUTO_TEST_CASE(vmSystemOperationsTest)
{
	dev::test::executeTests("vmSystemOperationsTest");
<<<<<<< HEAD
}

BOOST_AUTO_TEST_CASE(vmRandom)
{
	dev::test::executeTests("random");
}

=======
}
>>>>>>> 8a2e9e7c
<|MERGE_RESOLUTION|>--- conflicted
+++ resolved
@@ -515,11 +515,7 @@
 		VM vm(fev.gas);
 		try
 		{
-<<<<<<< HEAD
-			output = vm.go(fev).toVector();			
-=======
 			output = vm.go(fev).toVector();
->>>>>>> 8a2e9e7c
 		}
 		catch (Exception const& _e)
 		{
@@ -580,10 +576,6 @@
 			else
 				BOOST_CHECK(output == fromHex(o["out"].get_str()));
 
-<<<<<<< HEAD
-			BOOST_CHECK(test.toInt(o["gas"]) == vm.gas());
-			BOOST_CHECK(test.addresses == fev.addresses);
-=======
 			BOOST_CHECK_EQUAL(test.toInt(o["gas"]), vm.gas());
 
 			auto& expectedAddrs = test.addresses;
@@ -622,7 +614,6 @@
 			}
 
 			BOOST_CHECK(test.addresses == fev.addresses);	// Just to make sure nothing missed
->>>>>>> 8a2e9e7c
 			BOOST_CHECK(test.callcreates == fev.callcreates);
 		}
 	}
@@ -759,14 +750,4 @@
 BOOST_AUTO_TEST_CASE(vmSystemOperationsTest)
 {
 	dev::test::executeTests("vmSystemOperationsTest");
-<<<<<<< HEAD
-}
-
-BOOST_AUTO_TEST_CASE(vmRandom)
-{
-	dev::test::executeTests("random");
-}
-
-=======
-}
->>>>>>> 8a2e9e7c
+}
