/*
	This file is part of cpp-ethereum.

	cpp-ethereum is free software: you can redistribute it and/or modify
	it under the terms of the GNU General Public License as published by
	the Free Software Foundation, either version 3 of the License, or
	(at your option) any later version.

	cpp-ethereum is distributed in the hope that it will be useful,
	but WITHOUT ANY WARRANTY; without even the implied warranty of
	MERCHANTABILITY or FITNESS FOR A PARTICULAR PURPOSE.  See the
	GNU General Public License for more details.

	You should have received a copy of the GNU General Public License
	along with cpp-ethereum.  If not, see <http://www.gnu.org/licenses/>.
*/
/** @file block.cpp
 * @author Christoph Jentzsch <cj@ethdev.com>
 * @date 2015
 * block test functions.
 */
#include "test/fuzzTesting/fuzzHelper.h"
#include <boost/filesystem.hpp>
#include <libdevcore/FileSystem.h>
#include <libdevcore/TransientDirectory.h>
#include <libethcore/Params.h>
#include <libethereum/CanonBlockChain.h>
#include <libethereum/TransactionQueue.h>
#include <test/TestHelper.h>
#include <libethereum/Block.h>

using namespace std;
using namespace json_spirit;
using namespace dev;
using namespace dev::eth;

namespace dev {  namespace test {

typedef std::vector<bytes> uncleList;
typedef std::pair<bytes, uncleList> blockSet;

using BlockHeader = Ethash::BlockHeader;

BlockHeader constructBlock(mObject& _o, h256 const& _stateRoot = h256{});
bytes createBlockRLPFromFields(mObject& _tObj, h256 const&  _stateRoot = h256{});
RLPStream createFullBlockFromHeader(BlockHeader const& _bi, bytes const& _txs = RLPEmptyList, bytes const& _uncles = RLPEmptyList);

mArray writeTransactionsToJson(Transactions const& txs);
mObject writeBlockHeaderToJson(mObject& _o, BlockHeader const& _bi);
void overwriteBlockHeader(BlockHeader& _current_BlockHeader, mObject& _blObj, const BlockHeader& _parent);
void updatePoW(BlockHeader& _bi);
mArray importUncles(mObject const& _blObj, vector<BlockHeader>& _vBiUncles, vector<BlockHeader> const& _vBiBlocks, std::vector<blockSet> _blockSet);

//void doBlockchainTests(json_spirit::mValue& _v, bool _fillin)
//{
//	if (_fillin == false)
//		_v.get_bool();

//	cerr << "BlockChainTests not implemented!" << endl;
//}

void doBlockchainTests(json_spirit::mValue& _v, bool _fillin)
{
	for (auto& i: _v.get_obj())
	{
		mObject& o = i.second.get_obj();
		if (test::Options::get().singleTest && test::Options::get().singleTestName != i.first)
		{
			o.clear();
			continue;
		}

		cerr << i.first << endl;
		TBOOST_REQUIRE(o.count("genesisBlockHeader"));
		TBOOST_REQUIRE(o.count("pre"));

		ImportTest importer(o, _fillin, testType::BlockChainTests);
		TransientDirectory td_stateDB_tmp;
		BlockHeader biGenesisBlock = constructBlock(o["genesisBlockHeader"].get_obj(), h256{});

		State trueState(OverlayDB(State::openDB(td_stateDB_tmp.path(), h256{}, WithExisting::Kill)), BaseState::Empty);
		trueState = importer.m_statePre;
		o["pre"] = fillJsonWithState(trueState); //convert all fields to hex
		trueState.commit();

		//Imported blocks from the start
		std::vector<blockSet> blockSets;  //Block(bytes) => UncleList(Blocks(bytes))

		if (_fillin)
			biGenesisBlock = constructBlock(o["genesisBlockHeader"].get_obj(), trueState.rootHash());
		else
			TBOOST_CHECK_MESSAGE((biGenesisBlock.stateRoot() == trueState.rootHash()), "root hash does not match");

		if (_fillin)
		{
			// find new valid nonce
			updatePoW(biGenesisBlock);

			//update genesis block in json file
			writeBlockHeaderToJson(o["genesisBlockHeader"].get_obj(), biGenesisBlock);
		}

		// create new "genesis" block
		RLPStream rlpGenesisBlock = createFullBlockFromHeader(biGenesisBlock);
		biGenesisBlock.verifyInternals(&rlpGenesisBlock.out());
		o["genesisRLP"] = toHex(rlpGenesisBlock.out(), 2, HexPrefix::Add);

		// construct true blockchain
		TransientDirectory td;
		FullBlockChain<Ethash> trueBc(rlpGenesisBlock.out(), AccountMap(), td.path(), WithExisting::Kill);

		if (_fillin)
		{
			TBOOST_REQUIRE(o.count("blocks"));
			mArray blArray;

			blockSet genesis;
			genesis.first = rlpGenesisBlock.out();
			genesis.second = uncleList();
			blockSets.push_back(genesis);
			vector<BlockHeader> vBiBlocks;
			vBiBlocks.push_back(biGenesisBlock);

			size_t importBlockNumber = 0;
			for (auto const& bl: o["blocks"].get_array())
			{
				mObject blObj = bl.get_obj();
				if (blObj.count("blocknumber") > 0)
					importBlockNumber = std::max((int)toInt(blObj["blocknumber"]), 1);
				else
					importBlockNumber++;

				//each time construct a new blockchain up to importBlockNumber (to generate next block header)
				vBiBlocks.clear();
				vBiBlocks.push_back(biGenesisBlock);

				TransientDirectory td_stateDB, td_bc;
<<<<<<< HEAD
				FullBlockChain<Ethash> bc(rlpGenesisBlock.out(), AccountMap(), td_bc.path(), WithExisting::Kill);

				OverlayDB database (State::openDB(td_stateDB.path(), h256{}, WithExisting::Kill));
				State state(database, BaseState::Empty);
				Block block(database, BaseState::Empty, biGenesisBlock.beneficiary());
				state = importer.m_statePre;
=======
				FullBlockChain<Ethash> bc(rlpGenesisBlock.out(), StateDefinition(), td_bc.path(), WithExisting::Kill);
				State state(OverlayDB(State::openDB(td_stateDB.path(), h256{}, WithExisting::Kill)), BaseState::Empty);
				state.setAddress(biGenesisBlock.coinbaseAddress());
				importer.importState(o["pre"].get_obj(), state);
>>>>>>> 9a95078b
				state.commit();
				state.sync(bc);

				//import previous blocks
				for (size_t i = 1; i < importBlockNumber; i++) //0 block is genesis
				{
					BlockQueue uncleQueue;
					uncleQueue.setChain(bc);
					uncleList uncles = blockSets.at(i).second;
					for (size_t j = 0; j < uncles.size(); j++)
						uncleQueue.import(&uncles.at(j), false);

					const bytes blockFromSet = blockSets.at(i).first;
					bc.sync(uncleQueue, state.db(), 4);
					bc.attemptImport(blockFromSet, state.db());
					vBiBlocks.push_back(BlockHeader(blockFromSet));
					//state.sync(bc);
				}

				// get txs
				TransactionQueue txs;
				ZeroGasPricer gp;
				TBOOST_REQUIRE(blObj.count("transactions"));
				for (auto const& txObj: blObj["transactions"].get_array())
				{
					mObject tx = txObj.get_obj();
					importer.importTransaction(tx);
					if (txs.import(importer.m_transaction.rlp()) != ImportResult::Success)
						cnote << "failed importing transaction\n";
				}

				//get uncles
				vector<BlockHeader> vBiUncles;
				blObj["uncleHeaders"] = importUncles(blObj, vBiUncles, vBiBlocks, blockSets);

				BlockQueue uncleBlockQueue;
				uncleBlockQueue.setChain(bc);
				uncleList uncleBlockQueueList;
				cnote << "import uncle in blockQueue";
				for (size_t i = 0; i < vBiUncles.size(); i++)
				{
					RLPStream uncle = createFullBlockFromHeader(vBiUncles.at(i));
					try
					{
						uncleBlockQueue.import(&uncle.out(), false);
						uncleBlockQueueList.push_back(uncle.out());
						// wait until block is verified
						this_thread::sleep_for(chrono::seconds(1));
					}
					catch(...)
					{
						cnote << "error in importing uncle! This produces an invalid block (May be by purpose for testing).";
					}
				}
				bc.sync(uncleBlockQueue, state.db(), 4);
				block.commitToSeal(bc);

				//mine a new block on top of previously imported
				try
				{
					block.sync(bc);
					block.sync(bc, txs, gp);
					mine(block, bc);
				}
				catch (Exception const& _e)
				{
					cnote << "block sync or mining did throw an exception: " << diagnostic_information(_e);
					return;
				}
				catch (std::exception const& _e)
				{
					cnote << "block sync or mining did throw an exception: " << _e.what();
					return;
				}

<<<<<<< HEAD
=======
				blObj["rlp"] = toHex(state.blockData(), 2, HexPrefix::Add);

				//get valid transactions
				Transactions txList;
				for (auto const& txi: txs.topTransactions(std::numeric_limits<unsigned>::max()))
					txList.push_back(txi);
				blObj["transactions"] = writeTransactionsToJson(txList);

				BlockHeader current_BlockHeader(state.blockData());

				RLPStream uncleStream;
				uncleStream.appendList(vBiUncles.size());
				for (unsigned i = 0; i < vBiUncles.size(); ++i)
				{
					RLPStream uncleRlp;
					vBiUncles[i].streamRLP(uncleRlp);
					uncleStream.appendRaw(uncleRlp.out());
				}

				if (blObj.count("blockHeader"))
					overwriteBlockHeader(current_BlockHeader, blObj, vBiBlocks[vBiBlocks.size()-1]);

				if (blObj.count("blockHeader") && blObj["blockHeader"].get_obj().count("bruncle"))
					current_BlockHeader.populateFromParent(vBiBlocks[vBiBlocks.size() -1]);

				if (vBiUncles.size())
				{
					// update unclehash in case of invalid uncles
					current_BlockHeader.setSha3Uncles(sha3(uncleStream.out()));
					updatePoW(current_BlockHeader);
				}

				// write block header
				mObject oBlockHeader;
				writeBlockHeaderToJson(oBlockHeader, current_BlockHeader);
				blObj["blockHeader"] = oBlockHeader;
				vBiBlocks.push_back(current_BlockHeader);

				// compare blocks from state and from rlp
				RLPStream txStream;
				txStream.appendList(txList.size());
				for (unsigned i = 0; i < txList.size(); ++i)
				{
					RLPStream txrlp;
					txList[i].streamRLP(txrlp);
					txStream.appendRaw(txrlp.out());
				}

				RLPStream block2 = createFullBlockFromHeader(current_BlockHeader, txStream.out(), uncleStream.out());

				blObj["rlp"] = toHex(block2.out(), 2, HexPrefix::Add);

				if (sha3(RLP(state.blockData())[0].data()) != sha3(RLP(block2.out())[0].data()))
				{
					cnote << "block header mismatch state.blockData() vs updated state.info()\n";
					cerr << toHex(state.blockData()) << "vs" << toHex(block2.out());
				}

				if (sha3(RLP(state.blockData())[1].data()) != sha3(RLP(block2.out())[1].data()))
					cnote << "txs mismatch\n";

				if (sha3(RLP(state.blockData())[2].data()) != sha3(RLP(block2.out())[2].data()))
					cnote << "uncle list mismatch\n" << RLP(state.blockData())[2].data() << "\n" << RLP(block2.out())[2].data();
>>>>>>> 9a95078b

//				blObj["rlp"] = toHex(state.blockData(), 2, HexPrefix::Add);

//				//get valid transactions
//				Transactions txList;
//				for (auto const& txi: txs.topTransactions(std::numeric_limits<unsigned>::max()))
//					txList.push_back(txi);
//				blObj["transactions"] = writeTransactionsToJson(txList);

//				BlockHeader current_BlockHeader = state.info();

//				RLPStream uncleStream;
//				uncleStream.appendList(vBiUncles.size());
//				for (unsigned i = 0; i < vBiUncles.size(); ++i)
//				{
//					RLPStream uncleRlp;
//					vBiUncles[i].streamRLP(uncleRlp);
//					uncleStream.appendRaw(uncleRlp.out());
//				}

//				if (blObj.count("blockHeader"))
//					overwriteBlockHeader(current_BlockHeader, blObj);

//				if (blObj.count("blockHeader") && blObj["blockHeader"].get_obj().count("bruncle"))
//					current_BlockHeader.populateFromParent(vBiBlocks[vBiBlocks.size() -1]);

//				if (vBiUncles.size())
//				{
//					// update unclehash in case of invalid uncles
//					current_BlockHeader.setSha3Uncles(sha3(uncleStream.out()));
//					updatePoW(current_BlockHeader);
//				}

//				// write block header
//				mObject oBlockHeader;
//				writeBlockHeaderToJson(oBlockHeader, current_BlockHeader);
//				blObj["blockHeader"] = oBlockHeader;
//				vBiBlocks.push_back(current_BlockHeader);

//				// compare blocks from state and from rlp
//				RLPStream txStream;
//				txStream.appendList(txList.size());
//				for (unsigned i = 0; i < txList.size(); ++i)
//				{
//					RLPStream txrlp;
//					txList[i].streamRLP(txrlp);
//					txStream.appendRaw(txrlp.out());
//				}

//				RLPStream block2 = createFullBlockFromHeader(current_BlockHeader, txStream.out(), uncleStream.out());

//				blObj["rlp"] = toHex(block2.out(), 2, HexPrefix::Add);

//				if (sha3(RLP(state.blockData())[0].data()) != sha3(RLP(block2.out())[0].data()))
//				{
//					cnote << "block header mismatch state.blockData() vs updated state.info()\n";
//					cerr << toHex(state.blockData()) << "vs" << toHex(block2.out());
//				}

//				if (sha3(RLP(state.blockData())[1].data()) != sha3(RLP(block2.out())[1].data()))
//					cnote << "txs mismatch\n";

//				if (sha3(RLP(state.blockData())[2].data()) != sha3(RLP(block2.out())[2].data()))
//					cnote << "uncle list mismatch\n" << RLP(state.blockData())[2].data() << "\n" << RLP(block2.out())[2].data();

//				try
//				{
//					state.sync(bc);
//					bc.import(block2.out(), state.db());
//					state.sync(bc);
//					state.commit();

//					//there we get new blockchain status in state which could have more difficulty than we have in trueState
//					//attempt to import new block to the true blockchain
//					trueBc.sync(uncleBlockQueue, trueState.db(), 4);
//					trueBc.attemptImport(block2.out(), trueState.db());
//					trueState.sync(trueBc);

//					blockSet newBlock;
//					newBlock.first = block2.out();
//					newBlock.second = uncleBlockQueueList;
//					if (importBlockNumber < blockSets.size())
//					{
//						//make new correct history of imported blocks
//						blockSets[importBlockNumber] = newBlock;
//						for (size_t i = importBlockNumber + 1; i < blockSets.size(); i++)
//							blockSets.pop_back();
//					}
//					else
//						blockSets.push_back(newBlock);
//				}
//				// if exception is thrown, RLP is invalid and no blockHeader, Transaction list, or Uncle list should be given
//				catch (...)
//				{
//					cnote << "block is invalid!\n";
//					blObj.erase(blObj.find("blockHeader"));
//					blObj.erase(blObj.find("uncleHeaders"));
//					blObj.erase(blObj.find("transactions"));
//				}
//				blArray.push_back(blObj);
//				this_thread::sleep_for(chrono::seconds(1));
			} //for blocks

//			if (o.count("expect") > 0)
//			{
//				AccountMaskMap expectStateMap;
//				State stateExpect(OverlayDB(), BaseState::Empty, biGenesisBlock.beneficiary());
//				ImportTest::importState(o["expect"].get_obj(), stateExpect, expectStateMap);
//				ImportTest::checkExpectedState(stateExpect, trueState, expectStateMap, Options::get().checkState ? WhenError::Throw : WhenError::DontThrow);
//				o.erase(o.find("expect"));
//			}

//			o["blocks"] = blArray;
//			o["postState"] = fillJsonWithState(trueState);
//			o["lastblockhash"] = toString(trueBc.info().hash());

//			//make all values hex in pre section
//			State prestate(OverlayDB(), BaseState::Empty);
//			ImportTest::importState(o["pre"].get_obj(), prestate);
//			o["pre"] = fillJsonWithState(prestate);
		}//_fillin
		else
		{
			for (auto const& bl: o["blocks"].get_array())
			{
				bool importedAndBest = true;
				mObject blObj = bl.get_obj();
				bytes blockRLP;
				//Block trueBlock;
				try
				{
					blockRLP = importByteArray(blObj["rlp"].get_str());

					//std::function<void(Exception&)> onBad = {cout << "verify Block did throw!";} ;

					trueBc.import(blockRLP, trueState.db());

					//trueState.sync(trueBc);
					//trueBc.import(blockRLP, trueState.db());
					if (trueBc.info() != BlockHeader(blockRLP))
						importedAndBest  = false;
//					trueState.sync(trueBc);
				}
				// if exception is thrown, RLP is invalid and no blockHeader, Transaction list, or Uncle list should be given
				catch (Exception const& _e)
				{
					cnote << "state sync or block import did throw an exception: " << diagnostic_information(_e);
					TBOOST_CHECK((blObj.count("blockHeader") == 0));
					TBOOST_CHECK((blObj.count("transactions") == 0));
					TBOOST_CHECK((blObj.count("uncleHeaders") == 0));
					continue;
				}
				catch (std::exception const& _e)
				{
					cnote << "state sync or block import did throw an exception: " << _e.what();
					TBOOST_CHECK((blObj.count("blockHeader") == 0));
					TBOOST_CHECK((blObj.count("transactions") == 0));
					TBOOST_CHECK((blObj.count("uncleHeaders") == 0));
					continue;
				}
				catch (...)
				{
					cnote << "state sync or block import did throw an exception\n";
					TBOOST_CHECK((blObj.count("blockHeader") == 0));
					TBOOST_CHECK((blObj.count("transactions") == 0));
					TBOOST_CHECK((blObj.count("uncleHeaders") == 0));
					continue;
				}

				TBOOST_REQUIRE(blObj.count("blockHeader"));

				mObject tObj = blObj["blockHeader"].get_obj();
				BlockHeader blockHeaderFromFields;
				const bytes c_rlpBytesBlockHeader = createBlockRLPFromFields(tObj);
				const RLP c_blockHeaderRLP(c_rlpBytesBlockHeader);
				blockHeaderFromFields.populateFromHeader(c_blockHeaderRLP, IgnoreSeal);

				BlockHeader blockFromRlp(trueBc.header());

				if (importedAndBest)
				{
					//Check the fields restored from RLP to original fields
					TBOOST_CHECK_MESSAGE((blockHeaderFromFields.headerHash(WithProof) == blockFromRlp.headerHash(WithProof)), "hash in given RLP not matching the block hash!");
					TBOOST_CHECK_MESSAGE((blockHeaderFromFields.parentHash() == blockFromRlp.parentHash()), "parentHash in given RLP not matching the block parentHash!");
					TBOOST_CHECK_MESSAGE((blockHeaderFromFields.sha3Uncles() == blockFromRlp.sha3Uncles()), "sha3Uncles in given RLP not matching the block sha3Uncles!");
					TBOOST_CHECK_MESSAGE((blockHeaderFromFields.beneficiary() == blockFromRlp.beneficiary()),"beneficiary in given RLP not matching the block beneficiary!");
					TBOOST_CHECK_MESSAGE((blockHeaderFromFields.stateRoot() == blockFromRlp.stateRoot()), "stateRoot in given RLP not matching the block stateRoot!");
					TBOOST_CHECK_MESSAGE((blockHeaderFromFields.transactionsRoot() == blockFromRlp.transactionsRoot()), "transactionsRoot in given RLP not matching the block transactionsRoot!");
					TBOOST_CHECK_MESSAGE((blockHeaderFromFields.receiptsRoot() == blockFromRlp.receiptsRoot()), "receiptsRoot in given RLP not matching the block receiptsRoot!");
					TBOOST_CHECK_MESSAGE((blockHeaderFromFields.logBloom() == blockFromRlp.logBloom()), "logBloom in given RLP not matching the block logBloom!");
					TBOOST_CHECK_MESSAGE((blockHeaderFromFields.difficulty() == blockFromRlp.difficulty()), "difficulty in given RLP not matching the block difficulty!");
					TBOOST_CHECK_MESSAGE((blockHeaderFromFields.number() == blockFromRlp.number()), "number in given RLP not matching the block number!");
					TBOOST_CHECK_MESSAGE((blockHeaderFromFields.gasLimit() == blockFromRlp.gasLimit()),"gasLimit in given RLP not matching the block gasLimit!");
					TBOOST_CHECK_MESSAGE((blockHeaderFromFields.gasUsed() == blockFromRlp.gasUsed()), "gasUsed in given RLP not matching the block gasUsed!");
					TBOOST_CHECK_MESSAGE((blockHeaderFromFields.timestamp() == blockFromRlp.timestamp()), "timestamp in given RLP not matching the block timestamp!");
					TBOOST_CHECK_MESSAGE((blockHeaderFromFields.extraData() == blockFromRlp.extraData()), "extraData in given RLP not matching the block extraData!");
					TBOOST_CHECK_MESSAGE((blockHeaderFromFields.mixHash() == blockFromRlp.mixHash()), "mixHash in given RLP not matching the block mixHash!");
					TBOOST_CHECK_MESSAGE((blockHeaderFromFields.nonce() == blockFromRlp.nonce()), "nonce in given RLP not matching the block nonce!");

					TBOOST_CHECK_MESSAGE((blockHeaderFromFields == blockFromRlp), "However, blockHeaderFromFields != blockFromRlp!");

					//Check transaction list

					Transactions txsFromField;

					for (auto const& txObj: blObj["transactions"].get_array())
					{
						mObject tx = txObj.get_obj();

						TBOOST_REQUIRE(tx.count("nonce"));
						TBOOST_REQUIRE(tx.count("gasPrice"));
						TBOOST_REQUIRE(tx.count("gasLimit"));
						TBOOST_REQUIRE(tx.count("to"));
						TBOOST_REQUIRE(tx.count("value"));
						TBOOST_REQUIRE(tx.count("v"));
						TBOOST_REQUIRE(tx.count("r"));
						TBOOST_REQUIRE(tx.count("s"));
						TBOOST_REQUIRE(tx.count("data"));

						try
						{
							Transaction t(createRLPStreamFromTransactionFields(tx).out(), CheckTransaction::Everything);
							txsFromField.push_back(t);
						}
						catch (Exception const& _e)
						{
							TBOOST_ERROR("Failed transaction constructor with Exception: " << diagnostic_information(_e));
						}
						catch (exception const& _e)
						{
							cnote << _e.what();
						}
					}

					Transactions txsFromRlp;
					RLP root(blockRLP);
					for (auto const& tr: root[1])
					{
						Transaction tx(tr.data(), CheckTransaction::Everything);
						txsFromRlp.push_back(tx);
					}

					TBOOST_CHECK_MESSAGE((txsFromRlp.size() == txsFromField.size()), "transaction list size does not match");

					for (size_t i = 0; i < txsFromField.size(); ++i)
					{
						TBOOST_CHECK_MESSAGE((txsFromField[i].data() == txsFromRlp[i].data()), "transaction data in rlp and in field do not match");
						TBOOST_CHECK_MESSAGE((txsFromField[i].gas() == txsFromRlp[i].gas()), "transaction gasLimit in rlp and in field do not match");
						TBOOST_CHECK_MESSAGE((txsFromField[i].gasPrice() == txsFromRlp[i].gasPrice()), "transaction gasPrice in rlp and in field do not match");
						TBOOST_CHECK_MESSAGE((txsFromField[i].nonce() == txsFromRlp[i].nonce()), "transaction nonce in rlp and in field do not match");
						TBOOST_CHECK_MESSAGE((txsFromField[i].signature().r == txsFromRlp[i].signature().r), "transaction r in rlp and in field do not match");
						TBOOST_CHECK_MESSAGE((txsFromField[i].signature().s == txsFromRlp[i].signature().s), "transaction s in rlp and in field do not match");
						TBOOST_CHECK_MESSAGE((txsFromField[i].signature().v == txsFromRlp[i].signature().v), "transaction v in rlp and in field do not match");
						TBOOST_CHECK_MESSAGE((txsFromField[i].receiveAddress() == txsFromRlp[i].receiveAddress()), "transaction receiveAddress in rlp and in field do not match");
						TBOOST_CHECK_MESSAGE((txsFromField[i].value() == txsFromRlp[i].value()), "transaction receiveAddress in rlp and in field do not match");

						TBOOST_CHECK_MESSAGE((txsFromField[i] == txsFromRlp[i]), "transactions from  rlp and transaction from field do not match");
						TBOOST_CHECK_MESSAGE((txsFromField[i].rlp() == txsFromRlp[i].rlp()), "transactions rlp do not match");
					}

					// check uncle list

					// uncles from uncle list field
					vector<BlockHeader> uBlHsFromField;
					if (blObj["uncleHeaders"].type() != json_spirit::null_type)
						for (auto const& uBlHeaderObj: blObj["uncleHeaders"].get_array())
						{
							mObject uBlH = uBlHeaderObj.get_obj();
							TBOOST_REQUIRE((uBlH.size() == 16));
							bytes uncleRLP = createBlockRLPFromFields(uBlH);
							const RLP c_uRLP(uncleRLP);
							BlockHeader uncleBlockHeader;
							try
							{
								uncleBlockHeader.populateFromHeader(c_uRLP);
							}
							catch(...)
							{
								TBOOST_ERROR("invalid uncle header");
							}
							uBlHsFromField.push_back(uncleBlockHeader);
						}

					// uncles from block RLP
					vector<BlockHeader> uBlHsFromRlp;
					for	(auto const& uRLP: root[2])
					{
						BlockHeader uBl;
						uBl.populateFromHeader(uRLP);
						uBlHsFromRlp.push_back(uBl);
					}

					TBOOST_REQUIRE_EQUAL(uBlHsFromField.size(), uBlHsFromRlp.size());

					for (size_t i = 0; i < uBlHsFromField.size(); ++i)
						TBOOST_CHECK_MESSAGE((uBlHsFromField[i] == uBlHsFromRlp[i]), "block header in rlp and in field do not match");
				}//importedAndBest
			}//all blocks

			TBOOST_REQUIRE((o.count("lastblockhash") > 0));
			TBOOST_CHECK_MESSAGE((toString(trueBc.info().hash()) == o["lastblockhash"].get_str()),
					"Boost check: " + i.first + " lastblockhash does not match " + toString(trueBc.info().hash()) + " expected: " + o["lastblockhash"].get_str());
		}
	}
}
// helping functions

mArray importUncles(mObject const& _blObj, vector<BlockHeader>& _vBiUncles, vector<BlockHeader> const& _vBiBlocks, std::vector<blockSet> _blockSet)
{
	// write uncle list
	mArray aUncleList;
	mObject uncleHeaderObj_pre;

	for (auto const& uHObj: _blObj.at("uncleHeaders").get_array())
	{
		mObject uncleHeaderObj = uHObj.get_obj();
		if (uncleHeaderObj.count("sameAsPreviousSibling"))
		{
			writeBlockHeaderToJson(uncleHeaderObj_pre, _vBiUncles[_vBiUncles.size()-1]);
			aUncleList.push_back(uncleHeaderObj_pre);
			_vBiUncles.push_back(_vBiUncles[_vBiUncles.size()-1]);
			uncleHeaderObj_pre = uncleHeaderObj;
			continue;
		}

		if (uncleHeaderObj.count("sameAsBlock"))
		{
			size_t number = (size_t)toInt(uncleHeaderObj["sameAsBlock"]);
			uncleHeaderObj.erase("sameAsBlock");
			BlockHeader currentUncle = _vBiBlocks[number];
			writeBlockHeaderToJson(uncleHeaderObj, currentUncle);
			aUncleList.push_back(uncleHeaderObj);
			_vBiUncles.push_back(currentUncle);
			uncleHeaderObj_pre = uncleHeaderObj;
			continue;
		}

		if (uncleHeaderObj.count("sameAsPreviousBlockUncle"))
		{
			bytes uncleRLP = _blockSet[(size_t)toInt(uncleHeaderObj["sameAsPreviousBlockUncle"])].second[0];
			BlockHeader uncleHeader(uncleRLP);
			writeBlockHeaderToJson(uncleHeaderObj, uncleHeader);
			aUncleList.push_back(uncleHeaderObj);

			_vBiUncles.push_back(uncleHeader);
			uncleHeaderObj_pre = uncleHeaderObj;
			continue;
		}

		string overwrite = "false";
		if (uncleHeaderObj.count("overwriteAndRedoPoW"))
		{
			overwrite = uncleHeaderObj["overwriteAndRedoPoW"].get_str();
			uncleHeaderObj.erase("overwriteAndRedoPoW");
		}

		BlockHeader uncleBlockFromFields = constructBlock(uncleHeaderObj);

		// make uncle header valid
		uncleBlockFromFields.setTimestamp((u256)time(0));
		cnote << "uncle block n = " << toString(uncleBlockFromFields.number());
		if (_vBiBlocks.size() > 2)
		{
			if (uncleBlockFromFields.number() - 1 < _vBiBlocks.size())
				uncleBlockFromFields.populateFromParent(_vBiBlocks[(size_t)uncleBlockFromFields.number() - 1]);
			else
				uncleBlockFromFields.populateFromParent(_vBiBlocks[_vBiBlocks.size() - 2]);
		}
		else
			continue;

		if (overwrite != "false")
		{
			uncleBlockFromFields = constructHeader(
				overwrite == "parentHash" ? h256(uncleHeaderObj["parentHash"].get_str()) : uncleBlockFromFields.parentHash(),
				uncleBlockFromFields.sha3Uncles(),
				uncleBlockFromFields.beneficiary(),
				overwrite == "stateRoot" ? h256(uncleHeaderObj["stateRoot"].get_str()) : uncleBlockFromFields.stateRoot(),
				uncleBlockFromFields.transactionsRoot(),
				uncleBlockFromFields.receiptsRoot(),
				uncleBlockFromFields.logBloom(),
				overwrite == "difficulty" ? toInt(uncleHeaderObj["difficulty"]) : overwrite == "timestamp" ? uncleBlockFromFields.calculateDifficulty(_vBiBlocks[(size_t)uncleBlockFromFields.number() - 1]) : uncleBlockFromFields.difficulty(),
				uncleBlockFromFields.number(),
				overwrite == "gasLimit" ? toInt(uncleHeaderObj["gasLimit"]) : uncleBlockFromFields.gasLimit(),
				overwrite == "gasUsed" ? toInt(uncleHeaderObj["gasUsed"]) : uncleBlockFromFields.gasUsed(),
				overwrite == "timestamp" ? toInt(uncleHeaderObj["timestamp"]) : uncleBlockFromFields.timestamp(),
				uncleBlockFromFields.extraData());

			if (overwrite == "parentHashIsBlocksParent")
				uncleBlockFromFields.populateFromParent(_vBiBlocks[_vBiBlocks.size() - 1]);
		}

		updatePoW(uncleBlockFromFields);

		if (overwrite == "nonce")
			updateEthashSeal(uncleBlockFromFields, uncleBlockFromFields.mixHash(), Nonce(uncleHeaderObj["nonce"].get_str()));

		if (overwrite == "mixHash")
			updateEthashSeal(uncleBlockFromFields, h256(uncleHeaderObj["mixHash"].get_str()), uncleBlockFromFields.nonce());

		writeBlockHeaderToJson(uncleHeaderObj, uncleBlockFromFields);

		aUncleList.push_back(uncleHeaderObj);
		_vBiUncles.push_back(uncleBlockFromFields);

		uncleHeaderObj_pre = uncleHeaderObj;
	} //for _blObj["uncleHeaders"].get_array()

	return aUncleList;
}

bytes createBlockRLPFromFields(mObject& _tObj, h256 const& _stateRoot)
{
	RLPStream rlpStream;
	rlpStream.appendList(_tObj.count("hash") > 0 ? (_tObj.size() - 1) : _tObj.size());

	if (_tObj.count("parentHash"))
		rlpStream << importByteArray(_tObj["parentHash"].get_str());

	if (_tObj.count("uncleHash"))
		rlpStream << importByteArray(_tObj["uncleHash"].get_str());

	if (_tObj.count("coinbase"))
		rlpStream << importByteArray(_tObj["coinbase"].get_str());

	if (_stateRoot)
		rlpStream << _stateRoot;
	else if (_tObj.count("stateRoot"))
		rlpStream << importByteArray(_tObj["stateRoot"].get_str());

	if (_tObj.count("transactionsTrie"))
		rlpStream << importByteArray(_tObj["transactionsTrie"].get_str());

	if (_tObj.count("receiptTrie"))
		rlpStream << importByteArray(_tObj["receiptTrie"].get_str());

	if (_tObj.count("bloom"))
		rlpStream << importByteArray(_tObj["bloom"].get_str());

	if (_tObj.count("difficulty"))
		rlpStream << bigint(_tObj["difficulty"].get_str());

	if (_tObj.count("number"))
		rlpStream << bigint(_tObj["number"].get_str());

	if (_tObj.count("gasLimit"))
		rlpStream << bigint(_tObj["gasLimit"].get_str());

	if (_tObj.count("gasUsed"))
		rlpStream << bigint(_tObj["gasUsed"].get_str());

	if (_tObj.count("timestamp"))
		rlpStream << bigint(_tObj["timestamp"].get_str());

	if (_tObj.count("extraData"))
		rlpStream << fromHex(_tObj["extraData"].get_str());

	if (_tObj.count("mixHash"))
		rlpStream << importByteArray(_tObj["mixHash"].get_str());

	if (_tObj.count("nonce"))
		rlpStream << importByteArray(_tObj["nonce"].get_str());

	return rlpStream.out();
}

void overwriteBlockHeader(BlockHeader& _header, mObject& _blObj, BlockHeader const& _parent)
{
	auto ho = _blObj["blockHeader"].get_obj();
	if (ho.size() != 14)
	{
		BlockHeader tmp = constructHeader(
			ho.count("parentHash") ? h256(ho["parentHash"].get_str()) : _header.parentHash(),
			ho.count("uncleHash") ? h256(ho["uncleHash"].get_str()) : _header.sha3Uncles(),
			ho.count("coinbase") ? Address(ho["coinbase"].get_str()) : _header.coinbaseAddress(),
			ho.count("stateRoot") ? h256(ho["stateRoot"].get_str()): _header.stateRoot(),
			ho.count("transactionsTrie") ? h256(ho["transactionsTrie"].get_str()) : _header.transactionsRoot(),
			ho.count("receiptTrie") ? h256(ho["receiptTrie"].get_str()) : _header.receiptsRoot(),
			ho.count("bloom") ? LogBloom(ho["bloom"].get_str()) : _header.logBloom(),
			ho.count("difficulty") ? toInt(ho["difficulty"]) : _header.difficulty(),
			ho.count("number") ? toInt(ho["number"]) : _header.number(),
			ho.count("gasLimit") ? toInt(ho["gasLimit"]) : _header.gasLimit(),
			ho.count("gasUsed") ? toInt(ho["gasUsed"]) : _header.gasUsed(),
			ho.count("timestamp") ? toInt(ho["timestamp"]) : _header.timestamp(),
			ho.count("extraData") ? importByteArray(ho["extraData"].get_str()) : _header.extraData());

		if (ho.count("RelTimestamp"))
		{
			tmp.setTimestamp(toInt(ho["RelTimestamp"]) +_parent.timestamp());
			tmp.setDifficulty(tmp.calculateDifficulty(_parent));
			this_thread::sleep_for(chrono::seconds((int)toInt(ho["RelTimestamp"])));
		}

		// find new valid nonce
		if (static_cast<BlockInfo>(tmp) != static_cast<BlockInfo>(_header) && tmp.difficulty())
			mine(tmp);


		if (ho.count("mixHash"))
			updateEthashSeal(tmp, h256(ho["mixHash"].get_str()), tmp.nonce());
		if (ho.count("nonce"))
			updateEthashSeal(tmp, tmp.mixHash(), Nonce(ho["nonce"].get_str()));

		tmp.noteDirty();
		_header = tmp;
	}
	else
	{
		// take the blockheader as is
		const bytes c_blockRLP = createBlockRLPFromFields(ho);
		const RLP c_bRLP(c_blockRLP);
		_header.populateFromHeader(c_bRLP, IgnoreSeal);
	}
}

BlockHeader constructBlock(mObject& _o, h256 const& _stateRoot)
{
	BlockHeader ret;
	try
	{
		// construct genesis block
		const bytes c_blockRLP = createBlockRLPFromFields(_o, _stateRoot);
		const RLP c_bRLP(c_blockRLP);
		ret.populateFromHeader(c_bRLP, IgnoreSeal);
	}
	catch (Exception const& _e)
	{
		cnote << "block population did throw an exception: " << diagnostic_information(_e);
	}
	catch (std::exception const& _e)
	{
		TBOOST_ERROR("Failed block population with Exception: " << _e.what());
	}
	catch(...)
	{
		TBOOST_ERROR("block population did throw an unknown exception\n");
	}
	return ret;
}

void updatePoW(BlockHeader& _bi)
{
	mine(_bi);
	_bi.noteDirty();
}

mArray writeTransactionsToJson(Transactions const& txs)
{
	mArray txArray;
	for (auto const& txi: txs)
	{
		mObject txObject = fillJsonWithTransaction(txi);
		txArray.push_back(txObject);
	}
	return txArray;
}

mObject writeBlockHeaderToJson(mObject& _o, BlockHeader const& _bi)
{
	_o["parentHash"] = toString(_bi.parentHash());
	_o["uncleHash"] = toString(_bi.sha3Uncles());
	_o["coinbase"] = toString(_bi.beneficiary());
	_o["stateRoot"] = toString(_bi.stateRoot());
	_o["transactionsTrie"] = toString(_bi.transactionsRoot());
	_o["receiptTrie"] = toString(_bi.receiptsRoot());
	_o["bloom"] = toString(_bi.logBloom());
	_o["difficulty"] = toCompactHex(_bi.difficulty(), HexPrefix::Add, 1);
	_o["number"] = toCompactHex(_bi.number(), HexPrefix::Add, 1);
	_o["gasLimit"] = toCompactHex(_bi.gasLimit(), HexPrefix::Add, 1);
	_o["gasUsed"] = toCompactHex(_bi.gasUsed(), HexPrefix::Add, 1);
	_o["timestamp"] = toCompactHex(_bi.timestamp(), HexPrefix::Add, 1);
	_o["extraData"] = toHex(_bi.extraData(), 2, HexPrefix::Add);
	_o["mixHash"] = toString(_bi.mixHash());
	_o["nonce"] = toString(_bi.nonce());
	_o["hash"] = toString(_bi.hash());
	return _o;
}

RLPStream createFullBlockFromHeader(BlockHeader const& _bi, bytes const& _txs, bytes const& _uncles)
{
	RLPStream rlpStream;
	_bi.streamRLP(rlpStream, WithProof);

	RLPStream ret(3);
	ret.appendRaw(rlpStream.out());
	ret.appendRaw(_txs);
	ret.appendRaw(_uncles);

	return ret;
}

} }// Namespace Close

BOOST_AUTO_TEST_SUITE(BlockChainTests)

BOOST_AUTO_TEST_CASE(bcForkBlockTest)
{
	dev::test::executeTests("bcForkBlockTest", "/BlockchainTests",dev::test::getFolder(__FILE__) + "/BlockchainTestsFiller", dev::test::doBlockchainTests);
}

BOOST_AUTO_TEST_CASE(bcTotalDifficultyTest)
{
	dev::test::executeTests("bcTotalDifficultyTest", "/BlockchainTests",dev::test::getFolder(__FILE__) + "/BlockchainTestsFiller", dev::test::doBlockchainTests);
}

BOOST_AUTO_TEST_CASE(bcInvalidRLPTest)
{
	dev::test::executeTests("bcInvalidRLPTest", "/BlockchainTests",dev::test::getFolder(__FILE__) + "/BlockchainTestsFiller", dev::test::doBlockchainTests);
}

BOOST_AUTO_TEST_CASE(bcRPC_API_Test)
{
	dev::test::executeTests("bcRPC_API_Test", "/BlockchainTests",dev::test::getFolder(__FILE__) + "/BlockchainTestsFiller", dev::test::doBlockchainTests);
}

BOOST_AUTO_TEST_CASE(bcValidBlockTest)
{
	dev::test::executeTests("bcValidBlockTest", "/BlockchainTests",dev::test::getFolder(__FILE__) + "/BlockchainTestsFiller", dev::test::doBlockchainTests);
}

BOOST_AUTO_TEST_CASE(bcInvalidHeaderTest)
{
	dev::test::executeTests("bcInvalidHeaderTest", "/BlockchainTests",dev::test::getFolder(__FILE__) + "/BlockchainTestsFiller", dev::test::doBlockchainTests);
}

BOOST_AUTO_TEST_CASE(bcUncleTest)
{
	dev::test::executeTests("bcUncleTest", "/BlockchainTests",dev::test::getFolder(__FILE__) + "/BlockchainTestsFiller", dev::test::doBlockchainTests);
}

BOOST_AUTO_TEST_CASE(bcUncleHeaderValiditiy)
{
	dev::test::executeTests("bcUncleHeaderValiditiy", "/BlockchainTests",dev::test::getFolder(__FILE__) + "/BlockchainTestsFiller", dev::test::doBlockchainTests);
}

BOOST_AUTO_TEST_CASE(bcGasPricerTest)
{
	dev::test::executeTests("bcGasPricerTest", "/BlockchainTests",dev::test::getFolder(__FILE__) + "/BlockchainTestsFiller", dev::test::doBlockchainTests);
}

//BOOST_AUTO_TEST_CASE(bcBruncleTest)
//{
//	if (c_network != Network::Frontier)
//		dev::test::executeTests("bcBruncleTest", "/BlockchainTests",dev::test::getFolder(__FILE__) + "/BlockchainTestsFiller", dev::test::doBlockchainTests);
//}

BOOST_AUTO_TEST_CASE(bcBlockGasLimitTest)
{
	dev::test::executeTests("bcBlockGasLimitTest", "/BlockchainTests",dev::test::getFolder(__FILE__) + "/BlockchainTestsFiller", dev::test::doBlockchainTests);
}

BOOST_AUTO_TEST_CASE(bcWalletTest)
{
	if (test::Options::get().wallet)
		dev::test::executeTests("bcWalletTest", "/BlockchainTests",dev::test::getFolder(__FILE__) + "/BlockchainTestsFiller", dev::test::doBlockchainTests);
}

BOOST_AUTO_TEST_CASE(userDefinedFile)
{
	dev::test::userDefinedTest(dev::test::doBlockchainTests);
}

BOOST_AUTO_TEST_SUITE_END()<|MERGE_RESOLUTION|>--- conflicted
+++ resolved
@@ -135,21 +135,13 @@
 				vBiBlocks.push_back(biGenesisBlock);
 
 				TransientDirectory td_stateDB, td_bc;
-<<<<<<< HEAD
 				FullBlockChain<Ethash> bc(rlpGenesisBlock.out(), AccountMap(), td_bc.path(), WithExisting::Kill);
 
 				OverlayDB database (State::openDB(td_stateDB.path(), h256{}, WithExisting::Kill));
 				State state(database, BaseState::Empty);
 				Block block(database, BaseState::Empty, biGenesisBlock.beneficiary());
 				state = importer.m_statePre;
-=======
-				FullBlockChain<Ethash> bc(rlpGenesisBlock.out(), StateDefinition(), td_bc.path(), WithExisting::Kill);
-				State state(OverlayDB(State::openDB(td_stateDB.path(), h256{}, WithExisting::Kill)), BaseState::Empty);
-				state.setAddress(biGenesisBlock.coinbaseAddress());
-				importer.importState(o["pre"].get_obj(), state);
->>>>>>> 9a95078b
 				state.commit();
-				state.sync(bc);
 
 				//import previous blocks
 				for (size_t i = 1; i < importBlockNumber; i++) //0 block is genesis
@@ -223,72 +215,6 @@
 					return;
 				}
 
-<<<<<<< HEAD
-=======
-				blObj["rlp"] = toHex(state.blockData(), 2, HexPrefix::Add);
-
-				//get valid transactions
-				Transactions txList;
-				for (auto const& txi: txs.topTransactions(std::numeric_limits<unsigned>::max()))
-					txList.push_back(txi);
-				blObj["transactions"] = writeTransactionsToJson(txList);
-
-				BlockHeader current_BlockHeader(state.blockData());
-
-				RLPStream uncleStream;
-				uncleStream.appendList(vBiUncles.size());
-				for (unsigned i = 0; i < vBiUncles.size(); ++i)
-				{
-					RLPStream uncleRlp;
-					vBiUncles[i].streamRLP(uncleRlp);
-					uncleStream.appendRaw(uncleRlp.out());
-				}
-
-				if (blObj.count("blockHeader"))
-					overwriteBlockHeader(current_BlockHeader, blObj, vBiBlocks[vBiBlocks.size()-1]);
-
-				if (blObj.count("blockHeader") && blObj["blockHeader"].get_obj().count("bruncle"))
-					current_BlockHeader.populateFromParent(vBiBlocks[vBiBlocks.size() -1]);
-
-				if (vBiUncles.size())
-				{
-					// update unclehash in case of invalid uncles
-					current_BlockHeader.setSha3Uncles(sha3(uncleStream.out()));
-					updatePoW(current_BlockHeader);
-				}
-
-				// write block header
-				mObject oBlockHeader;
-				writeBlockHeaderToJson(oBlockHeader, current_BlockHeader);
-				blObj["blockHeader"] = oBlockHeader;
-				vBiBlocks.push_back(current_BlockHeader);
-
-				// compare blocks from state and from rlp
-				RLPStream txStream;
-				txStream.appendList(txList.size());
-				for (unsigned i = 0; i < txList.size(); ++i)
-				{
-					RLPStream txrlp;
-					txList[i].streamRLP(txrlp);
-					txStream.appendRaw(txrlp.out());
-				}
-
-				RLPStream block2 = createFullBlockFromHeader(current_BlockHeader, txStream.out(), uncleStream.out());
-
-				blObj["rlp"] = toHex(block2.out(), 2, HexPrefix::Add);
-
-				if (sha3(RLP(state.blockData())[0].data()) != sha3(RLP(block2.out())[0].data()))
-				{
-					cnote << "block header mismatch state.blockData() vs updated state.info()\n";
-					cerr << toHex(state.blockData()) << "vs" << toHex(block2.out());
-				}
-
-				if (sha3(RLP(state.blockData())[1].data()) != sha3(RLP(block2.out())[1].data()))
-					cnote << "txs mismatch\n";
-
-				if (sha3(RLP(state.blockData())[2].data()) != sha3(RLP(block2.out())[2].data()))
-					cnote << "uncle list mismatch\n" << RLP(state.blockData())[2].data() << "\n" << RLP(block2.out())[2].data();
->>>>>>> 9a95078b
 
 //				blObj["rlp"] = toHex(state.blockData(), 2, HexPrefix::Add);
 
