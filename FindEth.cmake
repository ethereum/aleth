# Find Eth
#
# Find the ethereum includes and library
#
# This module defines
#  ETH_XXX_LIBRARIES, the libraries needed to use ethereum.
#  ETH_FOUND, If false, do not try to use ethereum.
#  TODO: ETH_INCLUDE_DIRS

set(LIBS ethereum;evm;ethcore;lll;p2p;evmasm;devcrypto;evmcore;devcore;ethash-cl;ethash;scrypt;natspec;jsengine;jsconsole;evmjit;evmjit-cpp;solidity;secp256k1;testutils)

set(ETH_INCLUDE_DIRS ${ETH_INCLUDE_DIR})

# if the project is a subset of main cpp-ethereum project
# use same pattern for variables as Boost uses
if (DEFINED ethereum_VERSION)

	foreach (l ${LIBS}) 
		string(TOUPPER ${l} L)
		set ("Eth_${L}_LIBRARIES" ${l})
	endforeach()

else()

	foreach (l ${LIBS})
		string(TOUPPER ${l} L)

		find_library(Eth_${L}_LIBRARY
			NAMES ${l}
			PATHS ${CMAKE_LIBRARY_PATH}
			PATH_SUFFIXES "lib${l}" "${l}" "lib${l}/Release" 
			# libevmjit is nested...
			"evmjit/libevmjit" "evmjit/libevmjit/Release"
			"evmjit/libevmjit-cpp" "evmjit/libevmjit-cpp/Release"
			NO_DEFAULT_PATH
		)

		set(Eth_${L}_LIBRARIES ${Eth_${L}_LIBRARY})

		if (DEFINED MSVC)
			find_library(Eth_${L}_LIBRARY_DEBUG
				NAMES ${l}
<<<<<<< HEAD
=======
				PATHS ${CMAKE_LIBRARY_PATH}
>>>>>>> b6911d05
				PATH_SUFFIXES "lib${l}/Debug" 
				# libevmjit is nested...
				"evmjit/libevmjit/Debug"
				"evmjit/libevmjit-cpp/Debug"
				NO_DEFAULT_PATH
			)

			set(Eth_${L}_LIBRARIES optimized ${Eth_${L}_LIBRARY} debug ${Eth_${L}_LIBRARY_DEBUG})

		endif()
	endforeach()

endif()
<|MERGE_RESOLUTION|>--- conflicted
+++ resolved
@@ -40,10 +40,7 @@
 		if (DEFINED MSVC)
 			find_library(Eth_${L}_LIBRARY_DEBUG
 				NAMES ${l}
-<<<<<<< HEAD
-=======
 				PATHS ${CMAKE_LIBRARY_PATH}
->>>>>>> b6911d05
 				PATH_SUFFIXES "lib${l}/Debug" 
 				# libevmjit is nested...
 				"evmjit/libevmjit/Debug"
