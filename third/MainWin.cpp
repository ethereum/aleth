/*
	This file is part of cpp-ethereum.

	cpp-ethereum is free software: you can redistribute it and/or modify
	it under the terms of the GNU General Public License as published by
	the Free Software Foundation, either version 3 of the License, or
	(at your option) any later version.

	cpp-ethereum is distributed in the hope that it will be useful,
	but WITHOUT ANY WARRANTY; without even the implied warranty of
	MERCHANTABILITY or FITNESS FOR A PARTICULAR PURPOSE.  See the
	GNU General Public License for more details.

	You should have received a copy of the GNU General Public License
	along with cpp-ethereum.  If not, see <http://www.gnu.org/licenses/>.
*/
/** @file MainWin.cpp
 * @author Gav Wood <i@gavwood.com>
 * @date 2014
 */

#include <fstream>
#include <mutex>
#include <QtNetwork/QNetworkReply>
#include <QtWidgets/QFileDialog>
#include <QtWidgets/QMessageBox>
#include <QtWidgets/QInputDialog>
#include <QtWebKitWidgets/QWebFrame>
#include <QtGui/QClipboard>
#include <QtCore/QtCore>
#include <boost/algorithm/string.hpp>
#include <libserpent/funcs.h>
#include <libserpent/util.h>
#include <libdevcrypto/FileSystem.h>
#include <liblll/Compiler.h>
#include <liblll/CodeFragment.h>
#include <libevm/VM.h>
#include <libethereum/BlockChain.h>
#include <libethereum/ExtVM.h>
#include <libethereum/Client.h>
#include <libethereum/EthereumHost.h>
#include <libwebthree/WebThree.h>
#include <libweb3jsonrpc/WebThreeStubServer.h>
#include "BuildInfo.h"
#include "MainWin.h"
#include "ui_Main.h"
using namespace std;
using namespace dev;
using namespace dev::eth;
using namespace dev::p2p;

static QString fromRaw(dev::h256 _n, unsigned* _inc = nullptr)
{
	if (_n)
	{
		std::string s((char const*)_n.data(), 32);
		auto l = s.find_first_of('\0');
		if (!l)
			return QString();
		if (l != string::npos)
		{
			auto p = s.find_first_not_of('\0', l);
			if (!(p == string::npos || (_inc && p == 31)))
				return QString();
			if (_inc)
				*_inc = (byte)s[31];
			s.resize(l);
		}
		for (auto i: s)
			if (i < 32)
				return QString();
		return QString::fromStdString(s);
	}
	return QString();
}

static std::vector<dev::KeyPair> keysAsVector(QList<dev::KeyPair> const& keys)
{
	auto list = keys.toStdList();
	return {std::begin(list), std::end(list)};
}

static QString contentsOfQResource(std::string const& res)
{
	QFile file(QString::fromStdString(res));
	if (!file.open(QFile::ReadOnly))
		return "";
	QTextStream in(&file);
	return in.readAll();
}

Address c_config = Address("661005d2720d855f1d9976f88bb10c1a3398c77f");

Main::Main(QWidget *parent) :
	QMainWindow(parent),
	ui(new Ui::Main)
{
	setWindowFlags(Qt::Window);
	ui->setupUi(this);

    cerr << "State root: " << BlockChain::genesis().stateRoot << endl;
	auto gb = BlockChain::createGenesisBlock();
	cerr << "Block Hash: " << sha3(gb) << endl;
	cerr << "Block RLP: " << RLP(gb) << endl;
	cerr << "Block Hex: " << toHex(gb) << endl;
	cerr << "Network protocol version: " << dev::eth::c_protocolVersion << endl;
	cerr << "Client database version: " << dev::eth::c_databaseVersion << endl;

	ui->ownedAccountsDock->hide();

	statusBar()->addPermanentWidget(ui->balance);
	statusBar()->addPermanentWidget(ui->peerCount);
	statusBar()->addPermanentWidget(ui->mineStatus);
	statusBar()->addPermanentWidget(ui->blockCount);
	
	connect(ui->ourAccounts->model(), SIGNAL(rowsMoved(const QModelIndex &, int, int, const QModelIndex &, int)), SLOT(ourAccountsRowsMoved()));

	m_web3.reset(new WebThree(/*"Third", getDataDir() + "/Third", false, {"eth", "shh"}*/));
	m_web3->connect(Host::pocHost());

	m_server = unique_ptr<WebThreeStubServer>(new WebThreeStubServer(&m_qwebConnector, *web3(), keysAsVector(m_myKeys)));
	m_server->setIdentities(keysAsVector(owned()));
	m_server->StartListening();
	
	connect(ui->webView, &QWebView::loadStarted, [this]()
	{
		// NOTE: no need to delete as QETH_INSTALL_JS_NAMESPACE adopts it.
		m_qweb = new QWebThree(this);
		auto qweb = m_qweb;
		m_qwebConnector.setQWeb(qweb);

		QWebFrame* f = ui->webView->page()->mainFrame();
		f->disconnect(SIGNAL(javaScriptWindowObjectCleared()));
		connect(f, &QWebFrame::javaScriptWindowObjectCleared, QETH_INSTALL_JS_NAMESPACE(f, this, qweb));
	});
	
	connect(ui->webView, &QWebView::loadFinished, [=]()
	{
		m_qweb->poll();
	});
	
	connect(ui->webView, &QWebView::titleChanged, [=]()
	{
		ui->tabWidget->setTabText(0, ui->webView->title());
	});
	
	readSettings();

	installWatch(dev::eth::MessageFilter().altered(c_config, 0), [=](){ installNameRegWatch(); });
	installWatch(dev::eth::MessageFilter().altered(c_config, 1), [=](){ installCurrenciesWatch(); });
	installWatch(dev::eth::ChainChangedFilter, [=](){ onNewBlock(); });

	startTimer(100);

	{
		QSettings s("ethereum", "third");
		if (s.value("splashMessage", true).toBool())
		{
			QMessageBox::information(this, "Here Be Dragons!", "This is proof-of-concept software. The project as a whole is not even at the alpha-testing stage. It is here to show you, if you have a technical bent, the sort of thing that might be possible down the line.\nPlease don't blame us if it does something unexpected or if you're underwhelmed with the user-experience. We have great plans for it in terms of UX down the line but right now we just want to get the groundwork sorted. We welcome contributions, be they in code, testing or documentation!\nAfter you close this message it won't appear again.");
			s.setValue("splashMessage", false);
		}
	}
	
	startWorking();
}

Main::~Main()
{
	stopWorking();
	
	// Must do this here since otherwise m_ethereum'll be deleted (and therefore clearWatches() called by the destructor)
	// *after* the client is dead.
	m_qweb->clientDieing();
	writeSettings();
}

eth::Interface* Main::ethereum() const
{
	return m_web3->ethereum();
}

dev::shh::Interface* Main::whisper() const
{
	return m_web3->whisper();
}

void Main::onKeysChanged()
{
	installBalancesWatch();
}

unsigned Main::installWatch(dev::eth::LogFilter const& _tf, std::function<void()> const& _f)
{
	auto ret = ethereum()->installWatch(_tf);
	m_handlers[ret] = _f;
	return ret;
}

unsigned Main::installWatch(dev::h256 _tf, std::function<void()> const& _f)
{
	auto ret = ethereum()->installWatch(_tf);
	m_handlers[ret] = _f;
	return ret;
}

<<<<<<< HEAD
void Main::installNameRegWatch()
{
	lock_guard<mutex> l(x_netq);
	m_netq.push_back([&](){
		ethereum()->uninstallWatch(m_nameRegFilter);
		m_nameRegFilter = installWatch(dev::eth::MessageFilter().altered((u160)ethereum()->stateAt(c_config, 0)), [=](){ onNameRegChange(); });
	});
=======
void Main::installWatches()
{
	installWatch(dev::eth::LogFilter().topic((u256)(u160)c_config).topic((u256)0), [=](){ installNameRegWatch(); });
	installWatch(dev::eth::LogFilter().topic((u256)(u160)c_config).topic((u256)1), [=](){ installCurrenciesWatch(); });
	installWatch(dev::eth::ChainChangedFilter, [=](){ onNewBlock(); });
}

void Main::installNameRegWatch()
{
	ethereum()->uninstallWatch(m_nameRegFilter);
	m_nameRegFilter = installWatch(dev::eth::LogFilter().topic(ethereum()->stateAt(c_config, 0)), [=](){ onNameRegChange(); });
>>>>>>> fd6eb8ed
}

void Main::installCurrenciesWatch()
{
<<<<<<< HEAD
	lock_guard<mutex> l(x_netq);
	m_netq.push_back([&]()
	{
		ethereum()->uninstallWatch(m_currenciesFilter);
		m_currenciesFilter = installWatch(dev::eth::MessageFilter().altered((u160)ethereum()->stateAt(c_config, 1)), [=](){ onCurrenciesChange(); });
	});
=======
	ethereum()->uninstallWatch(m_currenciesFilter);
	m_currenciesFilter = installWatch(dev::eth::LogFilter().topic(ethereum()->stateAt(c_config, 1)), [=](){ onCurrenciesChange(); });
>>>>>>> fd6eb8ed
}

void Main::installBalancesWatch()
{
<<<<<<< HEAD
	lock_guard<mutex> l(x_netq);
	m_netq.push_back([&]()
	{
		dev::eth::MessageFilter tf;
		
		vector<Address> altCoins;
		Address coinsAddr = right160(ethereum()->stateAt(c_config, 1));
		for (unsigned i = 0; i < ethereum()->stateAt(coinsAddr, 0); ++i)
			altCoins.push_back(right160(ethereum()->stateAt(coinsAddr, i + 1)));
		for (auto i: m_myKeys)
		{
			tf.altered(i.address());
			for (auto c: altCoins)
				tf.altered(c, (u160)i.address());
		}
		
		ethereum()->uninstallWatch(m_balancesFilter);
		m_balancesFilter = installWatch(tf, [=](){ onBalancesChange(); });
	});
=======
	dev::eth::LogFilter tf;

	vector<Address> altCoins;
	Address coinsAddr = right160(ethereum()->stateAt(c_config, 1));
	for (unsigned i = 0; i < ethereum()->stateAt(coinsAddr, 0); ++i)
		altCoins.push_back(right160(ethereum()->stateAt(coinsAddr, i + 1)));
	for (auto i: m_myKeys)
		for (auto c: altCoins)
			tf.address(c).topic((u256)(u160)i.address());

	ethereum()->uninstallWatch(m_balancesFilter);
	m_balancesFilter = installWatch(tf, [=](){ onBalancesChange(); });
>>>>>>> fd6eb8ed
}

void Main::onNameRegChange()
{
	cwatch << "NameReg changed!";

	// update any namereg-dependent stuff - for now force a full update.
	refreshAll();
}

void Main::onCurrenciesChange()
{
	cwatch << "Currencies changed!";
	installBalancesWatch();

	// TODO: update any currency-dependent stuff?
}

void Main::onBalancesChange()
{
	cwatch << "Our balances changed!";

	refreshBalances();
}

void Main::onNewBlock()
{
	cwatch << "Blockchain changed!";

	// update blockchain dependent views.
	refreshBlockCount();
}

void Main::note(QString _s)
{
	cnote << _s.toStdString();
}

void Main::debug(QString _s)
{
	cdebug << _s.toStdString();
}

void Main::warn(QString _s)
{
	cwarn << _s.toStdString();
}

void Main::eval(QString const& _js)
{
	if (_js.trimmed().isEmpty())
		return;
	ui->webView->page()->currentFrame()->evaluateJavaScript("___RET=(" + _js + ")");
}

QString Main::pretty(dev::Address _a) const
{
	h256 n;

	// todo: blocking
	if (h160 nameReg = (u160)ethereum()->stateAt(c_config, 0))
		n = ethereum()->stateAt(nameReg, (u160)(_a));

	return fromRaw(n);
}

QString Main::render(dev::Address _a) const
{
	QString p = pretty(_a);
	if (!p.isNull())
		return p + " (" + QString::fromStdString(_a.abridged()) + ")";
	return QString::fromStdString(_a.abridged());
}

// note used, blocking
//Address Main::fromString(QString const& _a) const
//{
//	if (_a == "(Create Contract)")
//		return Address();
//
//	string sn = _a.toStdString();
//	if (sn.size() > 32)
//		sn.resize(32);
//	h256 n;
//	memcpy(n.data(), sn.data(), sn.size());
//	memset(n.data() + sn.size(), 0, 32 - sn.size());
//	if (_a.size())
//	{
//		if (h160 nameReg = (u160)ethereum()->stateAt(c_config, 0))
//			if (h256 a = ethereum()->stateAt(nameReg, n))
//				return right160(a);
//	}
//	if (_a.size() == 40)
//		return Address(fromHex(_a.toStdString()));
//	else
//		return Address();
//}

QString Main::lookup(QString const& _a) const
{
	if (!_a.endsWith(".eth"))
		return _a;

	string sn = _a.mid(0, _a.size() - 4).toStdString();
	if (sn.size() > 32)
		sn = sha3(sn, false);
	h256 n;
	memcpy(n.data(), sn.data(), sn.size());

/*	string sn2 = _a.toStdString();
	if (sn2.size() > 32)
		sn2 = sha3(sn2, false);
	h256 n2;
	memcpy(n2.data(), sn2.data(), sn2.size());
*/

	// todo: blocking
	h256 ret;
	if (h160 dnsReg = (u160)ethereum()->stateAt(c_config, 4, 0))
		ret = ethereum()->stateAt(dnsReg, n);
/*	if (!ret)
		if (h160 nameReg = (u160)ethereum()->stateAt(c_config, 0, 0))
			ret = ethereum()->stateAt(nameReg, n2);
*/
	if (ret && !((u256)ret >> 32))
		return QString("%1.%2.%3.%4").arg((int)ret[28]).arg((int)ret[29]).arg((int)ret[30]).arg((int)ret[31]);
	// TODO: support IPv6.
	else if (ret)
		return fromRaw(ret);
	else
		return _a;
}

void Main::on_about_triggered()
{
	QMessageBox::about(this, "About Third PoC-" + QString(dev::Version).section('.', 1, 1), QString("Third/v") + dev::Version + "/" DEV_QUOTED(ETH_BUILD_TYPE) "/" DEV_QUOTED(ETH_BUILD_PLATFORM) "\n" DEV_QUOTED(ETH_COMMIT_HASH) + (ETH_CLEAN_REPO ? "\nCLEAN" : "\n+ LOCAL CHANGES") + "\n\nBy Gav Wood, 2014.\nThis software wouldn't be where it is today without the many leaders & contributors including:\n\nVitalik Buterin, Tim Hughes, caktux, Nick Savers, Eric Lombrozo, Marko Simovic, the many testers and the Berlin \304\220\316\236V team.");
}

void Main::writeSettings()
{
	QSettings s("ethereum", "third");
	QByteArray b;
	b.resize(sizeof(Secret) * m_myKeys.size());
	auto p = b.data();
	for (auto i: m_myKeys)
	{
		memcpy(p, &(i.secret()), sizeof(Secret));
		p += sizeof(Secret);
	}
	s.setValue("address", b);
	s.setValue("url", ui->urlEdit->text());
	bytes d = m_web3->saveNodes();
	if (d.size())
		m_nodes = QByteArray((char*)d.data(), (int)d.size());
	s.setValue("peers", m_nodes);

	s.setValue("geometry", saveGeometry());
	s.setValue("windowState", saveState());
}

void Main::readSettings(bool _skipGeometry)
{
	QSettings s("ethereum", "third");

	if (!_skipGeometry)
		restoreGeometry(s.value("geometry").toByteArray());
	restoreState(s.value("windowState").toByteArray());

	m_myKeys.clear();
	QByteArray b = s.value("address").toByteArray();
	if (b.isEmpty())
		m_myKeys.append(KeyPair::create());
	else
	{
		h256 k;
		for (unsigned i = 0; i < b.size() / sizeof(Secret); ++i)
		{
			memcpy(&k, b.data() + i * sizeof(Secret), sizeof(Secret));
			if (!count(m_myKeys.begin(), m_myKeys.end(), KeyPair(k)))
				m_myKeys.append(KeyPair(k));
		}
	}
	ethereum()->setAddress(m_myKeys.back().address());
	m_nodes = s.value("peers").toByteArray();
	ui->urlEdit->setText(s.value("url", "about:blank").toString());	//http://gavwood.com/gavcoin.html
	on_urlEdit_returnPressed();
}

void Main::on_importKey_triggered()
{
	QString s = QInputDialog::getText(this, "Import Account Key", "Enter account's secret key");
	bytes b = fromHex(s.toStdString());
	if (b.size() == 32)
	{
		auto k = KeyPair(h256(b));
		if (std::find(m_myKeys.begin(), m_myKeys.end(), k) == m_myKeys.end())
		{
			m_myKeys.append(k);
			refreshBalances();
		}
		else
			QMessageBox::warning(this, "Already Have Key", "Could not import the secret key: we already own this account.");
	}
	else
		QMessageBox::warning(this, "Invalid Entry", "Could not import the secret key; invalid key entered. Make sure it is 64 hex characters (0-9 or A-F).");
}

void Main::on_exportKey_triggered()
{
	if (ui->ourAccounts->currentRow() >= 0 && ui->ourAccounts->currentRow() < m_myKeys.size())
	{
		auto k = m_myKeys[ui->ourAccounts->currentRow()];
		QMessageBox::information(this, "Export Account Key", "Secret key to account " + render(k.address()) + " is:\n" + QString::fromStdString(toHex(k.sec().ref())));
	}
}

void Main::on_urlEdit_returnPressed()
{
	QString s = ui->urlEdit->text();
	QRegExp r("([a-z]+://)?([^/]*)(.*)");
	if (r.exactMatch(s))
		if (r.cap(2).isEmpty())
			s = (r.cap(1).isEmpty() ? "file://" : r.cap(1)) + r.cap(3);
		else
			s = (r.cap(1).isEmpty() ? "http://" : r.cap(1)) + lookup(r.cap(2)) + r.cap(3);
	else{}
	qDebug() << s;
	ui->webView->setUrl(s);
}

void Main::refreshMining()
{
	dev::eth::MineProgress p = ethereum()->miningProgress();
	
	lock_guard<mutex> l(x_uiq);
	m_uiq.push_back([this,p]()
	{
		ui->mineStatus->setText(ethereum()->isMining() ? QString("%1s @ %2kH/s").arg(p.ms / 1000).arg(p.ms ? p.hashes / p.ms : 0) : "Not mining");
	});
}

void Main::refreshBalances()
{
	cwatch << "refreshBalances()";
	// update all the balance-dependent stuff.
	ui->ourAccounts->clear();
	
	u256 totalBalance = 0;
	map<Address, pair<QString, u256>> altCoins;
	Address coinsAddr = right160(ethereum()->stateAt(c_config, 1));
	for (unsigned i = 0; i < ethereum()->stateAt(coinsAddr, 0); ++i)
		altCoins[right160(ethereum()->stateAt(coinsAddr, ethereum()->stateAt(coinsAddr, i + 1)))] = make_pair(fromRaw(ethereum()->stateAt(coinsAddr, i + 1)), 0);
	for (auto i: m_myKeys)
	{
		// blocking
		// todo: move balance into map for deferred updates
		u256 b = ethereum()->balanceAt(i.address());
		
		// todo: add to uiq
		(new QListWidgetItem(QString("%2: %1 [%3]").arg(formatBalance(b).c_str()).arg(render(i.address())).arg((unsigned)ethereum()->countAt(i.address())), ui->ourAccounts))
			->setData(Qt::UserRole, QByteArray((char const*)i.address().data(), Address::size));
		totalBalance += b;

		// blocking
		// todo: move altCoins into map for deferred updates
		for (auto& c: altCoins)
			c.second.second += (u256)ethereum()->stateAt(c.first, (u160)i.address());
	}

	QString b;
	for (auto const& c: altCoins)
		if (c.second.second)
			b += QString::fromStdString(toString(c.second.second)) + " " + c.second.first.toUpper() + " | ";
	
	ui->balance->setText(b + QString::fromStdString(formatBalance(totalBalance)));
}

void Main::doWork()
{
	std::deque<std::function<void()>> run;
	{
		lock_guard<mutex> l(x_netq);
		run = m_netq;
	}
	
	for (auto f: run)
		f();
	
	refreshNetwork();
//	refreshMining();
	
	if (m_ethereum)
		refreshWatches();
	
	usleep(500*1000);
}

void Main::refreshNetwork()
{
	ensureNetwork();
	auto ps = m_web3->peers();
	
	lock_guard<mutex> l(x_uiq);
	m_uiq.push_back([this, ps]()
	{
		ui->peerCount->setText(QString::fromStdString(toString(ps.size())) + " peer(s)");
	});
}

void Main::refreshAll()
{
	refreshBlockCount();
	refreshBalances();
}

void Main::refreshWatches()
{
	m_ethereum->poll();

	for (auto const& i: m_handlers)
		if (ethereum()->checkWatch(i.first))
		{
			lock_guard<mutex> l(x_uiq);
			m_uiq.push_back(i.second);
		}
}

void Main::refreshBlockCount()
{
	cwatch << "refreshBlockCount()";
	auto number = ethereum()->number();
	ui->blockCount->setText(QString("#%1 N%2 D%3").arg(number).arg(dev::eth::c_protocolVersion).arg(dev::eth::c_databaseVersion));
}

void Main::timerEvent(QTimerEvent*)
{
<<<<<<< HEAD
	lock_guard<mutex> l(x_uiq);
	for (auto f: m_uiq)
		f();
=======
	// 7/18, Alex: aggregating timers, prelude to better threading?
	// Runs much faster on slower dual-core processors
	static int interval = 100;
	
	// refresh mining every 200ms
	if (interval / 100 % 2 == 0)
		refreshMining();

	// refresh peer list every 1000ms, reset counter
	if (interval == 1000)
	{
		interval = 0;
		ensureNetwork();
		refreshNetwork();
	}
	else
		interval += 100;
	
	if (m_qweb)
		m_qweb->poll();

	for (auto const& i: m_handlers)
		if (ethereum()->checkWatch(i.first))
			i.second();
>>>>>>> fd6eb8ed
}

void Main::ourAccountsRowsMoved()
{
	QList<KeyPair> myKeys;
	for (int i = 0; i < ui->ourAccounts->count(); ++i)
	{
		auto hba = ui->ourAccounts->item(i)->data(Qt::UserRole).toByteArray();
		auto h = Address((byte const*)hba.data(), Address::ConstructFromPointer);
		for (auto i: m_myKeys)
			if (i.address() == h)
				myKeys.push_back(i);
	}
	m_myKeys = myKeys;

	if (m_server.get())
		m_server->setAccounts(keysAsVector(myKeys));
}

void Main::on_ourAccounts_doubleClicked()
{
	auto hba = ui->ourAccounts->currentItem()->data(Qt::UserRole).toByteArray();
	auto h = Address((byte const*)hba.data(), Address::ConstructFromPointer);
	qApp->clipboard()->setText(QString::fromStdString(toHex(h.asArray())));
}

void Main::ensureNetwork()
{
	if (!web3()->haveNetwork() || !m_web3->peerCount())
	{
		string n = string("Third/v") + dev::Version;
		n +=  "/" DEV_QUOTED(ETH_BUILD_TYPE) "/" DEV_QUOTED(ETH_BUILD_PLATFORM);
		//	web3()->setClientVersion(n);
		
		int pocnumber = QString(dev::Version).section('.', 1, 1).toInt();
		string defPeer;
		if (pocnumber == 5)
			defPeer = "54.72.69.180";
		else if (pocnumber == 6)
			defPeer = "54.76.56.74";
		
		web3()->connect(defPeer);
	}

//	if (m_nodes.size())
//		m_web3->restoreNodes(bytesConstRef((byte*)m_nodes.data(), m_nodes.size()));
}

void Main::on_connect_triggered()
{
	bool ok = false;
	QString s = QInputDialog::getItem(this, "Connect to a Network Peer", "Enter a peer to which a connection may be made:", m_servers, m_servers.count() ? rand() % m_servers.count() : 0, true, &ok);
	if (ok && s.contains(":"))
	{
		string host = s.section(":", 0, 0).toStdString();
		unsigned short port = s.section(":", 1).toInt();
		web3()->connect(host, port);
	}
}

void Main::on_mine_triggered()
{
	if (ui->mine->isChecked())
	{
		ethereum()->setAddress(m_myKeys.last().address());
		ethereum()->startMining();
	}
	else
		ethereum()->stopMining();
}

// extra bits needed to link on VS
#ifdef _MSC_VER

// include moc file, ofuscated to hide from automoc
#include\
"moc_MainWin.cpp"

#include\
"moc_MiningView.cpp"

#endif<|MERGE_RESOLUTION|>--- conflicted
+++ resolved
@@ -203,15 +203,15 @@
 	return ret;
 }
 
-<<<<<<< HEAD
+//<<<<<<< HEAD
 void Main::installNameRegWatch()
 {
 	lock_guard<mutex> l(x_netq);
 	m_netq.push_back([&](){
 		ethereum()->uninstallWatch(m_nameRegFilter);
-		m_nameRegFilter = installWatch(dev::eth::MessageFilter().altered((u160)ethereum()->stateAt(c_config, 0)), [=](){ onNameRegChange(); });
+		m_nameRegFilter = installWatch(dev::eth::LogFilter().topic(ethereum()->stateAt(c_config, 0)), [=](){ onNameRegChange(); });
 	});
-=======
+//=======
 void Main::installWatches()
 {
 	installWatch(dev::eth::LogFilter().topic((u256)(u160)c_config).topic((u256)0), [=](){ installNameRegWatch(); });
@@ -219,64 +219,67 @@
 	installWatch(dev::eth::ChainChangedFilter, [=](){ onNewBlock(); });
 }
 
-void Main::installNameRegWatch()
-{
-	ethereum()->uninstallWatch(m_nameRegFilter);
-	m_nameRegFilter = installWatch(dev::eth::LogFilter().topic(ethereum()->stateAt(c_config, 0)), [=](){ onNameRegChange(); });
->>>>>>> fd6eb8ed
-}
+//void Main::installNameRegWatch()
+//{
+//	ethereum()->uninstallWatch(m_nameRegFilter);
+//	m_nameRegFilter = installWatch(dev::eth::LogFilter().topic(ethereum()->stateAt(c_config, 0)), [=](){ onNameRegChange(); });
+//>>>>>>> develop
+//}
 
 void Main::installCurrenciesWatch()
 {
-<<<<<<< HEAD
+//<<<<<<< HEAD
 	lock_guard<mutex> l(x_netq);
 	m_netq.push_back([&]()
 	{
 		ethereum()->uninstallWatch(m_currenciesFilter);
-		m_currenciesFilter = installWatch(dev::eth::MessageFilter().altered((u160)ethereum()->stateAt(c_config, 1)), [=](){ onCurrenciesChange(); });
+		m_currenciesFilter = installWatch(dev::eth::LogFilter().topic(ethereum()->stateAt(c_config, 1)), [=](){ onCurrenciesChange(); });
 	});
-=======
-	ethereum()->uninstallWatch(m_currenciesFilter);
-	m_currenciesFilter = installWatch(dev::eth::LogFilter().topic(ethereum()->stateAt(c_config, 1)), [=](){ onCurrenciesChange(); });
->>>>>>> fd6eb8ed
+//=======
+//	ethereum()->uninstallWatch(m_currenciesFilter);
+//	m_currenciesFilter = installWatch(dev::eth::LogFilter().topic(ethereum()->stateAt(c_config, 1)), [=](){ onCurrenciesChange(); });
+//>>>>>>> develop
 }
 
 void Main::installBalancesWatch()
 {
-<<<<<<< HEAD
+//<<<<<<< HEAD
 	lock_guard<mutex> l(x_netq);
 	m_netq.push_back([&]()
 	{
-		dev::eth::MessageFilter tf;
+		dev::eth::LogFilter tf;
 		
 		vector<Address> altCoins;
 		Address coinsAddr = right160(ethereum()->stateAt(c_config, 1));
 		for (unsigned i = 0; i < ethereum()->stateAt(coinsAddr, 0); ++i)
 			altCoins.push_back(right160(ethereum()->stateAt(coinsAddr, i + 1)));
+//		for (auto i: m_myKeys)
+//		{
+//			tf.altered(i.address());
+//			for (auto c: altCoins)
+//				tf.altered(c, (u160)i.address());
+//		}
 		for (auto i: m_myKeys)
-		{
-			tf.altered(i.address());
 			for (auto c: altCoins)
-				tf.altered(c, (u160)i.address());
-		}
+				tf.address(c).topic((u256)(u160)i.address());
 		
 		ethereum()->uninstallWatch(m_balancesFilter);
 		m_balancesFilter = installWatch(tf, [=](){ onBalancesChange(); });
 	});
-=======
-	dev::eth::LogFilter tf;
-
-	vector<Address> altCoins;
-	Address coinsAddr = right160(ethereum()->stateAt(c_config, 1));
-	for (unsigned i = 0; i < ethereum()->stateAt(coinsAddr, 0); ++i)
-		altCoins.push_back(right160(ethereum()->stateAt(coinsAddr, i + 1)));
-	for (auto i: m_myKeys)
-		for (auto c: altCoins)
-			tf.address(c).topic((u256)(u160)i.address());
-
-	ethereum()->uninstallWatch(m_balancesFilter);
-	m_balancesFilter = installWatch(tf, [=](){ onBalancesChange(); });
->>>>>>> fd6eb8ed
+//=======
+//	dev::eth::LogFilter tf;
+//
+//	vector<Address> altCoins;
+//	Address coinsAddr = right160(ethereum()->stateAt(c_config, 1));
+//	for (unsigned i = 0; i < ethereum()->stateAt(coinsAddr, 0); ++i)
+//		altCoins.push_back(right160(ethereum()->stateAt(coinsAddr, i + 1)));
+//	for (auto i: m_myKeys)
+//		for (auto c: altCoins)
+//			tf.address(c).topic((u256)(u160)i.address());
+//
+//	ethereum()->uninstallWatch(m_balancesFilter);
+//	m_balancesFilter = installWatch(tf, [=](){ onBalancesChange(); });
+//>>>>>>> develop
 }
 
 void Main::onNameRegChange()
@@ -613,36 +616,36 @@
 
 void Main::timerEvent(QTimerEvent*)
 {
-<<<<<<< HEAD
+//<<<<<<< HEAD
 	lock_guard<mutex> l(x_uiq);
 	for (auto f: m_uiq)
 		f();
-=======
-	// 7/18, Alex: aggregating timers, prelude to better threading?
-	// Runs much faster on slower dual-core processors
-	static int interval = 100;
-	
-	// refresh mining every 200ms
-	if (interval / 100 % 2 == 0)
-		refreshMining();
-
-	// refresh peer list every 1000ms, reset counter
-	if (interval == 1000)
-	{
-		interval = 0;
-		ensureNetwork();
-		refreshNetwork();
-	}
-	else
-		interval += 100;
-	
-	if (m_qweb)
-		m_qweb->poll();
-
-	for (auto const& i: m_handlers)
-		if (ethereum()->checkWatch(i.first))
-			i.second();
->>>>>>> fd6eb8ed
+//=======
+//	// 7/18, Alex: aggregating timers, prelude to better threading?
+//	// Runs much faster on slower dual-core processors
+//	static int interval = 100;
+//	
+//	// refresh mining every 200ms
+//	if (interval / 100 % 2 == 0)
+//		refreshMining();
+//
+//	// refresh peer list every 1000ms, reset counter
+//	if (interval == 1000)
+//	{
+//		interval = 0;
+//		ensureNetwork();
+//		refreshNetwork();
+//	}
+//	else
+//		interval += 100;
+//	
+//	if (m_qweb)
+//		m_qweb->poll();
+//
+//	for (auto const& i: m_handlers)
+//		if (ethereum()->checkWatch(i.first))
+//			i.second();
+//>>>>>>> develop
 }
 
 void Main::ourAccountsRowsMoved()
