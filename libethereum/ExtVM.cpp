/*
	This file is part of cpp-ethereum.

	cpp-ethereum is free software: you can redistribute it and/or modify
	it under the terms of the GNU General Public License as published by
	the Free Software Foundation, either version 3 of the License, or
	(at your option) any later version.

	cpp-ethereum is distributed in the hope that it will be useful,
	but WITHOUT ANY WARRANTY; without even the implied warranty of
	MERCHANTABILITY or FITNESS FOR A PARTICULAR PURPOSE.  See the
	GNU General Public License for more details.

	You should have received a copy of the GNU General Public License
	along with cpp-ethereum.  If not, see <http://www.gnu.org/licenses/>.
*/
/** @file ExtVM.cpp
 * @author Gav Wood <i@gavwood.com>
 * @date 2014
 */

#include "ExtVM.h"

#include "Executive.h"
using namespace std;
using namespace dev;
using namespace dev::eth;

template<size_t _Size>
class ContextStack
{
public:
	ContextStack(): m_mem(new char[_Size]) {}

	void* ptr() const { return m_mem.get() + _Size; } // stack grows down
	size_t size() const { return _Size; }

	ContextStack(ContextStack const&) = delete;
	ContextStack& operator=(ContextStack) = delete;

private:
	std::unique_ptr<char[]> m_mem;
};

namespace
{
void callProcedure(intptr_t _param)
{
	auto& params = *reinterpret_cast<CallParameters*>(_param);
	auto& e = *params.executive;
	auto& extVM = *params.extVM;
	try
	{
		if (!e.call(params, extVM.gasPrice, extVM.origin))
		{
			e.go(params.onOp);
			e.accrueSubState(extVM.sub);
		}
		params.gas = e.endGas();
		e.out().copyTo(params.out);
	}
	catch(...)
	{
		// TODO: Exception can be passed to other context but not by throw.
		//       However Executive should handle its exceptions internally.
		cwarn << "Unexpected exception in CALL.";
	}

	boost::context::jump_fcontext(params.callCtx, params.retCtx, !e.excepted());
}

void createProcedure(intptr_t _param)
{
	auto& params = *reinterpret_cast<CallParameters*>(_param);
	auto& e = *params.executive;
	auto& extVM = *params.extVM;
	try
	{
		if (!e.create(extVM.myAddress, params.value, extVM.gasPrice, params.gas, params.data, extVM.origin))
		{
			e.go(params.onOp);
			e.accrueSubState(extVM.sub);
		}
	}
	catch(...)
	{
		// TODO: Exception can be passed to other context but not by throw.
		//       However Executive should handle its exceptions internally.
		cwarn << "Unexpected exception in CREATE.";
	}
<<<<<<< HEAD
=======
	_p.gas = e.gas();
	e.out().copyTo(_p.out);
>>>>>>> 0650ec11

	boost::context::jump_fcontext(params.callCtx, params.retCtx, !e.excepted());
}
}

static const size_t c_contextStackSize = 16 * 1024;

bool ExtVM::call(CallParameters& _p)
{
	Executive e(m_s, lastHashes, depth + 1);
	_p.executive = &e;
	_p.extVM = this;

	boost::context::fcontext_t retCtx;
	_p.retCtx = &retCtx;
	ContextStack<c_contextStackSize> stack;
	_p.callCtx = boost::context::make_fcontext(stack.ptr(), stack.size(), callProcedure);

	auto ret = boost::context::jump_fcontext(_p.retCtx, _p.callCtx, reinterpret_cast<intptr_t>(&_p));

	return static_cast<bool>(ret);
}

h160 ExtVM::create(u256 _endowment, u256& io_gas, bytesConstRef _code, OnOpFunc const& _onOp)
{
	// Increment associated nonce for sender.
	m_s.noteSending(myAddress);

	Executive e(m_s, lastHashes, depth + 1);
<<<<<<< HEAD

	CallParameters params;
	params.value = _endowment;
	params.gas = io_gas;
	params.data = _code;
	params.onOp = _onOp;
	params.executive = &e;
	params.extVM = this;

	boost::context::fcontext_t retCtx;
	params.retCtx = &retCtx;
	ContextStack<c_contextStackSize> stack;
	params.callCtx = boost::context::make_fcontext(stack.ptr(), stack.size(), createProcedure);

	boost::context::jump_fcontext(params.retCtx, params.callCtx, reinterpret_cast<intptr_t>(&params));

	io_gas = e.endGas();
=======
	if (!e.create(myAddress, _endowment, gasPrice, io_gas, _code, origin))
	{
		e.go(_onOp);
		e.accrueSubState(sub);
	}
	io_gas = e.gas();
>>>>>>> 0650ec11
	return e.newAddress();
}
<|MERGE_RESOLUTION|>--- conflicted
+++ resolved
@@ -56,7 +56,7 @@
 			e.go(params.onOp);
 			e.accrueSubState(extVM.sub);
 		}
-		params.gas = e.endGas();
+		params.gas = e.gas();
 		e.out().copyTo(params.out);
 	}
 	catch(...)
@@ -88,11 +88,6 @@
 		//       However Executive should handle its exceptions internally.
 		cwarn << "Unexpected exception in CREATE.";
 	}
-<<<<<<< HEAD
-=======
-	_p.gas = e.gas();
-	e.out().copyTo(_p.out);
->>>>>>> 0650ec11
 
 	boost::context::jump_fcontext(params.callCtx, params.retCtx, !e.excepted());
 }
@@ -122,7 +117,6 @@
 	m_s.noteSending(myAddress);
 
 	Executive e(m_s, lastHashes, depth + 1);
-<<<<<<< HEAD
 
 	CallParameters params;
 	params.value = _endowment;
@@ -139,14 +133,6 @@
 
 	boost::context::jump_fcontext(params.retCtx, params.callCtx, reinterpret_cast<intptr_t>(&params));
 
-	io_gas = e.endGas();
-=======
-	if (!e.create(myAddress, _endowment, gasPrice, io_gas, _code, origin))
-	{
-		e.go(_onOp);
-		e.accrueSubState(sub);
-	}
 	io_gas = e.gas();
->>>>>>> 0650ec11
 	return e.newAddress();
 }
