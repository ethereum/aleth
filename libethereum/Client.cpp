--- conflicted
+++ resolved
@@ -67,25 +67,9 @@
 	if (_dbPath.size())
 		Defaults::setDBPath(_dbPath);
 	m_vc.setOk();
-<<<<<<< HEAD
-	work();
-
-	static const char* c_threadName = "ethsync";
-	m_workNet.reset(new thread([&]()
-	{
-		setThreadName(c_threadName);
-		m_workNetState.store(Active, std::memory_order_release);
-		while (m_workNetState.load(std::memory_order_acquire) != Deleting)
-			workNet();
-		m_workNetState.store(Deleted, std::memory_order_release);
-	}));
-
-	ensureWorking();
-=======
 	doWork();
 
 	startWorking();
->>>>>>> 3879de97
 }
 
 Client::~Client()
@@ -111,11 +95,6 @@
 void Client::flushTransactions()
 {
 	doWork();
-}
-
-void Client::killChain()
-{
-	// TODO
 }
 
 void Client::killChain()
@@ -212,126 +191,6 @@
 			o_changed.insert(i.first);
 }
 
-<<<<<<< HEAD
-void Client::startNetwork(unsigned short _listenPort, std::string const& _seedHost, unsigned short _port, NodeMode _mode, unsigned _peers, string const& _publicIP, bool _upnp, u256 _networkId)
-{
-	static const char* c_threadName = "net";
-
-	{
-		UpgradableGuard l(x_net);
-		if (m_net.get())
-			return;
-		{
-			UpgradeGuard ul(l);
-
-			if (!m_workNet)
-				m_workNet.reset(new thread([&]()
-				{
-					setThreadName(c_threadName);
-					m_workNetState.store(Active, std::memory_order_release);
-					while (m_workNetState.load(std::memory_order_acquire) != Deleting)
-						workNet();
-					m_workNetState.store(Deleted, std::memory_order_release);
-				}));
-
-			if (!m_extHost.lock())
-			{
-				m_net.reset(new Host(m_clientVersion, NetworkPreferences(_listenPort, _publicIP, _upnp, false)));
-				if (_mode == NodeMode::Full)
-					m_net->registerCapability(new EthereumHost(m_bc, _networkId));
-			}
-		}
-		m_net->setIdealPeerCount(_peers);
-	}
-
-	if (!m_extHost.lock())
-		if (_seedHost.size())
-			connect(_seedHost, _port);
-
-	ensureWorking();
-}
-
-void Client::stopNetwork()
-{
-	UpgradableGuard l(x_net);
-
-	if (m_workNet)
-	{
-		if (m_workNetState.load(std::memory_order_acquire) == Active)
-			m_workNetState.store(Deleting, std::memory_order_release);
-		while (m_workNetState.load(std::memory_order_acquire) != Deleted)
-			this_thread::sleep_for(chrono::milliseconds(10));
-		m_workNet->join();
-	}
-	if (m_net)
-	{
-		UpgradeGuard ul(l);
-		m_net.reset(nullptr);
-		m_workNet.reset(nullptr);
-	}
-}
-
-void Client::setNetworkId(u256 _n)
-{
-	if (auto h = m_extHost.lock())
-		h->setNetworkId(_n);
-}
-
-std::vector<PeerInfo> Client::peers()
-{
-	ReadGuard l(x_net);
-	return m_net ? m_net->peers() : std::vector<PeerInfo>();
-}
-
-size_t Client::peerCount() const
-{
-	ReadGuard l(x_net);
-	return m_net ? m_net->peerCount() : 0;
-}
-
-void Client::setIdealPeerCount(size_t _n) const
-{
-	ReadGuard l(x_net);
-	if (m_net)
-		return m_net->setIdealPeerCount(_n);
-}
-
-bytes Client::savePeers()
-{
-	ReadGuard l(x_net);
-	if (m_net)
-		return m_net->savePeers();
-	return bytes();
-}
-
-void Client::restorePeers(bytesConstRef _saved)
-{
-	ReadGuard l(x_net);
-	if (m_net)
-		return m_net->restorePeers(_saved);
-}
-
-void Client::setForceMining(bool _enable)
-{
-	 m_forceMining = _enable;
-	 if (!m_extHost.lock())
-	 {
-		 ReadGuard l(x_miners);
-		 for (auto& m: m_miners)
-			 m.noteStateChange();
-	 }
-}
-
-void Client::connect(std::string const& _seedHost, unsigned short _port)
-{
-	ReadGuard l(x_net);
-	if (!m_net.get())
-		return;
-	m_net->connect(_seedHost, _port);
-}
-
-=======
->>>>>>> 3879de97
 void Client::setMiningThreads(unsigned _threads)
 {
 	stopMining();
