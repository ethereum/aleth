/*
	This file is part of cpp-ethereum.

	cpp-ethereum is free software: you can redistribute it and/or modify
	it under the terms of the GNU General Public License as published by
	the Free Software Foundation, either version 3 of the License, or
	(at your option) any later version.

	cpp-ethereum is distributed in the hope that it will be useful,
	but WITHOUT ANY WARRANTY; without even the implied warranty of
	MERCHANTABILITY or FITNESS FOR A PARTICULAR PURPOSE.  See the
	GNU General Public License for more details.

	You should have received a copy of the GNU General Public License
	along with cpp-ethereum.  If not, see <http://www.gnu.org/licenses/>.
*/
/** @file Client.cpp
 * @author Gav Wood <i@gavwood.com>
 * @date 2014
 */

#include "Client.h"

#include <chrono>
#include <thread>
#include <boost/filesystem.hpp>
#include <boost/math/distributions/normal.hpp>
#if ETH_JSONRPC || !ETH_TRUE
#include <jsonrpccpp/client.h>
#include <jsonrpccpp/client/connectors/httpclient.h>
#endif
#include <libdevcore/Log.h>
#include <libdevcore/StructuredLogger.h>
#include <libp2p/Host.h>
#if ETH_JSONRPC || !ETH_TRUE
#include "Sentinel.h"
#endif
#include "Defaults.h"
#include "Executive.h"
#include "EthereumHost.h"
using namespace std;
using namespace dev;
using namespace dev::eth;
using namespace p2p;

VersionChecker::VersionChecker(string const& _dbPath):
	m_path(_dbPath.size() ? _dbPath : Defaults::dbPath())
{
	bytes statusBytes = contents(m_path + "/status");
	RLP status(statusBytes);
	try
	{
		auto protocolVersion = (unsigned)status[0];
		(void)protocolVersion;
		auto minorProtocolVersion = (unsigned)status[1];
		auto databaseVersion = (unsigned)status[2];
		h256 ourGenesisHash = CanonBlockChain::genesis().hash();
		auto genesisHash = status.itemCount() > 3 ? (h256)status[3] : ourGenesisHash;

		m_action =
			databaseVersion != c_databaseVersion || genesisHash != ourGenesisHash ?
				WithExisting::Kill
			: minorProtocolVersion != eth::c_minorProtocolVersion ?
				WithExisting::Verify
			:
				WithExisting::Trust;
	}
	catch (...)
	{
		m_action = WithExisting::Kill;
	}
}

void VersionChecker::setOk()
{
	if (m_action != WithExisting::Trust)
	{
		try
		{
			boost::filesystem::create_directory(m_path);
		}
		catch (...)
		{
			cwarn << "Unhandled exception! Failed to create directory: " << m_path << "\n" << boost::current_exception_diagnostic_information();
		}
		writeFile(m_path + "/status", rlpList(eth::c_protocolVersion, eth::c_minorProtocolVersion, c_databaseVersion, CanonBlockChain::genesis().hash()));
	}
}

ImportResult Client::queueBlock(bytes const& _block, bool _isSafe)
{
	if (m_bq.status().verified + m_bq.status().verifying + m_bq.status().unverified > 30000)
		this_thread::sleep_for(std::chrono::milliseconds(500));
	return m_bq.import(&_block, bc(), _isSafe);
}

tuple<ImportRoute, bool, unsigned> Client::syncQueue(unsigned _max)
{
	return m_bc.sync(m_bq, m_stateDB, _max);
}

void Client::onBadBlock(Exception& _ex) const
{
	// BAD BLOCK!!!
	bytes const* block = boost::get_error_info<errinfo_block>(_ex);
	if (!block)
	{
		cwarn << "ODD: onBadBlock called but exception has no block in it.";
		return;
	}

	badBlock(*block, _ex.what());

#if ETH_JSONRPC || !ETH_TRUE
	Json::Value report;

	report["client"] = "cpp";
	report["version"] = Version;
	report["protocolVersion"] = c_protocolVersion;
	report["databaseVersion"] = c_databaseVersion;
	report["errortype"] = _ex.what();
	report["block"] = toHex(*block);

	// add the various hints.
	if (unsigned const* uncleIndex = boost::get_error_info<errinfo_uncleIndex>(_ex))
	{
		// uncle that failed.
		report["hints"]["uncleIndex"] = *uncleIndex;
	}
	else if (unsigned const* txIndex = boost::get_error_info<errinfo_transactionIndex>(_ex))
	{
		// transaction that failed.
		report["hints"]["transactionIndex"] = *txIndex;
	}
	else
	{
		// general block failure.
	}

	if (string const* vmtraceJson = boost::get_error_info<errinfo_vmtrace>(_ex))
		Json::Reader().parse(*vmtraceJson, report["hints"]["vmtrace"]);

	if (vector<bytes> const* receipts = boost::get_error_info<errinfo_receipts>(_ex))
	{
		report["hints"]["receipts"] = Json::arrayValue;
		for (auto const& r: *receipts)
			report["hints"]["receipts"].append(toHex(r));
	}
	if (h256Hash const* excluded = boost::get_error_info<errinfo_unclesExcluded>(_ex))
	{
		report["hints"]["unclesExcluded"] = Json::arrayValue;
		for (auto const& r: h256Set() + *excluded)
			report["hints"]["unclesExcluded"].append(Json::Value(r.hex()));
	}

#define DEV_HINT_ERRINFO(X) \
		if (auto const* n = boost::get_error_info<errinfo_ ## X>(_ex)) \
			report["hints"][#X] = toString(*n)
#define DEV_HINT_ERRINFO_HASH(X) \
		if (auto const* n = boost::get_error_info<errinfo_ ## X>(_ex)) \
			report["hints"][#X] = n->hex()

	DEV_HINT_ERRINFO_HASH(hash256);
	DEV_HINT_ERRINFO(uncleNumber);
	DEV_HINT_ERRINFO(currentNumber);
	DEV_HINT_ERRINFO(now);
	DEV_HINT_ERRINFO(invalidSymbol);
	DEV_HINT_ERRINFO(wrongAddress);
	DEV_HINT_ERRINFO(comment);
	DEV_HINT_ERRINFO(min);
	DEV_HINT_ERRINFO(max);
	DEV_HINT_ERRINFO(name);
	DEV_HINT_ERRINFO(field);
	DEV_HINT_ERRINFO(transaction);
	DEV_HINT_ERRINFO(data);
	DEV_HINT_ERRINFO(phase);
	DEV_HINT_ERRINFO_HASH(nonce);
	DEV_HINT_ERRINFO(difficulty);
	DEV_HINT_ERRINFO(target);
	DEV_HINT_ERRINFO_HASH(seedHash);
	DEV_HINT_ERRINFO_HASH(mixHash);
	if (tuple<h256, h256> const* r = boost::get_error_info<errinfo_ethashResult>(_ex))
	{
		report["hints"]["ethashResult"]["value"] = get<0>(*r).hex();
		report["hints"]["ethashResult"]["mixHash"] = get<1>(*r).hex();
	}
	DEV_HINT_ERRINFO(required);
	DEV_HINT_ERRINFO(got);
	DEV_HINT_ERRINFO_HASH(required_LogBloom);
	DEV_HINT_ERRINFO_HASH(got_LogBloom);
	DEV_HINT_ERRINFO_HASH(required_h256);
	DEV_HINT_ERRINFO_HASH(got_h256);

	cwarn << ("Report: \n" + Json::StyledWriter().write(report));

	if (!m_sentinel.empty())
	{
		jsonrpc::HttpClient client(m_sentinel);
		Sentinel rpc(client);
		try
		{
			rpc.eth_badBlock(report);
		}
		catch (...)
		{
			cwarn << "Error reporting to sentinel. Sure the address" << m_sentinel << "is correct?";
		}
	}
#endif
}

void BasicGasPricer::update(BlockChain const& _bc)
{
	unsigned c = 0;
	h256 p = _bc.currentHash();
	m_gasPerBlock = _bc.info(p).gasLimit;

	map<u256, u256> dist;
	u256 total = 0;

	// make gasPrice versus gasUsed distribution for the last 1000 blocks
	while (c < 1000 && p)
	{
		BlockInfo bi = _bc.info(p);
		if (bi.transactionsRoot != EmptyTrie)
		{
			auto bb = _bc.block(p);
			RLP r(bb);
			BlockReceipts brs(_bc.receipts(bi.hash()));
			size_t i = 0;
			for (auto const& tr: r[1])
			{
				Transaction tx(tr.data(), CheckTransaction::None);
				u256 gu = brs.receipts[i].gasUsed();
				dist[tx.gasPrice()] += gu;
				total += gu;
				i++;
			}
		}
		p = bi.parentHash;
		++c;
	}

	// fill m_octiles with weighted gasPrices
	if (total > 0)
	{
		m_octiles[0] = dist.begin()->first;

		// calc mean
		u256 mean = 0;
		for (auto const& i: dist)
			mean += i.first * i.second;
		mean /= total;

		// calc standard deviation
		u256 sdSquared = 0;
		for (auto const& i: dist)
			sdSquared += i.second * (i.first - mean) * (i.first - mean);
		sdSquared /= total;

		if (sdSquared)
		{
			long double sd = sqrt(sdSquared.convert_to<long double>());
			long double normalizedSd = sd / mean.convert_to<long double>();

			// calc octiles normalized to gaussian distribution
			boost::math::normal gauss(1.0, (normalizedSd > 0.01) ? normalizedSd : 0.01);
			for (size_t i = 1; i < 8; i++)
				m_octiles[i] = u256(mean.convert_to<long double>() * boost::math::quantile(gauss, i / 8.0));
			m_octiles[8] = dist.rbegin()->first;
		}
		else
		{
			for (size_t i = 0; i < 9; i++)
				m_octiles[i] = (i + 1) * mean / 5;
		}
	}
}

std::ostream& dev::eth::operator<<(std::ostream& _out, ActivityReport const& _r)
{
	_out << "Since " << toString(_r.since) << " (" << std::chrono::duration_cast<std::chrono::seconds>(std::chrono::system_clock::now() - _r.since).count();
	_out << "): " << _r.ticks << "ticks";
	return _out;
}

#ifdef _WIN32
const char* ClientNote::name() { return EthTeal "^" EthBlue " i"; }
const char* ClientChat::name() { return EthTeal "^" EthWhite " o"; }
const char* ClientTrace::name() { return EthTeal "^" EthGray " O"; }
const char* ClientDetail::name() { return EthTeal "^" EthCoal " 0"; }
#else
const char* ClientNote::name() { return EthTeal "⧫" EthBlue " ℹ"; }
const char* ClientChat::name() { return EthTeal "⧫" EthWhite " ◌"; }
const char* ClientTrace::name() { return EthTeal "⧫" EthGray " ◎"; }
const char* ClientDetail::name() { return EthTeal "⧫" EthCoal " ●"; }
#endif

Client::Client(p2p::Host* _extNet, std::string const& _dbPath, WithExisting _forceAction, u256 _networkId):
	Client(_extNet, make_shared<TrivialGasPricer>(), _dbPath, _forceAction, _networkId)
{
	startWorking();
}

Client::Client(p2p::Host* _extNet, std::shared_ptr<GasPricer> _gp, std::string const& _dbPath, WithExisting _forceAction, u256 _networkId):
	Worker("eth", 0),
	m_vc(_dbPath),
	m_bc(_dbPath, max(m_vc.action(), _forceAction), [](unsigned d, unsigned t){ cerr << "REVISING BLOCKCHAIN: Processed " << d << " of " << t << "...\r"; }),
	m_gp(_gp),
	m_stateDB(State::openDB(_dbPath, max(m_vc.action(), _forceAction))),
	m_preMine(m_stateDB, BaseState::CanonGenesis),
	m_postMine(m_stateDB)
{
	m_lastGetWork = std::chrono::system_clock::now() - chrono::seconds(30);
	m_tqReady = m_tq.onReady([=](){ this->onTransactionQueueReady(); });	// TODO: should read m_tq->onReady(thisThread, syncTransactionQueue);
	m_bqReady = m_bq.onReady([=](){ this->onBlockQueueReady(); });			// TODO: should read m_bq->onReady(thisThread, syncBlockQueue);
	m_bq.setOnBad([=](Exception& ex){ this->onBadBlock(ex); });
	m_bc.setOnBad([=](Exception& ex){ this->onBadBlock(ex); });
	m_farm.onSolutionFound([=](ProofOfWork::Solution const& s){ return this->submitWork(s); });

	m_gp->update(m_bc);

	auto host = _extNet->registerCapability(new EthereumHost(m_bc, m_tq, m_bq, _networkId));
	m_host = host;
	_extNet->addCapability(host, EthereumHost::staticName(), EthereumHost::c_oldProtocolVersion); //TODO: remove this one v61+ protocol is common

	if (_dbPath.size())
		Defaults::setDBPath(_dbPath);
	m_vc.setOk();
	doWork();

	startWorking();
}

Client::~Client()
{
	stopWorking();
}

static const Address c_canary("0x");

bool Client::isChainBad() const
{
	return stateAt(c_canary, 0) != 0;
}

bool Client::isUpgradeNeeded() const
{
	return stateAt(c_canary, 0) == 2;
}

void Client::setNetworkId(u256 _n)
{
	if (auto h = m_host.lock())
		h->setNetworkId(_n);
}

DownloadMan const* Client::downloadMan() const
{
	if (auto h = m_host.lock())
		return &(h->downloadMan());
	return nullptr;
}

bool Client::isSyncing() const
{
	if (auto h = m_host.lock())
		return h->isSyncing();
	return false;
}

bool Client::isMajorSyncing() const
{
	// TODO: only return true if it is actually doing a proper chain sync.
	if (auto h = m_host.lock())
		return h->isSyncing();
	return false;
}

void Client::startedWorking()
{
	// Synchronise the state according to the head of the block chain.
	// TODO: currently it contains keys for *all* blocks. Make it remove old ones.
	clog(ClientTrace) << "startedWorking()";

	DEV_WRITE_GUARDED(x_preMine)
		m_preMine.sync(m_bc);
	DEV_READ_GUARDED(x_preMine)
	{
		DEV_WRITE_GUARDED(x_working)
			m_working = m_preMine;
		DEV_WRITE_GUARDED(x_postMine)
			m_postMine = m_preMine;
	}
}

void Client::doneWorking()
{
	// Synchronise the state according to the head of the block chain.
	// TODO: currently it contains keys for *all* blocks. Make it remove old ones.
	DEV_WRITE_GUARDED(x_preMine)
		m_preMine.sync(m_bc);
	DEV_READ_GUARDED(x_preMine)
	{
		DEV_WRITE_GUARDED(x_working)
			m_working = m_preMine;
		DEV_WRITE_GUARDED(x_postMine)
			m_postMine = m_preMine;
	}
}

void Client::killChain()
{
	bool wasMining = isMining();
	if (wasMining)
		stopMining();
	stopWorking();

	m_tq.clear();
	m_bq.clear();
	m_farm.stop();

	{
		WriteGuard l(x_postMine);
		WriteGuard l2(x_preMine);
		WriteGuard l3(x_working);

		m_preMine = State();
		m_postMine = State();
		m_working = State();

		m_stateDB = OverlayDB();
		m_stateDB = State::openDB(Defaults::dbPath(), WithExisting::Kill);
		m_bc.reopen(Defaults::dbPath(), WithExisting::Kill);

		m_preMine = State(m_stateDB, BaseState::CanonGenesis);
		m_postMine = State(m_stateDB);
	}

	if (auto h = m_host.lock())
		h->reset();

	startedWorking();
	doWork();

	startWorking();
	if (wasMining)
		startMining();
}

void Client::clearPending()
{
	DEV_WRITE_GUARDED(x_postMine)
	{
		if (!m_postMine.pending().size())
			return;
		m_tq.clear();
		DEV_READ_GUARDED(x_preMine)
			m_postMine = m_preMine;
	}

	startMining();
	h256Hash changeds;
	noteChanged(changeds);
}

template <class S, class T>
static S& filtersStreamOut(S& _out, T const& _fs)
{
	_out << "{";
	unsigned i = 0;
	for (h256 const& f: _fs)
	{
		_out << (i++ ? ", " : "");
		if (f == PendingChangedFilter)
			_out << LogTag::Special << "pending";
		else if (f == ChainChangedFilter)
			_out << LogTag::Special << "chain";
		else
			_out << f;
	}
	_out << "}";
	return _out;
}

void Client::appendFromNewPending(TransactionReceipt const& _receipt, h256Hash& io_changed, h256 _sha3)
{
	Guard l(x_filtersWatches);
	io_changed.insert(PendingChangedFilter);
	m_specialFilters.at(PendingChangedFilter).push_back(_sha3);
	for (pair<h256 const, InstalledFilter>& i: m_filters)
	{
		// acceptable number.
		auto m = i.second.filter.matches(_receipt);
		if (m.size())
		{
			// filter catches them
			for (LogEntry const& l: m)
				i.second.changes.push_back(LocalisedLogEntry(l));
			io_changed.insert(i.first);
		}
	}
}

void Client::appendFromNewBlock(h256 const& _block, h256Hash& io_changed)
{
	// TODO: more precise check on whether the txs match.
	auto d = m_bc.info(_block);
	auto receipts = m_bc.receipts(_block).receipts;

	Guard l(x_filtersWatches);
	io_changed.insert(ChainChangedFilter);
	m_specialFilters.at(ChainChangedFilter).push_back(_block);
	for (pair<h256 const, InstalledFilter>& i: m_filters)
	{
		// acceptable number & looks like block may contain a matching log entry.
		unsigned logIndex = 0;
		for (size_t j = 0; j < receipts.size(); j++)
		{
			logIndex++;
			auto tr = receipts[j];
			auto m = i.second.filter.matches(tr);
			if (m.size())
			{
				auto transactionHash = transaction(d.hash(), j).sha3();
				// filter catches them
				for (LogEntry const& l: m)
					i.second.changes.push_back(LocalisedLogEntry(l, d, transactionHash, j, logIndex));
				io_changed.insert(i.first);
			}
		}
	}
}

void Client::setForceMining(bool _enable)
{
	 m_forceMining = _enable;
	 if (isMining())
		startMining();
}

MiningProgress Client::miningProgress() const
{
	if (m_farm.isMining())
		return m_farm.miningProgress();
	return MiningProgress();
}

uint64_t Client::hashrate() const
{
	if (m_farm.isMining())
		return m_farm.miningProgress().rate();
	return 0;
}

std::list<MineInfo> Client::miningHistory()
{
	std::list<MineInfo> ret;
/*	ReadGuard l(x_localMiners);
	if (m_localMiners.empty())
		return ret;
	ret = m_localMiners[0].miningHistory();
	for (unsigned i = 1; i < m_localMiners.size(); ++i)
	{
		auto l = m_localMiners[i].miningHistory();
		auto ri = ret.begin();
		auto li = l.begin();
		for (; ri != ret.end() && li != l.end(); ++ri, ++li)
			ri->combine(*li);
	}*/
	return ret;
}

ExecutionResult Client::call(Address _dest, bytes const& _data, u256 _gas, u256 _value, u256 _gasPrice, Address const& _from)
{
	ExecutionResult ret;
	try
	{
		State temp;
//		clog(ClientTrace) << "Nonce at " << toAddress(_secret) << " pre:" << m_preMine.transactionsFrom(toAddress(_secret)) << " post:" << m_postMine.transactionsFrom(toAddress(_secret));
		DEV_READ_GUARDED(x_postMine)
			temp = m_postMine;
		temp.addBalance(_from, _value + _gasPrice * _gas);
		Executive e(temp, LastHashes(), 0);
		e.setResultRecipient(ret);
		if (!e.call(_dest, _from, _value, _gasPrice, &_data, _gas))
			e.go();
		e.finalize();
	}
	catch (...)
	{
		// TODO: Some sort of notification of failure.
	}
	return ret;
}

ProofOfWork::WorkPackage Client::getWork()
{
	// lock the work so a later submission isn't invalidated by processing a transaction elsewhere.
	// this will be reset as soon as a new block arrives, allowing more transactions to be processed.
	bool oldShould = shouldServeWork();
	m_lastGetWork = chrono::system_clock::now();

	if (!m_mineOnBadChain && isChainBad())
		return ProofOfWork::WorkPackage();

	// if this request has made us bother to serve work, prep it now.
	if (!oldShould && shouldServeWork())
		onPostStateChanged();
	else
		// otherwise, set this to true so that it gets prepped next time.
		m_remoteWorking = true;
	return ProofOfWork::package(m_miningInfo);
}

bool Client::submitWork(ProofOfWork::Solution const& _solution)
{
	bytes newBlock;
	DEV_WRITE_GUARDED(x_working)
		if (!m_working.completeMine<ProofOfWork>(_solution))
			return false;

	DEV_READ_GUARDED(x_working)
	{
		DEV_WRITE_GUARDED(x_postMine)
			m_postMine = m_working;
		newBlock = m_working.blockData();
	}

	// OPTIMISE: very inefficient to not utilise the existing OverlayDB in m_postMine that contains all trie changes.
	m_bq.import(&newBlock, m_bc, true);

	return true;
}

unsigned static const c_syncMin = 1;
unsigned static const c_syncMax = 1000;
double static const c_targetDuration = 1;

void Client::syncBlockQueue()
{
	cwork << "BQ ==> CHAIN ==> STATE";
	ImportRoute ir;
	unsigned count;
	Timer t;
	tie(ir, m_syncBlockQueue, count) = m_bc.sync(m_bq, m_stateDB, m_syncAmount);
	double elapsed = t.elapsed();

	if (count)
<<<<<<< HEAD
		cnote << count << "blocks imported in" << unsigned(elapsed * 1000) << "ms (" << (count / elapsed) << "blocks/s)";
=======
		clog(ClientNote) << count << "blocks imported in" << unsigned(elapsed * 1000) << "ms (" << (count / elapsed) << "blocks/s)";
>>>>>>> aceecf65

	if (elapsed > c_targetDuration * 1.1 && count > c_syncMin)
		m_syncAmount = max(c_syncMin, count * 9 / 10);
	else if (count == m_syncAmount && elapsed < c_targetDuration * 0.9 && m_syncAmount < c_syncMax)
		m_syncAmount = min(c_syncMax, m_syncAmount * 11 / 10 + 1);
	if (ir.liveBlocks.empty())
		return;
	onChainChanged(ir);
}

void Client::syncTransactionQueue()
{
	// returns TransactionReceipts, once for each transaction.
	cwork << "postSTATE <== TQ";

	h256Hash changeds;
	TransactionReceipts newPendingReceipts;

	DEV_WRITE_GUARDED(x_working)
		tie(newPendingReceipts, m_syncTransactionQueue) = m_working.sync(m_bc, m_tq, *m_gp);

	if (newPendingReceipts.empty())
		return;

	DEV_READ_GUARDED(x_working)
		DEV_WRITE_GUARDED(x_postMine)
			m_postMine = m_working;

	DEV_READ_GUARDED(x_postMine)
		for (size_t i = 0; i < newPendingReceipts.size(); i++)
			appendFromNewPending(newPendingReceipts[i], changeds, m_postMine.pending()[i].sha3());

	// Tell farm about new transaction (i.e. restartProofOfWork mining).
	onPostStateChanged();

	// Tell watches about the new transactions.
	noteChanged(changeds);

	// Tell network about the new transactions.
	if (auto h = m_host.lock())
		h->noteNewTransactions();
}

void Client::onChainChanged(ImportRoute const& _ir)
{
	// insert transactions that we are declaring the dead part of the chain
	for (auto const& h: _ir.deadBlocks)
	{
		clog(ClientTrace) << "Dead block:" << h;
		for (auto const& t: m_bc.transactions(h))
		{
			clog(ClientTrace) << "Resubmitting dead-block transaction " << Transaction(t, CheckTransaction::None);
			m_tq.import(t, TransactionQueue::ImportCallback(), IfDropped::Retry);
		}
	}

	// remove transactions from m_tq nicely rather than relying on out of date nonce later on.
	for (auto const& h: _ir.liveBlocks)
	{
		clog(ClientTrace) << "Live block:" << h;
		for (auto const& th: m_bc.transactionHashes(h))
		{
			clog(ClientTrace) << "Safely dropping transaction " << th;
			m_tq.drop(th);
		}
	}

	if (auto h = m_host.lock())
		h->noteNewBlocks();

	h256Hash changeds;
	for (auto const& h: _ir.liveBlocks)
		appendFromNewBlock(h, changeds);

	// RESTART MINING

	if (!isMajorSyncing())
	{
		bool preChanged = false;
		State newPreMine;
		DEV_READ_GUARDED(x_preMine)
			newPreMine = m_preMine;

		// TODO: use m_postMine to avoid re-evaluating our own blocks.
		preChanged = newPreMine.sync(m_bc);

		if (preChanged || m_postMine.address() != m_preMine.address())
		{
			if (isMining())
				clog(ClientTrace) << "New block on chain.";

			DEV_WRITE_GUARDED(x_preMine)
				m_preMine = newPreMine;
			DEV_WRITE_GUARDED(x_working)
				m_working = newPreMine;
			DEV_READ_GUARDED(x_postMine)
				for (auto const& t: m_postMine.pending())
				{
					clog(ClientTrace) << "Resubmitting post-mine transaction " << t;
					auto ir = m_tq.import(t, TransactionQueue::ImportCallback(), IfDropped::Retry);
					if (ir != ImportResult::Success)
						onTransactionQueueReady();
				}
			DEV_READ_GUARDED(x_working) DEV_WRITE_GUARDED(x_postMine)
				m_postMine = m_working;

			changeds.insert(PendingChangedFilter);

			onPostStateChanged();
		}

		// Quick hack for now - the TQ at this point already has the prior pending transactions in it;
		// we should resync with it manually until we are stricter about what constitutes "knowing".
		onTransactionQueueReady();
	}

	noteChanged(changeds);
}

bool Client::remoteActive() const
{
	return chrono::system_clock::now() - m_lastGetWork < chrono::seconds(30);
}

void Client::onPostStateChanged()
{
	clog(ClientTrace) << "Post state changed.";
	rejigMining();
	m_remoteWorking = false;
}

void Client::startMining()
{
	m_wouldMine = true;
	rejigMining();
}

void Client::rejigMining()
{
	if ((wouldMine() || remoteActive()) && !isMajorSyncing() && (!isChainBad() || mineOnBadChain()) /*&& (forceMining() || transactionsWaiting())*/)
	{
		clog(ClientTrace) << "Rejigging mining...";
		DEV_WRITE_GUARDED(x_working)
			m_working.commitToMine(m_bc);
		DEV_READ_GUARDED(x_working)
		{
			DEV_WRITE_GUARDED(x_postMine)
				m_postMine = m_working;
			m_miningInfo = m_postMine.info();
		}

		if (m_wouldMine)
		{
			m_farm.setWork(m_miningInfo);
			if (m_turboMining)
				m_farm.startGPU();
			else
				m_farm.startCPU();

			m_farm.setWork(m_miningInfo);
			Ethash::ensurePrecomputed(m_bc.number());
		}
	}
	if (!m_wouldMine)
		m_farm.stop();
}

void Client::noteChanged(h256Hash const& _filters)
{
	Guard l(x_filtersWatches);
	if (_filters.size())
		filtersStreamOut(cwatch << "noteChanged:", _filters);
	// accrue all changes left in each filter into the watches.
	for (auto& w: m_watches)
		if (_filters.count(w.second.id))
		{
			if (m_filters.count(w.second.id))
			{
				cwatch << "!!!" << w.first << w.second.id.abridged();
				w.second.changes += m_filters.at(w.second.id).changes;
			}
			else if (m_specialFilters.count(w.second.id))
				for (h256 const& hash: m_specialFilters.at(w.second.id))
				{
					cwatch << "!!!" << w.first << LogTag::Special << (w.second.id == PendingChangedFilter ? "pending" : w.second.id == ChainChangedFilter ? "chain" : "???");
					w.second.changes.push_back(LocalisedLogEntry(SpecialLogEntry, hash));
				}
		}
	// clear the filters now.
	for (auto& i: m_filters)
		i.second.changes.clear();
	for (auto& i: m_specialFilters)
		i.second.clear();
}

void Client::doWork()
{
	bool t = true;
	if (m_syncBlockQueue.compare_exchange_strong(t, false))
		syncBlockQueue();

	t = true;
	if (m_syncTransactionQueue.compare_exchange_strong(t, false) && !m_remoteWorking && !isSyncing())
		syncTransactionQueue();

	tick();

	if (!m_syncBlockQueue && !m_syncTransactionQueue)
	{
		std::unique_lock<std::mutex> l(x_signalled);
		m_signalled.wait_for(l, chrono::seconds(1));
	}
}

void Client::tick()
{
	if (chrono::system_clock::now() - m_lastTick > chrono::seconds(1))
	{
		m_report.ticks++;
		checkWatchGarbage();
		m_bq.tick(m_bc);
		m_lastTick = chrono::system_clock::now();
		if (m_report.ticks == 15)
			clog(ClientTrace) << activityReport();
	}
}

void Client::checkWatchGarbage()
{
	if (chrono::system_clock::now() - m_lastGarbageCollection > chrono::seconds(5))
	{
		// watches garbage collection
		vector<unsigned> toUninstall;
		DEV_GUARDED(x_filtersWatches)
			for (auto key: keysOf(m_watches))
				if (m_watches[key].lastPoll != chrono::system_clock::time_point::max() && chrono::system_clock::now() - m_watches[key].lastPoll > chrono::seconds(20))
				{
					toUninstall.push_back(key);
					clog(ClientTrace) << "GC: Uninstall" << key << "(" << chrono::duration_cast<chrono::seconds>(chrono::system_clock::now() - m_watches[key].lastPoll).count() << "s old)";
				}
		for (auto i: toUninstall)
			uninstallWatch(i);

		// blockchain GC
		m_bc.garbageCollect();

		m_lastGarbageCollection = chrono::system_clock::now();
	}
}

State Client::asOf(h256 const& _block) const
{
	try
	{
		State ret(m_stateDB);
		ret.populateFromChain(bc(), _block);
		return ret;
	}
	catch (Exception& ex)
	{
		ex << errinfo_block(bc().block(_block));
		onBadBlock(ex);
		return State();
	}
}

void Client::prepareForTransaction()
{
	startWorking();
}

State Client::state(unsigned _txi, h256 _block) const
{
	try
	{
		State ret(m_stateDB);
		ret.populateFromChain(m_bc, _block);
		return ret.fromPending(_txi);
	}
	catch (Exception& ex)
	{
		ex << errinfo_block(bc().block(_block));
		onBadBlock(ex);
		return State();
	}
}

State Client::state(h256 const& _block, PopulationStatistics* o_stats) const
{
	try
	{
		State ret(m_stateDB);
		PopulationStatistics s = ret.populateFromChain(m_bc, _block);
		if (o_stats)
			swap(s, *o_stats);
		return ret;
	}
	catch (Exception& ex)
	{
		ex << errinfo_block(bc().block(_block));
		onBadBlock(ex);
		return State();
	}
}

eth::State Client::state(unsigned _txi) const
{
	DEV_READ_GUARDED(x_postMine)
		return m_postMine.fromPending(_txi);
	assert(false);
	return State();
}

void Client::flushTransactions()
{
	doWork();
}

SyncStatus Client::syncStatus() const
{
	auto h = m_host.lock();
	return h ? h->status() : SyncStatus();
}<|MERGE_RESOLUTION|>--- conflicted
+++ resolved
@@ -647,11 +647,7 @@
 	double elapsed = t.elapsed();
 
 	if (count)
-<<<<<<< HEAD
-		cnote << count << "blocks imported in" << unsigned(elapsed * 1000) << "ms (" << (count / elapsed) << "blocks/s)";
-=======
 		clog(ClientNote) << count << "blocks imported in" << unsigned(elapsed * 1000) << "ms (" << (count / elapsed) << "blocks/s)";
->>>>>>> aceecf65
 
 	if (elapsed > c_targetDuration * 1.1 && count > c_syncMin)
 		m_syncAmount = max(c_syncMin, count * 9 / 10);
