--- conflicted
+++ resolved
@@ -45,7 +45,7 @@
 bytes CanonBlockChain<Ethash>::s_genesisExtraData;
 
 CanonBlockChain<Ethash>::CanonBlockChain(std::string const& _path, WithExisting _we, ProgressCallback const& _pc):
-	FullBlockChain<Ethash>(createGenesisBlock(), createGenesisState(), _path)
+	FullBlockChain<Ethash>(createGenesisBlock(), createGenesisState(), _path, _we, _pc)
 {
 	BlockChain::openDatabase(_path, _we, _pc);
 }
@@ -109,31 +109,7 @@
 	static std::unordered_map<Address, Account> s_ret;
 
 	if (s_ret.empty())
-<<<<<<< HEAD
-		s_ret = jsonToAccountMap(s_genesisStateJSON.empty() ? c_genesisInfo : s_genesisStateJSON);
-=======
-	{
-		js::mValue val;
-		js::read_string(s_genesisStateJSON.empty() ? c_network == Network::Frontier ? c_genesisInfoFrontier : c_genesisInfoOlympic : s_genesisStateJSON, val);
-		for (auto account: val.get_obj()["alloc"].get_obj())
-		{
-			u256 balance;
-			if (account.second.get_obj().count("wei"))
-				balance = u256(account.second.get_obj()["wei"].get_str());
-			else if (account.second.get_obj().count("balance"))
-				balance = u256(account.second.get_obj()["balance"].get_str());
-			else if (account.second.get_obj().count("finney"))
-				balance = u256(account.second.get_obj()["finney"].get_str()) * finney;
-			if (account.second.get_obj().count("code"))
-			{
-				s_ret[Address(fromHex(account.first))] = Account(balance, Account::ContractConception);
-				s_ret[Address(fromHex(account.first))].setCode(fromHex(account.second.get_obj()["code"].get_str()));
-			}
-			else
-				s_ret[Address(fromHex(account.first))] = Account(balance, Account::NormalCreation);
-		}
-	}
->>>>>>> 9a95078b
+		s_ret = jsonToAccountMap(s_genesisStateJSON.empty() ? c_network == Network::Frontier ? c_genesisInfoFrontier : c_genesisInfoOlympic : s_genesisStateJSON);
 	return s_ret;
 }
 
