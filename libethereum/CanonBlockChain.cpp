--- conflicted
+++ resolved
@@ -21,6 +21,7 @@
 
 #include "CanonBlockChain.h"
 
+#include <test/JsonSpiritHeaders.h>
 #include <boost/filesystem.hpp>
 #include <libdevcore/Common.h>
 #include <libdevcore/RLP.h>
@@ -35,6 +36,7 @@
 using namespace std;
 using namespace dev;
 using namespace dev::eth;
+namespace js = json_spirit;
 
 unique_ptr<Ethash::BlockHeader> CanonBlockChain<Ethash>::s_genesis;
 boost::shared_mutex CanonBlockChain<Ethash>::x_genesis;
@@ -105,32 +107,7 @@
 	static std::unordered_map<Address, Account> s_ret;
 
 	if (s_ret.empty())
-<<<<<<< HEAD
 		s_ret = jsonToAccountMap(s_genesisStateJSON.empty() ? c_genesisInfo : s_genesisStateJSON);
-
-=======
-	{
-		js::mValue val;
-		json_spirit::read_string(s_genesisStateJSON.empty() ? c_genesisInfo : s_genesisStateJSON, val);
-		for (auto account: val.get_obj()["alloc"].get_obj())
-		{
-			u256 balance;
-			if (account.second.get_obj().count("wei"))
-				balance = u256(account.second.get_obj()["wei"].get_str());
-			else if (account.second.get_obj().count("balance"))
-				balance = u256(account.second.get_obj()["balance"].get_str());
-			else if (account.second.get_obj().count("finney"))
-				balance = u256(account.second.get_obj()["finney"].get_str()) * finney;
-			if (account.second.get_obj().count("code"))
-			{
-				s_ret[Address(fromHex(account.first))] = Account(balance, Account::ContractConception);
-				s_ret[Address(fromHex(account.first))].setCode(fromHex(account.second.get_obj()["code"].get_str()));
-			}
-			else
-				s_ret[Address(fromHex(account.first))] = Account(balance, Account::NormalCreation);
-		}
-	}
->>>>>>> e1d58ffa
 	return s_ret;
 }
 
