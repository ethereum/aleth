/*
	This file is part of cpp-ethereum.

	cpp-ethereum is free software: you can redistribute it and/or modify
	it under the terms of the GNU General Public License as published by
	the Free Software Foundation, either version 3 of the License, or
	(at your option) any later version.

	cpp-ethereum is distributed in the hope that it will be useful,
	but WITHOUT ANY WARRANTY; without even the implied warranty of
	MERCHANTABILITY or FITNESS FOR A PARTICULAR PURPOSE.  See the
	GNU General Public License for more details.

	You should have received a copy of the GNU General Public License
	along with cpp-ethereum.  If not, see <http://www.gnu.org/licenses/>.
*/
/** @file Executive.h
 * @author Gav Wood <i@gavwood.com>
 * @date 2014
 */

#pragma once

#include <functional>
#include <libdevcore/Log.h>
#include <libevmcore/Instruction.h>
#include <libethcore/CommonEth.h>
<<<<<<< HEAD
=======
#include <libevm/VMFace.h>
>>>>>>> eac35240
#include "Transaction.h"
#include "ExtVM.h"

namespace dev
{
namespace eth
{

<<<<<<< HEAD
class VMFace;
class ExtVM;
=======
>>>>>>> eac35240
class State;
struct Manifest;

struct VMTraceChannel: public LogChannel { static const char* name() { return "EVM"; } static const int verbosity = 11; };

class Executive
{
public:
	Executive(State& _s, Manifest* o_ms = nullptr): m_s(_s), m_ms(o_ms) {}
	~Executive() = default;
	Executive(Executive const&) = delete;
	void operator=(Executive) = delete;

	bool setup(bytesConstRef _transaction);
	bool create(Address _txSender, u256 _endowment, u256 _gasPrice, u256 _gas, bytesConstRef _code, Address _originAddress);
	bool call(Address _myAddress, Address _txSender, u256 _txValue, u256 _gasPrice, bytesConstRef _txData, u256 _gas, Address _originAddress);
	bool go(OnOpFunc const& _onOp = OnOpFunc());
	void finalize(OnOpFunc const& _onOp = OnOpFunc());
	u256 gasUsed() const;

	static OnOpFunc simpleTrace();

	Transaction const& t() const { return m_t; }

	u256 gas() const;

	bytesConstRef out() const { return m_out; }
	h160 newAddress() const { return m_newAddress; }
	LogEntries const& logs() const { return m_logs; }

	VMFace const& vm() const { return *m_vm; }
	State const& state() const { return m_s; }
	ExtVM const& ext() const { return *m_ext; }

private:
	State& m_s;
<<<<<<< HEAD
	ExtVM* m_ext = nullptr;	// TODO: make safe.
	VMFace* m_vm = nullptr;
=======
	std::unique_ptr<ExtVM> m_ext;
	std::unique_ptr<VMFace> m_vm;
>>>>>>> eac35240
	Manifest* m_ms = nullptr;
	bytesConstRef m_out;
	Address m_newAddress;

	Transaction m_t;
	Address m_sender;
	u256 m_endGas;

	LogEntries m_logs;
};

}
}<|MERGE_RESOLUTION|>--- conflicted
+++ resolved
@@ -25,10 +25,7 @@
 #include <libdevcore/Log.h>
 #include <libevmcore/Instruction.h>
 #include <libethcore/CommonEth.h>
-<<<<<<< HEAD
-=======
 #include <libevm/VMFace.h>
->>>>>>> eac35240
 #include "Transaction.h"
 #include "ExtVM.h"
 
@@ -37,11 +34,6 @@
 namespace eth
 {
 
-<<<<<<< HEAD
-class VMFace;
-class ExtVM;
-=======
->>>>>>> eac35240
 class State;
 struct Manifest;
 
@@ -78,13 +70,8 @@
 
 private:
 	State& m_s;
-<<<<<<< HEAD
-	ExtVM* m_ext = nullptr;	// TODO: make safe.
-	VMFace* m_vm = nullptr;
-=======
 	std::unique_ptr<ExtVM> m_ext;
 	std::unique_ptr<VMFace> m_vm;
->>>>>>> eac35240
 	Manifest* m_ms = nullptr;
 	bytesConstRef m_out;
 	Address m_newAddress;
