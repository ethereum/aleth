--- conflicted
+++ resolved
@@ -153,28 +153,6 @@
 	virtual bytes codeAt(Address _a, int _block) const;
 	virtual std::map<u256, u256> storageAt(Address _a, int _block) const;
 
-<<<<<<< HEAD
-	/// Installs watch for provided filter
-	unsigned installWatch(MessageFilter const& _filter);
-	
-	/// Used by installWatch() and global Pending and ChainChanged watches.
-	unsigned installWatch(h256 _filterId);
-	
-	/// Removes watch and corresponding filter.
-	void uninstallWatch(unsigned _watchId);
-	
-	/// Returns true if watched changes occurred (does not reset watch).
-	bool peekWatch(unsigned _watchId) const { std::lock_guard<std::mutex> l(m_filterLock); try { return m_watches.at(_watchId).changes != 0; } catch (...) { return false; } }
-	
-	/// Returns true and resets watch if changes occurred.
-	bool checkWatch(unsigned _watchId) { std::lock_guard<std::mutex> l(m_filterLock); bool ret = false; try { ret = m_watches.at(_watchId).changes != 0; m_watches.at(_watchId).changes = 0; } catch (...) {} return ret; }
-
-	/// @returns past messages for _watchId (returned by installWatch)
-	PastMessages messages(unsigned _watchId) const { try { std::lock_guard<std::mutex> l(m_filterLock); return messages(m_filters.at(m_watches.at(_watchId).id).filter); } catch (...) { return PastMessages(); } }
-	
-	/// @returns change summary messages which match the filter argumemt. If the filter.latest() is >= the current blockchain number then pending transactions are included. Pending transactions will have an empty block hash and timestamp.
-	PastMessages messages(MessageFilter const& _filter) const;
-=======
 	virtual unsigned installWatch(MessageFilter const& _filter);
 	virtual unsigned installWatch(h256 _filterId);
 	virtual void uninstallWatch(unsigned _watchId);
@@ -183,7 +161,6 @@
 
 	virtual PastMessages messages(unsigned _watchId) const { try { std::lock_guard<std::mutex> l(m_filterLock); return messages(m_filters.at(m_watches.at(_watchId).id).filter); } catch (...) { return PastMessages(); } }
 	virtual PastMessages messages(MessageFilter const& _filter) const;
->>>>>>> 9f832c65
 
 	// [EXTRA API]:
 
@@ -202,17 +179,8 @@
 
 	/// Differences between transactions.
 	using Interface::diff;
-<<<<<<< HEAD
-	
-	// @returns diff following transaction _txi in given block.
-	StateDiff diff(unsigned _txi, h256 _block) const;
-	
-	// @returns diff following transaction _txi in m_postMine.
-	StateDiff diff(unsigned _txi, int _block) const;
-=======
 	virtual StateDiff diff(unsigned _txi, h256 _block) const;
 	virtual StateDiff diff(unsigned _txi, int _block) const;
->>>>>>> 9f832c65
 
 	/// Get a list of all active addresses.
 	using Interface::addresses;
