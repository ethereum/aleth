--- conflicted
+++ resolved
@@ -251,6 +251,9 @@
 protected:
 	/// InterfaceStub methods
 	virtual BlockChain const& bc() const override { return m_bc; }
+	
+	/// Returns the state object for the full block (i.e. the terminal state) for index _h.
+	/// Works properly with LatestBlock and PendingBlock.
 	virtual State asOf(BlockNumber _h) const override;
 	virtual State asOf(h256 _block) const override;
 	virtual State preMine() const override { ReadGuard l(x_stateDB); return m_preMine; }
@@ -280,15 +283,6 @@
 	virtual void setupState(State& _s);
 	virtual bool turbo() const { return m_turboMining; }
 	virtual bool force() const { return m_forceMining; }
-
-<<<<<<< HEAD
-	/// Return the actual block number of the block with the given int-number (positive is the same, INT_MIN is genesis block, < 0 is negative age, thus -1 is most recently mined, 0 is pending.
-	unsigned numberOf(int _b) const;
-=======
-	/// Returns the state object for the full block (i.e. the terminal state) for index _h.
-	/// Works properly with LatestBlock and PendingBlock.
-	State asOf(unsigned _h) const;
->>>>>>> 46f10bf2
 
 	VersionChecker m_vc;					///< Dummy object to check & update the protocol version.
 	CanonBlockChain m_bc;					///< Maintains block database.
