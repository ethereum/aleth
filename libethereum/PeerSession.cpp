/*
	This file is part of cpp-ethereum.

	cpp-ethereum is free software: you can redistribute it and/or modify
	it under the terms of the GNU General Public License as published by
	the Free Software Foundation, either version 3 of the License, or
	(at your option) any later version.

	cpp-ethereum is distributed in the hope that it will be useful,
	but WITHOUT ANY WARRANTY; without even the implied warranty of
	MERCHANTABILITY or FITNESS FOR A PARTICULAR PURPOSE.  See the
	GNU General Public License for more details.

	You should have received a copy of the GNU General Public License
	along with cpp-ethereum.  If not, see <http://www.gnu.org/licenses/>.
*/
/** @file PeerSession.cpp
 * @author Gav Wood <i@gavwood.com>
 * @date 2014
 */

#include "PeerSession.h"

#include <chrono>
#include <libethential/Common.h>
#include <libethcore/Exceptions.h>
#include "BlockChain.h"
#include "PeerServer.h"
using namespace std;
using namespace eth;

#define clogS(X) eth::LogOutputStream<X, true>(false) << "| " << std::setw(2) << m_socket.native_handle() << "] "

static const eth::uint c_maxHashes = 4096;		///< Maximum number of hashes GetChain will ever send.
static const eth::uint c_maxBlocks = 2048;		///< Maximum number of blocks Blocks will ever send.
static const eth::uint c_maxBlocksAsk = 512;	///< Maximum number of blocks we ask to receive in Blocks (when using GetChain).

PeerSession::PeerSession(PeerServer* _s, bi::tcp::socket _socket, uint _rNId, bi::address _peerAddress, unsigned short _peerPort):
	m_server(_s),
	m_socket(std::move(_socket)),
	m_reqNetworkId(_rNId),
	m_listenPort(_peerPort),
	m_rating(0)
{
	m_disconnect = std::chrono::steady_clock::time_point::max();
	m_connect = std::chrono::steady_clock::now();
	m_info = PeerInfo({"?", _peerAddress.to_string(), m_listenPort, std::chrono::steady_clock::duration(0)});
}

PeerSession::~PeerSession()
{

}

bi::tcp::endpoint PeerSession::endpoint() const
{
	if (m_socket.is_open())
		try
		{
			return bi::tcp::endpoint(m_socket.remote_endpoint().address(), m_listenPort);
		}
		catch (...){}

	return bi::tcp::endpoint();
}

bool PeerSession::interpret(RLP const& _r)
{
	clogS(NetRight) << _r;
	switch (_r[0].toInt<unsigned>())
	{
	case HelloPacket:
	{
		m_protocolVersion = _r[1].toInt<uint>();
		m_networkId = _r[2].toInt<uint>();
		auto clientVersion = _r[3].toString();
		m_caps = _r[4].toInt<uint>();
		m_listenPort = _r[5].toInt<unsigned short>();
		m_id = _r[6].toHash<h512>();

		clogS(NetMessageSummary) << "Hello: " << clientVersion << "V[" << m_protocolVersion << "/" << m_networkId << "]" << m_id.abridged() << showbase << hex << m_caps << dec << m_listenPort;

<<<<<<< HEAD
		if (m_server->havePeer(m_id))
		{
			// Already connected.
			cwarn << "Already have peer id" << m_id.abridged();// << "at" << l->endpoint() << "rather than" << endpoint();
			disconnect(DuplicatePeer);
			return false;
		}
=======
		if (m_server->m_peers.count(m_id))
			if (auto l = m_server->m_peers[m_id].lock())
				if (l.get() != this)
				{
					// Already connected.
					cwarn << "Already have peer id" << m_id.abridged() << "at" << l->endpoint() << "rather than" << endpoint();
					sendDisconnect(DuplicatePeer);
					return false;
				}
>>>>>>> c23bcc24

		if (m_protocolVersion != PeerServer::protocolVersion() || m_networkId != m_server->networkId() || !m_id)
		{
			sendDisconnect(IncompatibleProtocol);
			return false;
		}
		try
			{ m_info = PeerInfo({clientVersion, m_socket.remote_endpoint().address().to_string(), m_listenPort, std::chrono::steady_clock::duration()}); }
		catch (...)
		{
			sendDisconnect(BadProtocol);
			return false;
		}

		m_server->registerPeer(shared_from_this());
		startInitialSync();

		// Grab trsansactions off them.
		{
			RLPStream s;
			prep(s).appendList(1);
			s << GetTransactionsPacket;
			sealAndSend(s);
		}
		break;
	}
	case DisconnectPacket:
	{
		string reason = "Unspecified";
		if (_r[1].isInt())
			reason = reasonOf((DisconnectReason)_r[1].toInt<int>());
		
		// TODO: move into sendDisconnect
		clogS(NetMessageSummary) << "Disconnect (reason: " << reason << ")";
		if (m_socket.is_open())
			clogS(NetNote) << "Closing " << m_socket.remote_endpoint();
		else
			clogS(NetNote) << "Remote closed.";
		m_writeQueue.clear();
		m_socket.shutdown(ba::ip::tcp::socket::shutdown_both);
		m_socket.close();
		return false;
	}
	case PingPacket:
	{
        clogS(NetTriviaSummary) << "Ping";
		RLPStream s;
		sealAndSend(prep(s).appendList(1) << PongPacket);
		break;
	}
	case PongPacket:
		m_info.lastPing = std::chrono::steady_clock::now() - m_ping;
        clogS(NetTriviaSummary) << "Latency: " << chrono::duration_cast<chrono::milliseconds>(m_info.lastPing).count() << " ms";
		break;
	case GetPeersPacket:
	{
        clogS(NetTriviaSummary) << "GetPeers";
		auto peers = m_server->potentialPeers();
		RLPStream s;
		prep(s).appendList(peers.size() + 1);
		s << PeersPacket;
		for (auto i: peers)
		{
            clogS(NetTriviaDetail) << "Sending peer " << toHex(i.first.ref().cropped(0, 4)) << i.second;
			s.appendList(3) << bytesConstRef(i.second.address().to_v4().to_bytes().data(), 4) << i.second.port() << i.first;
		}
		sealAndSend(s);
		break;
	}
	case PeersPacket:
        clogS(NetTriviaSummary) << "Peers (" << dec << (_r.itemCount() - 1) << " entries)";
		for (unsigned i = 1; i < _r.itemCount(); ++i)
		{
			bi::address_v4 peerAddress(_r[i][0].toHash<FixedHash<4>>().asArray());
			auto ep = bi::tcp::endpoint(peerAddress, _r[i][1].toInt<short>());
			Public id = _r[i][2].toHash<Public>();
			if (isPrivateAddress(peerAddress))
				goto CONTINUE;

			clogS(NetAllDetail) << "Checking: " << ep << "(" << toHex(id.ref().cropped(0, 4)) << ")";

			// check that it's not us or one we already know:
			if (id && (m_server->m_key.pub() == id || m_server->havePeer(id) || m_server->m_incomingPeers.count(id)))
				goto CONTINUE;

			// check that we're not already connected to addr:
			if (!ep.port())
				goto CONTINUE;
			for (auto i: m_server->m_addresses)
				if (ep.address() == i && ep.port() == m_server->listenPort())
					goto CONTINUE;
			for (auto i: m_server->m_incomingPeers)
				if (i.second.first == ep)
					goto CONTINUE;
			m_server->m_incomingPeers[id] = make_pair(ep, 0);
			m_server->m_freePeers.push_back(id);
            clogS(NetTriviaDetail) << "New peer: " << ep << "(" << id << ")";
			CONTINUE:;
		}
		break;
	case TransactionsPacket:
		if (m_server->m_mode == NodeMode::PeerServer)
			break;
		clogS(NetMessageSummary) << "Transactions (" << dec << (_r.itemCount() - 1) << " entries)";
		m_rating += _r.itemCount() - 1;
		for (unsigned i = 1; i < _r.itemCount(); ++i)
		{
			m_server->m_incomingTransactions.push_back(_r[i].data().toBytes());
			m_knownTransactions.insert(sha3(_r[i].data()));
		}
		break;
	case BlocksPacket:
	{
		if (m_server->m_mode == NodeMode::PeerServer)
			break;
		clogS(NetMessageSummary) << "Blocks (" << dec << (_r.itemCount() - 1) << " entries)";
		unsigned used = 0;
		for (unsigned i = 1; i < _r.itemCount(); ++i)
		{
			auto h = sha3(_r[i].data());
			if (m_server->noteBlock(h, _r[i].data()))
			{
				m_knownBlocks.insert(h);
				used++;
			}
		}
		m_rating += used;
		unsigned knownParents = 0;
		unsigned unknownParents = 0;
		if (g_logVerbosity >= 2)
		{
			for (unsigned i = 1; i < _r.itemCount(); ++i)
			{
				auto h = sha3(_r[i].data());
				BlockInfo bi(_r[i].data());
				if (!m_server->m_chain->details(bi.parentHash) && !m_knownBlocks.count(bi.parentHash))
				{
					unknownParents++;
					clogS(NetMessageDetail) << "Unknown parent " << bi.parentHash << " of block " << h;
				}
				else
				{
					knownParents++;
					clogS(NetMessageDetail) << "Known parent " << bi.parentHash << " of block " << h;
				}
			}
		}
		clogS(NetMessageSummary) << dec << knownParents << " known parents, " << unknownParents << "unknown, " << used << "used.";
		if (used)	// we received some - check if there's any more
		{
			RLPStream s;
			prep(s).appendList(3);
			s << GetChainPacket;
			s << sha3(_r[1].data());
			s << c_maxBlocksAsk;
			sealAndSend(s);
		}
		else
			clogS(NetMessageSummary) << "Peer sent all blocks in chain.";
		break;
	}
	case GetChainPacket:
	{
		if (m_server->m_mode == NodeMode::PeerServer)
			break;
		clogS(NetMessageSummary) << "GetChain (" << (_r.itemCount() - 2) << " hashes, " << (_r[_r.itemCount() - 1].toInt<bigint>()) << ")";
		// ********************************************************************
		// NEEDS FULL REWRITE!
		h256s parents;
		parents.reserve(_r.itemCount() - 2);
		for (unsigned i = 1; i < _r.itemCount() - 1; ++i)
			parents.push_back(_r[i].toHash<h256>());
		if (_r.itemCount() == 2)
			break;
		// return 2048 block max.
		uint baseCount = (uint)min<bigint>(_r[_r.itemCount() - 1].toInt<bigint>(), c_maxBlocks);
		clogS(NetMessageSummary) << "GetChain (" << baseCount << " max, from " << parents.front() << " to " << parents.back() << ")";
		for (auto parent: parents)
		{
			auto h = m_server->m_chain->currentHash();
			h256 latest = m_server->m_chain->currentHash();
			uint latestNumber = 0;
			uint parentNumber = 0;
			RLPStream s;

			// try to find parent in our blockchain
			// todo: add some delta() fn to blockchain
			BlockDetails fParent = m_server->m_chain->details(parent);
			if (fParent)
			{
				latestNumber = m_server->m_chain->number(latest);
				parentNumber = fParent.number;
				uint count = min<uint>(latestNumber - parentNumber, baseCount);
				clogS(NetAllDetail) << "Requires " << dec << (latestNumber - parentNumber) << " blocks from " << latestNumber << " to " << parentNumber;
				clogS(NetAllDetail) << latest << " - " << parent;

				prep(s);
				s.appendList(1 + count) << BlocksPacket;
				uint endNumber = parentNumber;
				uint startNumber = endNumber + count;
				clogS(NetAllDetail) << "Sending " << dec << count << " blocks from " << startNumber << " to " << endNumber;

				// append blocks
				uint n = latestNumber;
				// seek back (occurs when count is limited by baseCount)
				for (; n > startNumber; n--, h = m_server->m_chain->details(h).parent) {}
				for (uint i = 0; i < count; ++i, --n, h = m_server->m_chain->details(h).parent)
				{
					if (h == parent || n == endNumber)
					{
						cwarn << "BUG! Couldn't create the reply for GetChain!";
						return true;
					}
					clogS(NetAllDetail) << "   " << dec << i << " " << h;
					s.appendRaw(m_server->m_chain->block(h));
				}

				if (!count)
					clogS(NetMessageSummary) << "Sent peer all we have.";
				clogS(NetAllDetail) << "Parent: " << h;
			}
			else if (parent != parents.back())
				continue;

			if (h != parent)
			{
				// not in the blockchain;
				if (parent == parents.back())
				{
					// out of parents...
					clogS(NetAllDetail) << "GetChain failed; not in chain";
					// No good - must have been on a different branch.
					s.clear();
					prep(s).appendList(2) << NotInChainPacket << parents.back();
				}
				else
					// still some parents left - try them.
					continue;
			}
			// send the packet (either Blocks or NotInChain) & exit.
			sealAndSend(s);
			break;
			// ********************************************************************
		}
		break;
	}
	case NotInChainPacket:
	{
		if (m_server->m_mode == NodeMode::PeerServer)
			break;
		h256 noGood = _r[1].toHash<h256>();
		clogS(NetMessageSummary) << "NotInChain (" << noGood << ")";
		if (noGood == m_server->m_chain->genesisHash())
		{
			clogS(NetWarn) << "Discordance over genesis block! Disconnect.";
			sendDisconnect(WrongGenesis);
		}
		else
		{
			uint count = std::min(c_maxHashes, m_server->m_chain->number(noGood));
			RLPStream s;
			prep(s).appendList(2 + count);
			s << GetChainPacket;
			auto h = m_server->m_chain->details(noGood).parent;
			for (uint i = 0; i < count; ++i, h = m_server->m_chain->details(h).parent)
				s << h;
			s << c_maxBlocksAsk;
			sealAndSend(s);
		}
		break;
	}
	case GetTransactionsPacket:
	{
		if (m_server->m_mode == NodeMode::PeerServer)
			break;
		m_requireTransactions = true;
		break;
	}
	default:
		break;
	}
	return true;
}

void PeerSession::ping()
{
	// TODO: ping timestamp to be sent when packet is sent rather than when dispatched
	RLPStream s;
	sealAndSend(prep(s).appendList(1) << PingPacket);
	m_ping = std::chrono::steady_clock::now();
}

RLPStream& PeerSession::prep(RLPStream& _s)
{
	return _s.appendRaw(bytes(8, 0));
}

void PeerSession::sealAndSend(RLPStream& _s)
{
	bytes b;
	_s.swapOut(b);
	m_server->seal(b);
	sendDestroy(b);
}

bool PeerSession::checkPacket(bytesConstRef _msg)
{
	if (_msg.size() < 8)
		return false;
	if (!(_msg[0] == 0x22 && _msg[1] == 0x40 && _msg[2] == 0x08 && _msg[3] == 0x91))
		return false;
	uint32_t len = ((_msg[4] * 256 + _msg[5]) * 256 + _msg[6]) * 256 + _msg[7];
	if (_msg.size() != len + 8)
		return false;
	RLP r(_msg.cropped(8));
	if (r.actualSize() != len)
		return false;
	return true;
}

void PeerSession::sendDestroy(bytes& _msg)
{
	clogS(NetLeft) << RLP(bytesConstRef(&_msg).cropped(8));
	
	if (!checkPacket(bytesConstRef(&_msg)))
	{
		cwarn << "INVALID PACKET CONSTRUCTED!";
	}
	
	bytes *buffer = new bytes(std::move(_msg));
	auto self(shared_from_this());
	m_socket.get_io_service().post([this, buffer, self]{
		doWrite(*buffer);
		delete buffer;
	});
}

void PeerSession::send(bytesConstRef _msg)
{
	clogS(NetLeft) << RLP(_msg.cropped(8));
	
	if (!checkPacket(_msg))
	{
		cwarn << "INVALID PACKET CONSTRUCTED!";
	}
	
	bytes *buffer = new bytes(_msg.toBytes());
	auto self(shared_from_this());
	m_socket.get_io_service().post([this, buffer, self]{
		doWrite(*buffer);
		delete buffer;
	});
}

//- Perform async_writes. Must call via io_service.post() to ensure orderly and blockfree message delivery.
void PeerSession::doWrite(bytes& _buffer)
{
	// boost docs recommend bool here
	bool write_in_progress = !m_writeQueue.empty();
	m_writeQueue.push_back(_buffer);
	if(!write_in_progress)
	{
		auto self(shared_from_this());
		ba::async_write(m_socket, ba::buffer(m_writeQueue.front()), [this, self](const boost::system::error_code& ec, std::size_t /*len*/){
			handleWrite(ec);
		});
	}
}

void PeerSession::handleWrite(const boost::system::error_code& ec) {
	if (ec)
	{
		// TODO: pass error to sendisconnect
		cwarn << "Error sending: " << ec.message();
		sendDisconnect(TCPError);
	}
	else
		m_writeQueue.pop_front(); // pop previous buffer
		if (!m_writeQueue.empty())
		{
			auto self(shared_from_this());
			boost::asio::async_write(m_socket, ba::buffer(m_writeQueue.front()), [this, self](const boost::system::error_code& ec, std::size_t /*len*/){
				handleWrite(ec);
			});
		}
}

//- Ensure socket is available and peer is not scheduled for disconnect. If false is returned, peer will ensure it is safe to delete.
bool PeerSession::ensureOpen()
{
	// return socket status if connection hasn't timed out
	if (m_disconnect == chrono::steady_clock::time_point::max() || chrono::steady_clock::now() - m_disconnect < chrono::seconds(2))
	{
		return m_socket.is_open();
	}

	// otherwise kill timed-out connection
	if (m_socket.is_open())
		try
		{
<<<<<<< HEAD
			clogS(NetConnect) << "Closing " << m_socket.remote_endpoint();
			m_socket.close();
		}
		catch (...) {}
=======
			clogS(NetNote) << "Closing " << m_socket.remote_endpoint();
			m_writeQueue.clear();
			m_socket.shutdown(ba::ip::tcp::socket::shutdown_both);
			m_socket.close();
		}
		catch (...) {}
	return false;
>>>>>>> c23bcc24
}

void PeerSession::sendDisconnect(DisconnectReason _reason)
{
<<<<<<< HEAD
	clogS(NetConnect) << "Disconnecting (reason:" << reasonOf((DisconnectReason)_reason) << ")";
	if (m_socket.is_open())
=======
	if (!ensureOpen()) return;
	
	m_disconnect = chrono::steady_clock::now();
	m_writeQueue.clear();
	
	clogS(NetNote) << "Disconnecting (reason:" << reasonOf((DisconnectReason)_reason) << ")";
	if (_reason == ClientQuit || _reason == TCPError || !m_socket.is_open())
>>>>>>> c23bcc24
	{
		// Disconnect immediately if closed socket, TPCError, or ClientQuit
		if(m_socket.is_open())
			try
			{
				clogS(NetNote) << "Closing " << m_socket.remote_endpoint();
				m_socket.shutdown(ba::ip::tcp::socket::shutdown_both);
				m_socket.close();
			}
			catch (...) {}
		return;
	}

	// Otherwise send disconnect packet
	RLPStream s;
	prep(s);
	s.appendList(2) << DisconnectPacket << _reason;
	sealAndSend(s);
}

void PeerSession::start()
{
	RLPStream s;
	prep(s);
	s.appendList(7) << HelloPacket << (uint)PeerServer::protocolVersion() << m_server->networkId() << m_server->m_clientVersion << (m_server->m_mode == NodeMode::Full ? 0x07 : m_server->m_mode == NodeMode::PeerServer ? 0x01 : 0) << m_server->m_public.port() << m_server->m_key.pub();
	sealAndSend(s);

	ping();
	
	doRead();
}

void PeerSession::startInitialSync()
{
	uint n = m_server->m_chain->number(m_server->m_latestBlockSent);
	clogS(NetAllDetail) << "Want chain. Latest:" << m_server->m_latestBlockSent << ", number:" << n;
	uint count = std::min(c_maxHashes, n + 1);
	RLPStream s;
	prep(s).appendList(2 + count);
	s << GetChainPacket;
	auto h = m_server->m_latestBlockSent;
	for (uint i = 0; i < count; ++i, h = m_server->m_chain->details(h).parent)
	{
		clogS(NetAllDetail) << "   " << i << ":" << h;
		s << h;
	}

	s << c_maxBlocksAsk;
	sealAndSend(s);
}

void PeerSession::doRead()
{
	auto self(shared_from_this());
	m_socket.async_read_some(boost::asio::buffer(m_data), [this, self](boost::system::error_code ec, std::size_t length)
	 {
		 handleRead(ec, length);
	 });
}

void PeerSession::handleRead(const boost::system::error_code& ec, size_t length)
{
	if (!ensureOpen()) return;
	
	// If error is end of file, ignore
	if (ec && ec.category() != boost::asio::error::get_misc_category() && ec.value() != boost::asio::error::eof)
	{
		// got here with length of 1241...
		cwarn << "Error reading: " << ec.message();
		sendDisconnect(BadProtocol);
	}
	else if (ec && length == 0)
	{
		return;
	}
	else
	{
		try
		{
			m_incoming.resize(m_incoming.size() + length);
			memcpy(m_incoming.data() + m_incoming.size() - length, m_data.data(), length);
			while (m_incoming.size() > 8)
			{
				if (m_incoming[0] != 0x22 || m_incoming[1] != 0x40 || m_incoming[2] != 0x08 || m_incoming[3] != 0x91)
				{
					auto self(shared_from_this());
					m_socket.async_read_some(boost::asio::buffer(m_data), [this, self](boost::system::error_code ec, std::size_t length)
					{
						handleRead(ec, length);
					});
				}
				else
				{
					uint32_t len = fromBigEndian<uint32_t>(bytesConstRef(m_incoming.data() + 4, 4));
					uint32_t tlen = len + 8;
					if (m_incoming.size() < tlen)
						break;
					
					// enough has come in.
					auto data = bytesConstRef(m_incoming.data(), tlen);
					if (!checkPacket(data))
					{
						cerr << "Received " << len << ": " << toHex(bytesConstRef(m_incoming.data() + 8, len)) << endl;
						cwarn << "INVALID MESSAGE RECEIVED";
						sendDisconnect(BadProtocol);
						return;
					}
					else
					{
						RLP r(data.cropped(8));
						if (!interpret(r))
						{
							// error
							sendDisconnect(BadProtocol);
							return;
						}
					}
					memmove(m_incoming.data(), m_incoming.data() + tlen, m_incoming.size() - tlen);
					m_incoming.resize(m_incoming.size() - tlen);
				}
			}
			
			auto self(shared_from_this());
			m_socket.async_read_some(boost::asio::buffer(m_data), [this, self](boost::system::error_code ec, std::size_t length)
			{
				handleRead(ec, length);
			});
		}
		catch (Exception const& _e)
		{
			clogS(NetWarn) << "ERROR: " << _e.description();
			sendDisconnect(BadProtocol);
		}
		catch (std::exception const& _e)
		{
			clogS(NetWarn) << "ERROR: " << _e.what();
			sendDisconnect(BadProtocol);
		}
	}
}<|MERGE_RESOLUTION|>--- conflicted
+++ resolved
@@ -80,15 +80,6 @@
 
 		clogS(NetMessageSummary) << "Hello: " << clientVersion << "V[" << m_protocolVersion << "/" << m_networkId << "]" << m_id.abridged() << showbase << hex << m_caps << dec << m_listenPort;
 
-<<<<<<< HEAD
-		if (m_server->havePeer(m_id))
-		{
-			// Already connected.
-			cwarn << "Already have peer id" << m_id.abridged();// << "at" << l->endpoint() << "rather than" << endpoint();
-			disconnect(DuplicatePeer);
-			return false;
-		}
-=======
 		if (m_server->m_peers.count(m_id))
 			if (auto l = m_server->m_peers[m_id].lock())
 				if (l.get() != this)
@@ -98,7 +89,6 @@
 					sendDisconnect(DuplicatePeer);
 					return false;
 				}
->>>>>>> c23bcc24
 
 		if (m_protocolVersion != PeerServer::protocolVersion() || m_networkId != m_server->networkId() || !m_id)
 		{
@@ -422,7 +412,7 @@
 void PeerSession::sendDestroy(bytes& _msg)
 {
 	clogS(NetLeft) << RLP(bytesConstRef(&_msg).cropped(8));
-	
+
 	if (!checkPacket(bytesConstRef(&_msg)))
 	{
 		cwarn << "INVALID PACKET CONSTRUCTED!";
@@ -499,12 +489,6 @@
 	if (m_socket.is_open())
 		try
 		{
-<<<<<<< HEAD
-			clogS(NetConnect) << "Closing " << m_socket.remote_endpoint();
-			m_socket.close();
-		}
-		catch (...) {}
-=======
 			clogS(NetNote) << "Closing " << m_socket.remote_endpoint();
 			m_writeQueue.clear();
 			m_socket.shutdown(ba::ip::tcp::socket::shutdown_both);
@@ -512,15 +496,10 @@
 		}
 		catch (...) {}
 	return false;
->>>>>>> c23bcc24
 }
 
 void PeerSession::sendDisconnect(DisconnectReason _reason)
 {
-<<<<<<< HEAD
-	clogS(NetConnect) << "Disconnecting (reason:" << reasonOf((DisconnectReason)_reason) << ")";
-	if (m_socket.is_open())
-=======
 	if (!ensureOpen()) return;
 	
 	m_disconnect = chrono::steady_clock::now();
@@ -528,7 +507,6 @@
 	
 	clogS(NetNote) << "Disconnecting (reason:" << reasonOf((DisconnectReason)_reason) << ")";
 	if (_reason == ClientQuit || _reason == TCPError || !m_socket.is_open())
->>>>>>> c23bcc24
 	{
 		// Disconnect immediately if closed socket, TPCError, or ClientQuit
 		if(m_socket.is_open())
@@ -557,7 +535,7 @@
 	sealAndSend(s);
 
 	ping();
-	
+
 	doRead();
 }
 
