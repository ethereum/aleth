--- conflicted
+++ resolved
@@ -184,12 +184,6 @@
 	unsigned protocolVersion() const { return c_protocolVersion; }
 	u256 networkId() const { return m_networkId; }
 	void setNetworkId(u256 _n) { m_networkId = _n; }
-<<<<<<< HEAD
-
-	/// Sync with the BlockChain. It might contain one of our mined blocks, we might have new candidates from the network.
-	bool sync(TransactionQueue&, BlockQueue& _bc);
-=======
->>>>>>> 3879de97
 
 private:
 	/// Session wants to pass us a block that we might not have.
