/*
	This file is part of cpp-ethereum.

	cpp-ethereum is free software: you can redistribute it and/or modify
	it under the terms of the GNU General Public License as published by
	the Free Software Foundation, either version 3 of the License, or
	(at your option) any later version.

	cpp-ethereum is distributed in the hope that it will be useful,
	but WITHOUT ANY WARRANTY; without even the implied warranty of
	MERCHANTABILITY or FITNESS FOR A PARTICULAR PURPOSE.  See the
	GNU General Public License for more details.

	You should have received a copy of the GNU General Public License
	along with cpp-ethereum.  If not, see <http://www.gnu.org/licenses/>.
*/
/** @file PeerSession.h
 * @author Gav Wood <i@gavwood.com>
 * @date 2014
 */

#pragma once

#include <mutex>
#include <array>
#include <set>
#include <memory>
#include <utility>
#include <libethential/RLP.h>
#include <libethcore/CommonEth.h>
#include "PeerNetwork.h"

namespace eth
{

class PeerSession: public std::enable_shared_from_this<PeerSession>
{
	friend class PeerServer;

public:
	PeerSession(PeerServer* _server, bi::tcp::socket _socket, uint _rNId, bi::address _peerAddress, unsigned short _peerPort = 0);
	~PeerSession();

	void start();
	bool ensureOpen();
	void sendDisconnect(DisconnectReason _reason);

	void ping();

	bi::tcp::endpoint endpoint() const;	///< for other peers to connect to.

private:
<<<<<<< HEAD
	void startInitialSync();

	void dropped();
=======
	void doWrite(bytes& _buffer);
	void handleWrite(const boost::system::error_code& ec);
>>>>>>> c23bcc24
	void doRead();
	void handleRead(const boost::system::error_code& ec, size_t length);
	void doDisconnect();
	bool interpret(RLP const& _r);

	/// @returns true iff the _msg forms a valid message for sending or receiving on the network.
	static bool checkPacket(bytesConstRef _msg);

	static RLPStream& prep(RLPStream& _s);
	void sealAndSend(RLPStream& _s);
	void sendDestroy(bytes& _msg);
	void send(bytesConstRef _msg);
	PeerServer* m_server;

	std::deque<bytes> m_writeQueue;

	bi::tcp::socket m_socket;
	std::array<byte, 65536> m_data;
	PeerInfo m_info;
	Public m_id;

	bytes m_incoming;
	uint m_protocolVersion;
	uint m_networkId;
	uint m_reqNetworkId;
	unsigned short m_listenPort;			///< Port that the remote client is listening on for connections. Useful for giving to peers.
	uint m_caps;

	std::chrono::steady_clock::time_point m_ping;
	std::chrono::steady_clock::time_point m_connect;
	std::chrono::steady_clock::time_point m_disconnect;

	uint m_rating;
	bool m_requireTransactions;

	std::set<h256> m_knownBlocks;
	std::set<h256> m_knownTransactions;

	bool m_willBeDeleted = false;			///< True if we already posted a deleter on the strand.
};

}<|MERGE_RESOLUTION|>--- conflicted
+++ resolved
@@ -50,14 +50,11 @@
 	bi::tcp::endpoint endpoint() const;	///< for other peers to connect to.
 
 private:
-<<<<<<< HEAD
 	void startInitialSync();
 
 	void dropped();
-=======
 	void doWrite(bytes& _buffer);
 	void handleWrite(const boost::system::error_code& ec);
->>>>>>> c23bcc24
 	void doRead();
 	void handleRead(const boost::system::error_code& ec, size_t length);
 	void doDisconnect();
