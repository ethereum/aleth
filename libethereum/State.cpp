--- conflicted
+++ resolved
@@ -649,10 +649,7 @@
 	{
 		clog(StateChat) << "Not enough cash.";
 		throw NotEnoughCash();
-<<<<<<< HEAD
-	}
-=======
->>>>>>> b0d2d6ea
+	}
 
 	if (_t.receiveAddress)
 	{
@@ -672,19 +669,15 @@
 			}
 			catch (VMException const& _e)
 			{
-<<<<<<< HEAD
 				clog(StateChat) << "VM Exception: " << _e.description();
-=======
-				cnote << "VM Exception: " << _e.description();
 			}
 			catch (Exception const& _e)
 			{
-				cnote << "Exception in VM: " << _e.description();
+				clog(StateChat) << "Exception in VM: " << _e.description();
 			}
 			catch (std::exception const& _e)
 			{
-				cnote << "std::exception in VM: " << _e.what();
->>>>>>> b0d2d6ea
+				clog(StateChat) << "std::exception in VM: " << _e.what();
 			}
 		}
 	}
