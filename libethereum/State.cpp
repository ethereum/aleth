/*
	This file is part of cpp-ethereum.

	cpp-ethereum is free software: you can redistribute it and/or modify
	it under the terms of the GNU General Public License as published by
	the Free Software Foundation, either version 3 of the License, or
	(at your option) any later version.

	cpp-ethereum is distributed in the hope that it will be useful,
	but WITHOUT ANY WARRANTY; without even the implied warranty of
	MERCHANTABILITY or FITNESS FOR A PARTICULAR PURPOSE.  See the
	GNU General Public License for more details.

	You should have received a copy of the GNU General Public License
	along with cpp-ethereum.  If not, see <http://www.gnu.org/licenses/>.
*/
/** @file State.cpp
 * @author Gav Wood <i@gavwood.com>
 * @date 2014
 */

#include "State.h"

#include <boost/filesystem.hpp>
#include <time.h>
#include <random>
#include <secp256k1/secp256k1.h>
#include <libdevcore/CommonIO.h>
#include <libevmface/Instruction.h>
#include <libethcore/Exceptions.h>
#include <libethcore/Dagger.h>
#include <libevm/VM.h>
#include "BlockChain.h"
#include "Defaults.h"
#include "ExtVM.h"
using namespace std;
using namespace dev;
using namespace dev::eth;

#define ctrace clog(StateTrace)

static const u256 c_blockReward = 1500 * finney;

void ecrecoverCode(bytesConstRef _in, bytesRef _out)
{
	struct inType
	{
		h256 hash;
		h256 v;
		h256 r;
		h256 s;
	} in;

	h256 ret;

	memcpy(&in, _in.data(), min(_in.size(), sizeof(in)));

	byte pubkey[65];
	int pubkeylen = 65;
	secp256k1_start();
	if (secp256k1_ecdsa_recover_compact(in.hash.data(), 32, in.r.data(), pubkey, &pubkeylen, 0, (int)(u256)in.v - 27))
		ret = dev::eth::sha3(bytesConstRef(&(pubkey[1]), 64));

	memcpy(_out.data(), &ret, min(_out.size(), sizeof(ret)));
}

void sha256Code(bytesConstRef _in, bytesRef _out)
{
	h256 ret;
	sha256(_in, bytesRef(ret.data(), 32));
	memcpy(_out.data(), &ret, min(_out.size(), sizeof(ret)));
}

void ripemd160Code(bytesConstRef _in, bytesRef _out)
{
	h256 ret;
	ripemd160(_in, bytesRef(ret.data(), 32));
	memset(_out.data(), 0, std::min<int>(12, _out.size()));
	if (_out.size() > 12)
		memcpy(_out.data() + 12, &ret, min(_out.size() - 12, sizeof(ret)));
}

const std::map<unsigned, PrecompiledAddress> State::c_precompiled =
{
	{ 1, { 500, ecrecoverCode }},
	{ 2, { 100, sha256Code }},
	{ 3, { 100, ripemd160Code }}
};

OverlayDB State::openDB(std::string _path, bool _killExisting)
{
	if (_path.empty())
		_path = Defaults::get()->m_dbPath;
	boost::filesystem::create_directory(_path);

	if (_killExisting)
		boost::filesystem::remove_all(_path + "/state");

	ldb::Options o;
	o.create_if_missing = true;
	ldb::DB* db = nullptr;
	ldb::DB::Open(o, _path + "/state", &db);
	if (!db)
		BOOST_THROW_EXCEPTION(DatabaseAlreadyOpen());

	cnote << "Opened state DB.";
	return OverlayDB(db);
}

State::State(Address _coinbaseAddress, OverlayDB const& _db):
	m_db(_db),
	m_state(&m_db),
	m_ourAddress(_coinbaseAddress),
	m_blockReward(c_blockReward)
{
	secp256k1_start();

	// Initialise to the state entailed by the genesis block; this guarantees the trie is built correctly.
	m_state.init();

	paranoia("beginning of normal construction.", true);

	dev::eth::commit(genesisState(), m_db, m_state);
	m_db.commit();

	paranoia("after DB commit of normal construction.", true);

	m_previousBlock = BlockChain::genesis();
	resetCurrent();

	assert(m_state.root() == m_previousBlock.stateRoot);

	paranoia("end of normal construction.", true);
}

State::State(OverlayDB const& _db, BlockChain const& _bc, h256 _h):
	m_db(_db),
	m_state(&m_db),
	m_blockReward(c_blockReward)
{
	secp256k1_start();

	// TODO THINK: is this necessary?
	m_state.init();

	auto b = _bc.block(_h);
	BlockInfo bi;
	BlockInfo bip;
	if (_h)
		bi.populate(b);
	if (bi && bi.number)
		bip.populate(_bc.block(bi.parentHash));
	if (!_h || !bip)
		return;
	m_ourAddress = bi.coinbaseAddress;

	sync(_bc, bi.parentHash, bip);
	enact(&b);
}

State::State(State const& _s):
	m_db(_s.m_db),
	m_state(&m_db, _s.m_state.root()),
	m_transactions(_s.m_transactions),
	m_transactionSet(_s.m_transactionSet),
	m_cache(_s.m_cache),
	m_previousBlock(_s.m_previousBlock),
	m_currentBlock(_s.m_currentBlock),
	m_ourAddress(_s.m_ourAddress),
	m_blockReward(_s.m_blockReward)
{
	paranoia("after state cloning (copy cons).", true);
}

void State::paranoia(std::string const& _when, bool _enforceRefs) const
{
#if ETH_PARANOIA
	// TODO: variable on context; just need to work out when there should be no leftovers
	// [in general this is hard since contract alteration will result in nodes in the DB that are no directly part of the state DB].
	if (!isTrieGood(_enforceRefs, false))
	{
		cwarn << "BAD TRIE" << _when;
		BOOST_THROW_EXCEPTION(InvalidTrie());
	}
#else
	(void)_when;
	(void)_enforceRefs;
#endif
}

State& State::operator=(State const& _s)
{
	m_db = _s.m_db;
	m_state.open(&m_db, _s.m_state.root());
	m_transactions = _s.m_transactions;
	m_transactionSet = _s.m_transactionSet;
	m_cache = _s.m_cache;
	m_previousBlock = _s.m_previousBlock;
	m_currentBlock = _s.m_currentBlock;
	m_ourAddress = _s.m_ourAddress;
	m_blockReward = _s.m_blockReward;
	m_lastTx = _s.m_lastTx;
	paranoia("after state cloning (assignment op)", true);
	return *this;
}

State::~State()
{
}

struct CachedAddressState
{
	CachedAddressState(std::string const& _rlp, AddressState const* _s, OverlayDB const* _o): rS(_rlp), r(rS), s(_s), o(_o) {}

	bool exists() const
	{
		return (r && (!s || s->isAlive())) || (s && s->isAlive());
	}

	u256 balance() const
	{
		return r ? s ? s->balance() : r[1].toInt<u256>() : 0;
	}

	u256 nonce() const
	{
		return r ? s ? s->nonce() : r[0].toInt<u256>() : 0;
	}

	bytes code() const
	{
		if (s && s->codeCacheValid())
			return s->code();
		h256 h = r ? s ? s->codeHash() : r[3].toHash<h256>() : EmptySHA3;
		return h == EmptySHA3 ? bytes() : asBytes(o->lookup(h));
	}

	std::map<u256, u256> storage() const
	{
		std::map<u256, u256> ret;
		if (r)
		{
			TrieDB<h256, OverlayDB> memdb(const_cast<OverlayDB*>(o), r[2].toHash<h256>());		// promise we won't alter the overlay! :)
			for (auto const& j: memdb)
				ret[j.first] = RLP(j.second).toInt<u256>();
		}
		if (s)
			for (auto const& j: s->storage())
				if ((!ret.count(j.first) && j.second) || (ret.count(j.first) && ret.at(j.first) != j.second))
					ret[j.first] = j.second;
		return ret;
	}

	AccountDiff diff(CachedAddressState const& _c)
	{
		AccountDiff ret;
		ret.exist = Diff<bool>(exists(), _c.exists());
		ret.balance = Diff<u256>(balance(), _c.balance());
		ret.nonce = Diff<u256>(nonce(), _c.nonce());
		ret.code = Diff<bytes>(code(), _c.code());
		auto st = storage();
		auto cst = _c.storage();
		auto it = st.begin();
		auto cit = cst.begin();
		while (it != st.end() || cit != cst.end())
		{
			if (it != st.end() && cit != cst.end() && it->first == cit->first && (it->second || cit->second) && (it->second != cit->second))
				ret.storage[it->first] = Diff<u256>(it->second, cit->second);
			else if (it != st.end() && (cit == cst.end() || it->first < cit->first) && it->second)
				ret.storage[it->first] = Diff<u256>(it->second, 0);
			else if (cit != cst.end() && (it == st.end() || it->first > cit->first) && cit->second)
				ret.storage[cit->first] = Diff<u256>(0, cit->second);
			if (it == st.end())
				++cit;
			else if (cit == cst.end())
				++it;
			else if (it->first < cit->first)
				++it;
			else if (it->first > cit->first)
				++cit;
			else
				++it, ++cit;
		}
		return ret;
	}

	std::string rS;
	RLP r;
	AddressState const* s;
	OverlayDB const* o;
};

StateDiff State::diff(State const& _c) const
{
	StateDiff ret;

	std::set<Address> ads;
	std::set<Address> trieAds;
	std::set<Address> trieAdsD;

	auto trie = TrieDB<Address, OverlayDB>(const_cast<OverlayDB*>(&m_db), rootHash());
	auto trieD = TrieDB<Address, OverlayDB>(const_cast<OverlayDB*>(&_c.m_db), _c.rootHash());

	for (auto i: trie)
		ads.insert(i.first), trieAds.insert(i.first);
	for (auto i: trieD)
		ads.insert(i.first), trieAdsD.insert(i.first);
	for (auto i: m_cache)
		ads.insert(i.first);
	for (auto i: _c.m_cache)
		ads.insert(i.first);

	for (auto i: ads)
	{
		auto it = m_cache.find(i);
		auto itD = _c.m_cache.find(i);
		CachedAddressState source(trieAds.count(i) ? trie.at(i) : "", it != m_cache.end() ? &it->second : nullptr, &m_db);
		CachedAddressState dest(trieAdsD.count(i) ? trieD.at(i) : "", itD != _c.m_cache.end() ? &itD->second : nullptr, &_c.m_db);
		AccountDiff acd = source.diff(dest);
		if (acd.changed())
			ret.accounts[i] = acd;
	}

	return ret;
}

void State::ensureCached(Address _a, bool _requireCode, bool _forceCreate) const
{
	ensureCached(m_cache, _a, _requireCode, _forceCreate);
}

void State::ensureCached(std::map<Address, AddressState>& _cache, Address _a, bool _requireCode, bool _forceCreate) const
{
	auto it = _cache.find(_a);
	if (it == _cache.end())
	{
		// populate basic info.
		string stateBack = m_state.at(_a);
		if (stateBack.empty() && !_forceCreate)
			return;
		RLP state(stateBack);
		AddressState s;
		if (state.isNull())
			s = AddressState(0, 0, h256(), EmptySHA3);
		else
			s = AddressState(state[0].toInt<u256>(), state[1].toInt<u256>(), state[2].toHash<h256>(), state[3].isEmpty() ? EmptySHA3 : state[3].toHash<h256>());
		bool ok;
		tie(it, ok) = _cache.insert(make_pair(_a, s));
	}
	if (_requireCode && it != _cache.end() && !it->second.isFreshCode() && !it->second.codeCacheValid())
		it->second.noteCode(it->second.codeHash() == EmptySHA3 ? bytesConstRef() : bytesConstRef(m_db.lookup(it->second.codeHash())));
}

void State::commit()
{
	dev::eth::commit(m_cache, m_db, m_state);
	m_cache.clear();
}

bool State::sync(BlockChain const& _bc)
{
	return sync(_bc, _bc.currentHash());
}

bool State::sync(BlockChain const& _bc, h256 _block, BlockInfo const& _bi)
{
	bool ret = false;
	// BLOCK
	BlockInfo bi = _bi;
	if (!bi)
		while (1)
		{
			try
			{
				auto b = _bc.block(_block);
				bi.populate(b);
	//			bi.verifyInternals(_bc.block(_block));	// Unneeded - we already verify on import into the blockchain.
				break;
			}
			catch (Exception const& _e)
			{
				// TODO: Slightly nicer handling? :-)
				cerr << "ERROR: Corrupt block-chain! Delete your block-chain DB and restart." << endl;
				cerr << diagnostic_information(_e) << endl;
			}
			catch (std::exception const& _e)
			{
				// TODO: Slightly nicer handling? :-)
				cerr << "ERROR: Corrupt block-chain! Delete your block-chain DB and restart." << endl;
				cerr << _e.what() << endl;
			}
		}
	if (bi == m_currentBlock)
	{
		// We mined the last block.
		// Our state is good - we just need to move on to next.
		m_previousBlock = m_currentBlock;
		resetCurrent();
		ret = true;
	}
	else if (bi == m_previousBlock)
	{
		// No change since last sync.
		// Carry on as we were.
	}
	else
	{
		// New blocks available, or we've switched to a different branch. All change.
		// Find most recent state dump and replay what's left.
		// (Most recent state dump might end up being genesis.)

		std::vector<h256> chain;
		while (bi.stateRoot != BlockChain::genesis().hash && m_db.lookup(bi.stateRoot).empty())	// while we don't have the state root of the latest block...
		{
			chain.push_back(bi.hash);				// push back for later replay.
			bi.populate(_bc.block(bi.parentHash));	// move to parent.
		}

		m_previousBlock = bi;
		resetCurrent();

		// Iterate through in reverse, playing back each of the blocks.
		try
		{
			for (auto it = chain.rbegin(); it != chain.rend(); ++it)
			{
				auto b = _bc.block(*it);
				enact(&b);
				cleanup(true);
			}
		}
		catch (...)
		{
			// TODO: Slightly nicer handling? :-)
			cerr << "ERROR: Corrupt block-chain! Delete your block-chain DB and restart." << endl;
			cerr << boost::current_exception_diagnostic_information() << endl;
			exit(1);
		}

		resetCurrent();
		ret = true;
	}
	return ret;
}

u256 State::enactOn(bytesConstRef _block, BlockInfo const& _bi, BlockChain const& _bc)
{
	// Check family:
	BlockInfo biParent(_bc.block(_bi.parentHash));
	_bi.verifyParent(biParent);
	BlockInfo biGrandParent;
	if (biParent.number)
		biGrandParent.populate(_bc.block(biParent.parentHash));
	sync(_bc, _bi.parentHash);
	resetCurrent();
	m_previousBlock = biParent;
	return enact(_block, &_bc);
}

map<Address, u256> State::addresses() const
{
	map<Address, u256> ret;
	for (auto i: m_cache)
		if (i.second.isAlive())
			ret[i.first] = i.second.balance();
	for (auto const& i: m_state)
		if (m_cache.find(i.first) == m_cache.end())
			ret[i.first] = RLP(i.second)[1].toInt<u256>();
	return ret;
}

void State::resetCurrent()
{
	m_transactions.clear();
	m_transactionSet.clear();
	m_cache.clear();
	m_currentBlock = BlockInfo();
	m_currentBlock.coinbaseAddress = m_ourAddress;
	m_currentBlock.timestamp = time(0);
	m_currentBlock.transactionsRoot = h256();
	m_currentBlock.sha3Uncles = h256();
	m_currentBlock.minGasPrice = 10 * szabo;
	m_currentBlock.populateFromParent(m_previousBlock);

	// Update timestamp according to clock.
	// TODO: check.

	m_lastTx = m_db;
	m_state.setRoot(m_previousBlock.stateRoot);

	paranoia("begin resetCurrent", true);
}

bool State::cull(TransactionQueue& _tq) const
{
	bool ret = false;
	auto ts = _tq.transactions();
	for (auto const& i: ts)
	{
		if (!m_transactionSet.count(i.first))
		{
			try
			{
				Transaction t(i.second);
				if (t.nonce <= transactionsFrom(t.sender()))
				{
					_tq.drop(i.first);
					ret = true;
				}
			}
			catch (...)
			{
				_tq.drop(i.first);
				ret = true;
			}
		}
	}
	return ret;
}

h256s State::sync(TransactionQueue& _tq, bool* o_transactionQueueChanged)
{
	// TRANSACTIONS
	h256s ret;
	auto ts = _tq.transactions();

	for (int goodTxs = 1; goodTxs;)
	{
		goodTxs = 0;
		for (auto const& i: ts)
			if (!m_transactionSet.count(i.first))
			{
				// don't have it yet! Execute it now.
				try
				{
					uncommitToMine();
					execute(i.second);
					ret.push_back(m_transactions.back().changes.bloom());
					_tq.noteGood(i);
					++goodTxs;
				}
				catch (InvalidNonce const& in)
				{
					if (in.required > in.candidate)
					{
						// too old
						_tq.drop(i.first);
						if (o_transactionQueueChanged)
							*o_transactionQueueChanged = true;
					}
					else
						_tq.setFuture(i);
				}
				catch (Exception const& _e)
				{
					// Something else went wrong - drop it.
					_tq.drop(i.first);
					if (o_transactionQueueChanged)
						*o_transactionQueueChanged = true;
					cwarn << "Sync went wrong\n" << diagnostic_information(_e);
				}
				catch (std::exception const&)
				{
					// Something else went wrong - drop it.
					_tq.drop(i.first);
					if (o_transactionQueueChanged)
						*o_transactionQueueChanged = true;
				}
			}
	}
	return ret;
}

u256 State::enact(bytesConstRef _block, BlockChain const* _bc, bool _checkNonce)
{
	// m_currentBlock is assumed to be prepopulated and reset.

#if !ETH_RELEASE
	BlockInfo bi(_block);
	assert(m_previousBlock.hash == bi.parentHash);
	assert(m_currentBlock.parentHash == bi.parentHash);
	assert(rootHash() == m_previousBlock.stateRoot);
#endif

	if (m_currentBlock.parentHash != m_previousBlock.hash)
		BOOST_THROW_EXCEPTION(InvalidParentHash());

	// Populate m_currentBlock with the correct values.
	m_currentBlock.populate(_block, _checkNonce);
	m_currentBlock.verifyInternals(_block);

//	cnote << "playback begins:" << m_state.root();
//	cnote << m_state;

	MemoryDB tm;
	GenericTrieDB<MemoryDB> transactionManifest(&tm);
	transactionManifest.init();

	// All ok with the block generally. Play back the transactions now...
	unsigned i = 0;
	for (auto const& tr: RLP(_block)[1])
	{
//		cnote << m_state.root() << m_state;
//		cnote << *this;
		execute(tr[0].data());
		if (tr[1].toHash<h256>() != m_state.root())
		{
			// Invalid state root
			cnote << m_state.root() << "\n" << m_state;
			cnote << *this;
			cnote << "INVALID: " << tr[1].toHash<h256>();
			BOOST_THROW_EXCEPTION(InvalidTransactionStateRoot());
		}
		if (tr[2].toInt<u256>() != gasUsed())
			BOOST_THROW_EXCEPTION(InvalidTransactionGasUsed());
		bytes k = rlp(i);
		transactionManifest.insert(&k, tr.data());
		++i;
	}

	if (m_currentBlock.transactionsRoot && transactionManifest.root() != m_currentBlock.transactionsRoot)
	{
		cwarn << "Bad transactions state root!";
		BOOST_THROW_EXCEPTION(InvalidTransactionStateRoot());
	}

	// Initialise total difficulty calculation.
	u256 tdIncrease = m_currentBlock.difficulty;

	// Check uncles & apply their rewards to state.
	set<h256> nonces = { m_currentBlock.nonce };
	Addresses rewarded;
	set<h256> knownUncles = _bc ? _bc->allUnclesFrom(m_currentBlock.parentHash) : set<h256>();
	for (auto const& i: RLP(_block)[2])
	{
		if (knownUncles.count(sha3(i.data())))
			BOOST_THROW_EXCEPTION(UncleInChain(knownUncles, sha3(i.data()) ));

		BlockInfo uncle = BlockInfo::fromHeader(i.data());
		if (nonces.count(uncle.nonce))
			BOOST_THROW_EXCEPTION(DuplicateUncleNonce());
		if (_bc)
		{
			BlockInfo uncleParent(_bc->block(uncle.parentHash));
			if ((bigint)uncleParent.number < (bigint)m_currentBlock.number - 6)
				BOOST_THROW_EXCEPTION(UncleTooOld());
			uncle.verifyParent(uncleParent);
		}

		nonces.insert(uncle.nonce);
		tdIncrease += uncle.difficulty;
		rewarded.push_back(uncle.coinbaseAddress);
	}
	applyRewards(rewarded);

	// Commit all cached state changes to the state trie.
	commit();

	// Hash the state trie and check against the state_root hash in m_currentBlock.
	if (m_currentBlock.stateRoot != m_previousBlock.stateRoot && m_currentBlock.stateRoot != rootHash())
	{
		cwarn << "Bad state root!";
		cnote << "Given to be:" << m_currentBlock.stateRoot;
		cnote << TrieDB<Address, OverlayDB>(&m_db, m_currentBlock.stateRoot);
		cnote << "Calculated to be:" << rootHash();
		cnote << m_state;
		cnote << *this;
		// Rollback the trie.
		m_db.rollback();
		BOOST_THROW_EXCEPTION(InvalidStateRoot());
	}

	return tdIncrease;
}

void State::cleanup(bool _fullCommit)
{
	if (_fullCommit)
	{
		paranoia("immediately before database commit", true);

		// Commit the new trie to disk.
		m_db.commit();

		paranoia("immediately after database commit", true);
		m_previousBlock = m_currentBlock;
	}
	else
	{
		m_db.rollback();
	}

	resetCurrent();
}

void State::uncommitToMine()
{
	if (m_currentBlock.sha3Uncles)
	{
		m_cache.clear();
		if (!m_transactions.size())
			m_state.setRoot(m_previousBlock.stateRoot);
		else
			m_state.setRoot(m_transactions[m_transactions.size() - 1].stateRoot);
		m_db = m_lastTx;
		paranoia("Uncommited to mine", true);
		m_currentBlock.sha3Uncles = h256();
	}
}

bool State::amIJustParanoid(BlockChain const& _bc)
{
	commitToMine(_bc);

	// Update difficulty according to timestamp.
	m_currentBlock.difficulty = m_currentBlock.calculateDifficulty(m_previousBlock);

	// Compile block:
	RLPStream block;
	block.appendList(3);
	m_currentBlock.fillStream(block, true);
	block.appendRaw(m_currentTxs);
	block.appendRaw(m_currentUncles);

	State s(*this);
	s.resetCurrent();
	try
	{
		cnote << "PARANOIA root:" << s.rootHash();
//		s.m_currentBlock.populate(&block.out(), false);
//		s.m_currentBlock.verifyInternals(&block.out());
		s.enact(&block.out(), &_bc, false);	// don't check nonce for this since we haven't mined it yet.
		s.cleanup(false);
		return true;
	}
	catch (Exception const& _e)
	{
		cwarn << "Bad block: " << diagnostic_information(_e);
	}
	catch (std::exception const& _e)
	{
		cwarn << "Bad block: " << _e.what();
	}

	return false;
}

h256 State::bloom() const
{
	h256 ret = m_currentBlock.coinbaseAddress.bloom();
	for (auto const& i: m_transactions)
		ret |= i.changes.bloom();
	return ret;
}

// @returns the block that represents the difference between m_previousBlock and m_currentBlock.
// (i.e. all the transactions we executed).
void State::commitToMine(BlockChain const& _bc)
{
	uncommitToMine();

	cnote << "Committing to mine on block" << m_previousBlock.hash.abridged();
#ifdef ETH_PARANOIA
	commit();
	cnote << "Pre-reward stateRoot:" << m_state.root();
#endif

	m_lastTx = m_db;

	Addresses uncleAddresses;

	RLPStream unclesData;
	unsigned unclesCount = 0;
	if (m_previousBlock != BlockChain::genesis())
	{
		// Find great-uncles (or second-cousins or whatever they are) - children of great-grandparents, great-great-grandparents... that were not already uncles in previous generations.
//		cout << "Checking " << m_previousBlock.hash << ", parent=" << m_previousBlock.parentHash << endl;
		set<h256> knownUncles = _bc.allUnclesFrom(m_currentBlock.parentHash);
		auto p = m_previousBlock.parentHash;
		for (unsigned gen = 0; gen < 6 && p != _bc.genesisHash(); ++gen, p = _bc.details(p).parent)
		{
			auto us = _bc.details(p).children;
			assert(us.size() >= 1);	// must be at least 1 child of our grandparent - it's our own parent!
			for (auto const& u: us)
				if (!knownUncles.count(u))	// ignore any uncles/mainline blocks that we know about.
				{
					BlockInfo ubi(_bc.block(u));
					ubi.fillStream(unclesData, true);
					++unclesCount;
					uncleAddresses.push_back(ubi.coinbaseAddress);
				}
		}
	}

	MemoryDB tm;
	GenericTrieDB<MemoryDB> transactionReceipts(&tm);
	transactionReceipts.init();

	RLPStream txs;
	txs.appendList(m_transactions.size());

	for (unsigned i = 0; i < m_transactions.size(); ++i)
	{
		RLPStream k;
		k << i;
		RLPStream v;
		m_transactions[i].fillStream(v);
		transactionReceipts.insert(&k.out(), &v.out());
		txs.appendRaw(v.out());
	}

	txs.swapOut(m_currentTxs);

	RLPStream(unclesCount).appendRaw(unclesData.out(), unclesCount).swapOut(m_currentUncles);

	m_currentBlock.transactionsRoot = transactionReceipts.root();
	m_currentBlock.sha3Uncles = sha3(m_currentUncles);

	// Apply rewards last of all.
	applyRewards(uncleAddresses);

	// Commit any and all changes to the trie that are in the cache, then update the state root accordingly.
	commit();

	cnote << "Post-reward stateRoot:" << m_state.root().abridged();
//	cnote << m_state;
//	cnote << *this;

	m_currentBlock.gasUsed = gasUsed();
	m_currentBlock.stateRoot = m_state.root();
	m_currentBlock.parentHash = m_previousBlock.hash;
}

MineInfo State::mine(unsigned _msTimeout, bool _turbo)
{
	// Update difficulty according to timestamp.
	m_currentBlock.difficulty = m_currentBlock.calculateDifficulty(m_previousBlock);

	// TODO: Miner class that keeps dagger between mine calls (or just non-polling mining).
	auto ret = m_dagger.mine(/*out*/m_currentBlock.nonce, m_currentBlock.headerHashWithoutNonce(), m_currentBlock.difficulty, _msTimeout, true, _turbo);

	if (!ret.completed)
		m_currentBytes.clear();

	return ret;
}

void State::completeMine()
{
	cdebug << "Completing mine!";
	// Got it!

	// Compile block:
	RLPStream ret;
	ret.appendList(3);
	m_currentBlock.fillStream(ret, true);
	ret.appendRaw(m_currentTxs);
	ret.appendRaw(m_currentUncles);
	ret.swapOut(m_currentBytes);
	m_currentBlock.hash = sha3(m_currentBytes);
	cnote << "Mined " << m_currentBlock.hash.abridged() << "(parent: " << m_currentBlock.parentHash.abridged() << ")";

	// Quickly reset the transactions.
	// TODO: Leave this in a better state than this limbo, or at least record that it's in limbo.
	m_transactions.clear();
	m_transactionSet.clear();
	m_lastTx = m_db;
}

bool State::addressInUse(Address _id) const
{
	ensureCached(_id, false, false);
	auto it = m_cache.find(_id);
	if (it == m_cache.end())
		return false;
	return true;
}

bool State::addressHasCode(Address _id) const
{
	ensureCached(_id, false, false);
	auto it = m_cache.find(_id);
	if (it == m_cache.end())
		return false;
	return it->second.isFreshCode() || it->second.codeHash() != EmptySHA3;
}

u256 State::balance(Address _id) const
{
	ensureCached(_id, false, false);
	auto it = m_cache.find(_id);
	if (it == m_cache.end())
		return 0;
	return it->second.balance();
}

void State::noteSending(Address _id)
{
	ensureCached(_id, false, false);
	auto it = m_cache.find(_id);
	if (it == m_cache.end())
		m_cache[_id] = AddressState(1, 0, h256(), EmptySHA3);
	else
		it->second.incNonce();
}

void State::addBalance(Address _id, u256 _amount)
{
	ensureCached(_id, false, false);
	auto it = m_cache.find(_id);
	if (it == m_cache.end())
		m_cache[_id] = AddressState(0, _amount, h256(), EmptySHA3);
	else
		it->second.addBalance(_amount);
}

void State::subBalance(Address _id, bigint _amount)
{
	ensureCached(_id, false, false);
	auto it = m_cache.find(_id);
	if (it == m_cache.end() || (bigint)it->second.balance() < _amount)
		BOOST_THROW_EXCEPTION(NotEnoughCash());
	else
		it->second.addBalance(-_amount);
}

u256 State::transactionsFrom(Address _id) const
{
	ensureCached(_id, false, false);
	auto it = m_cache.find(_id);
	if (it == m_cache.end())
		return 0;
	else
		return it->second.nonce();
}

u256 State::storage(Address _id, u256 _memory) const
{
	ensureCached(_id, false, false);
	auto it = m_cache.find(_id);

	// Account doesn't exist - exit now.
	if (it == m_cache.end())
		return 0;

	// See if it's in the account's storage cache.
	auto mit = it->second.storage().find(_memory);
	if (mit != it->second.storage().end())
		return mit->second;

	// Not in the storage cache - go to the DB.
	TrieDB<h256, OverlayDB> memdb(const_cast<OverlayDB*>(&m_db), it->second.baseRoot());			// promise we won't change the overlay! :)
	string payload = memdb.at(_memory);
	u256 ret = payload.size() ? RLP(payload).toInt<u256>() : 0;
	it->second.setStorage(_memory, ret);
	return ret;
}

map<u256, u256> State::storage(Address _id) const
{
	map<u256, u256> ret;

	ensureCached(_id, false, false);
	auto it = m_cache.find(_id);
	if (it != m_cache.end())
	{
		// Pull out all values from trie storage.
		if (it->second.baseRoot())
		{
			TrieDB<h256, OverlayDB> memdb(const_cast<OverlayDB*>(&m_db), it->second.baseRoot());		// promise we won't alter the overlay! :)
			for (auto const& i: memdb)
				ret[i.first] = RLP(i.second).toInt<u256>();
		}

		// Then merge cached storage over the top.
		for (auto const& i: it->second.storage())
			if (i.second)
				ret[i.first] = i.second;
			else
				ret.erase(i.first);
	}
	return ret;
}

h256 State::storageRoot(Address _id) const
{
	string s = m_state.at(_id);
	if (s.size())
	{
		RLP r(s);
		return r[2].toHash<h256>();
	}
	return h256();
}

bytes const& State::code(Address _contract) const
{
	if (!addressHasCode(_contract))
		return NullBytes;
	ensureCached(_contract, true, false);
	return m_cache[_contract].code();
}

bool State::isTrieGood(bool _enforceRefs, bool _requireNoLeftOvers) const
{
	for (int e = 0; e < (_enforceRefs ? 2 : 1); ++e)
		try
		{
			EnforceRefs r(m_db, !!e);
			auto lo = m_state.leftOvers();
			if (!lo.empty() && _requireNoLeftOvers)
			{
				cwarn << "LEFTOVERS" << (e ? "[enforced" : "[unenforced") << "refs]";
				cnote << "Left:" << lo;
				cnote << "Keys:" << m_db.keys();
				m_state.debugStructure(cerr);
				return false;
			}
			// TODO: Enable once fixed.
			for (auto const& i: m_state)
			{
				RLP r(i.second);
				TrieDB<h256, OverlayDB> storageDB(const_cast<OverlayDB*>(&m_db), r[2].toHash<h256>());	// promise not to alter OverlayDB.
				for (auto const& j: storageDB) { (void)j; }
				if (!e && r[3].toHash<h256>() && m_db.lookup(r[3].toHash<h256>()).empty())
					return false;
			}
		}
		catch (InvalidTrie)
		{
			cwarn << "BAD TRIE" << (e ? "[enforced" : "[unenforced") << "refs]";
			cnote << m_db.keys();
			m_state.debugStructure(cerr);
			return false;
		}
	return true;
}

// TODO: maintain node overlay revisions for stateroots -> each commit gives a stateroot + OverlayDB; allow overlay copying for rewind operations.

u256 State::execute(bytesConstRef _rlp, bytes* o_output, bool _commit)
{
#ifndef ETH_RELEASE
	commit();	// get an updated hash
#endif

	paranoia("start of execution.", true);

	State old(*this);
#if ETH_PARANOIA
	auto h = rootHash();
#endif

	Manifest ms;

	Executive e(*this, &ms);
	try
	{
		e.setup(_rlp);
	}
	catch (Exception const & _e)
	{
		cwarn << diagnostic_information(_e);
	}

	u256 startGasUsed = gasUsed();

#if ETH_PARANOIA
	ctrace << "Executing" << e.t() << "on" << h;
	ctrace << toHex(e.t().rlp(true));
#endif

	e.go();
	e.finalize();

#if ETH_PARANOIA
	ctrace << "Ready for commit;";
	ctrace << old.diff(*this);
#endif

	if (o_output)
		*o_output = e.out().toBytes();

	if (!_commit)
	{
		m_cache.clear();
		return e.gasUsed();
	}

	commit();

#if ETH_PARANOIA
	ctrace << "Executed; now" << rootHash();
	ctrace << old.diff(*this);

	paranoia("after execution commit.", true);

	if (e.t().receiveAddress)
	{
		EnforceRefs r(m_db, true);
		if (storageRoot(e.t().receiveAddress) && m_db.lookup(storageRoot(e.t().receiveAddress)).empty())
		{
			cwarn << "TRIE immediately after execution; no node for receiveAddress";
			BOOST_THROW_EXCEPTION(InvalidTrie());
		}
	}
#endif

	// TODO: CHECK TRIE after level DB flush to make sure exactly the same.

	// Add to the user-originated transactions that we've executed.
	m_transactions.push_back(TransactionReceipt(e.t(), rootHash(), startGasUsed + e.gasUsed(), ms));
	m_transactionSet.insert(e.t().sha3());
	return e.gasUsed();
}

bool State::call(Address _receiveAddress, Address _codeAddress, Address _senderAddress, u256 _value, u256 _gasPrice, bytesConstRef _data, u256* _gas, bytesRef _out, Address _originAddress, std::set<Address>* o_suicides, Manifest* o_ms, OnOpFunc const& _onOp, unsigned _level)
{
	if (!_originAddress)
		_originAddress = _senderAddress;

//	cnote << "Transferring" << formatBalance(_value) << "to receiver.";
	addBalance(_receiveAddress, _value);

	if (o_ms)
	{
		o_ms->from = _senderAddress;
		o_ms->to = _receiveAddress;
		o_ms->value = _value;
		o_ms->input = _data.toBytes();
	}

	auto it = !(_codeAddress & ~h160(0xffffffff)) ? c_precompiled.find((unsigned)(u160)_codeAddress) : c_precompiled.end();
	if (it != c_precompiled.end())
	{
		if (*_gas >= it->second.gas)
		{
			*_gas -= it->second.gas;
			it->second.exec(_data, _out);
		}
	}
	else if (addressHasCode(_codeAddress))
	{
		VM vm(*_gas);
		ExtVM evm(*this, _receiveAddress, _senderAddress, _originAddress, _value, _gasPrice, _data, &code(_codeAddress), o_ms, _level);
		bool revert = false;

		try
		{
			auto out = vm.go(evm, _onOp);
			memcpy(_out.data(), out.data(), std::min(out.size(), _out.size()));
			if (o_suicides)
				for (auto i: evm.suicides)
					o_suicides->insert(i);
			if (o_ms)
				o_ms->output = out.toBytes();
		}
		catch (OutOfGas const& /*_e*/)
		{
			clog(StateChat) << "Out of Gas! Reverting.";
			revert = true;
		}
		catch (VMException const& _e)
		{
			clog(StateChat) << "VM Exception: " << diagnostic_information(_e);
		}
		catch (Exception const& _e)
		{
			clog(StateChat) << "Exception in VM: " << diagnostic_information(_e);
		}
		catch (std::exception const& _e)
		{
			clog(StateChat) << "std::exception in VM: " << _e.what();
		}

		// Write state out only in the case of a non-excepted transaction.
		if (revert)
			evm.revert();

		*_gas = vm.gas();

		return !revert;
	}
	return true;
}

h160 State::create(Address _sender, u256 _endowment, u256 _gasPrice, u256* _gas, bytesConstRef _code, Address _origin, std::set<Address>* o_suicides, Manifest* o_ms, OnOpFunc const& _onOp, unsigned _level)
{
	if (!_origin)
		_origin = _sender;

	if (o_ms)
	{
		o_ms->from = _sender;
		o_ms->to = Address();
		o_ms->value = _endowment;
		o_ms->input = _code.toBytes();
	}

	Address newAddress = right160(sha3(rlpList(_sender, transactionsFrom(_sender) - 1)));

	// Set up new account...
	m_cache[newAddress] = AddressState(0, balance(newAddress) + _endowment, h256(), h256());

	// Execute init code.
	VM vm(*_gas);
	ExtVM evm(*this, newAddress, _sender, _origin, _endowment, _gasPrice, bytesConstRef(), _code, o_ms, _level);
	bool revert = false;
	bytesConstRef out;

	try
	{
		out = vm.go(evm, _onOp);
		if (o_ms)
			o_ms->output = out.toBytes();
		if (o_suicides)
			for (auto i: evm.suicides)
				o_suicides->insert(i);
	}
	catch (OutOfGas const& /*_e*/)
	{
		clog(StateChat) << "Out of Gas! Reverting.";
		revert = true;
	}
	catch (VMException const& _e)
	{
		clog(StateChat) << "VM Exception: " << diagnostic_information(_e);
	}
	catch (Exception const& _e)
	{
		clog(StateChat) << "Exception in VM: " << diagnostic_information(_e);
	}
	catch (std::exception const& _e)
	{
		clog(StateChat) << "std::exception in VM: " << _e.what();
	}

	// TODO: CHECK: IS THIS CORRECT?! (esp. given account created prior to revertion init.)

	// Write state out only in the case of a non-out-of-gas transaction.
	if (revert)
		evm.revert();

	// Set code.
	if (addressInUse(newAddress))
		m_cache[newAddress].setCode(out);

	*_gas = vm.gas();

	return newAddress;
}

State State::fromPending(unsigned _i) const
{
	State ret = *this;
	ret.m_cache.clear();
	_i = min<unsigned>(_i, m_transactions.size());
	if (!_i)
		ret.m_state.setRoot(m_previousBlock.stateRoot);
	else
		ret.m_state.setRoot(m_transactions[_i - 1].stateRoot);
	while (ret.m_transactions.size() > _i)
	{
		ret.m_transactionSet.erase(ret.m_transactions.back().transaction.sha3());
		ret.m_transactions.pop_back();
	}
	return ret;
}

void State::applyRewards(Addresses const& _uncleAddresses)
{
	u256 r = m_blockReward;
	for (auto const& i: _uncleAddresses)
	{
		addBalance(i, m_blockReward * 15 / 16);
		r += m_blockReward / 32;
	}
	addBalance(m_currentBlock.coinbaseAddress, r);
}

std::ostream& dev::eth::operator<<(std::ostream& _out, State const& _s)
{
	_out << "--- " << _s.rootHash() << std::endl;
	std::set<Address> d;
	std::set<Address> dtr;
	auto trie = TrieDB<Address, OverlayDB>(const_cast<OverlayDB*>(&_s.m_db), _s.rootHash());
	for (auto i: trie)
		d.insert(i.first), dtr.insert(i.first);
	for (auto i: _s.m_cache)
		d.insert(i.first);

	for (auto i: d)
	{
		auto it = _s.m_cache.find(i);
		AddressState* cache = it != _s.m_cache.end() ? &it->second : nullptr;
		string rlpString = dtr.count(i) ? trie.at(i) : "";
		RLP r(rlpString);
		assert(cache || r);

		if (cache && !cache->isAlive())
			_out << "XXX  " << i << std::endl;
		else
		{
			string lead = (cache ? r ? " *   " : " +   " : "     ");
			if (cache && r && cache->nonce() == r[0].toInt<u256>() && cache->balance() == r[1].toInt<u256>())
				lead = " .   ";

			stringstream contout;

<<<<<<< HEAD
			if ((cache && cache->codeBearing()) || (!cache && r && !r[3].isEmpty()))
=======
			/// For POC6, 3rd value of account is code and will be empty if code is not present.
			if ((!cache || cache->codeBearing()) && (!r || !r[3].isEmpty()))
>>>>>>> bac4806a
			{
				std::map<u256, u256> mem;
				std::set<u256> back;
				std::set<u256> delta;
				std::set<u256> cached;
				if (r)
				{
					TrieDB<h256, OverlayDB> memdb(const_cast<OverlayDB*>(&_s.m_db), r[2].toHash<h256>());		// promise we won't alter the overlay! :)
					for (auto const& j: memdb)
						mem[j.first] = RLP(j.second).toInt<u256>(), back.insert(j.first);
				}
				if (cache)
					for (auto const& j: cache->storage())
					{
						if ((!mem.count(j.first) && j.second) || (mem.count(j.first) && mem.at(j.first) != j.second))
							mem[j.first] = j.second, delta.insert(j.first);
						else if (j.second)
							cached.insert(j.first);
					}
				if (delta.size())
					lead = (lead == " .   ") ? "*.*  " : "***  ";

				contout << " @:";
				if (delta.size())
					contout << "???";
				else
					contout << r[2].toHash<h256>();
				if (cache && cache->isFreshCode())
					contout << " $" << cache->code();
				else
					contout << " $" << (cache ? cache->codeHash() : r[3].toHash<h256>());

				for (auto const& j: mem)
					if (j.second)
						contout << std::endl << (delta.count(j.first) ? back.count(j.first) ? " *     " : " +     " : cached.count(j.first) ? " .     " : "       ") << std::hex << nouppercase << std::setw(64) << j.first << ": " << std::setw(0) << j.second ;
					else
						contout << std::endl << "XXX    " << std::hex << nouppercase << std::setw(64) << j.first << "";
			}
			else
				contout << " [SIMPLE]";
			_out << lead << i << ": " << std::dec << (cache ? cache->nonce() : r[0].toInt<u256>()) << " #:" << (cache ? cache->balance() : r[1].toInt<u256>()) << contout.str() << std::endl;
		}
	}
	return _out;
}<|MERGE_RESOLUTION|>--- conflicted
+++ resolved
@@ -1307,12 +1307,8 @@
 
 			stringstream contout;
 
-<<<<<<< HEAD
+			/// For POC6, 3rd value of account is code and will be empty if code is not present.
 			if ((cache && cache->codeBearing()) || (!cache && r && !r[3].isEmpty()))
-=======
-			/// For POC6, 3rd value of account is code and will be empty if code is not present.
-			if ((!cache || cache->codeBearing()) && (!r || !r[3].isEmpty()))
->>>>>>> bac4806a
 			{
 				std::map<u256, u256> mem;
 				std::set<u256> back;
