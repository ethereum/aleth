/*
	This file is part of cpp-ethereum.

	cpp-ethereum is free software: you can redistribute it and/or modify
	it under the terms of the GNU General Public License as published by
	the Free Software Foundation, either version 3 of the License, or
	(at your option) any later version.

	cpp-ethereum is distributed in the hope that it will be useful,
	but WITHOUT ANY WARRANTY; without even the implied warranty of
	MERCHANTABILITY or FITNESS FOR A PARTICULAR PURPOSE.  See the
	GNU General Public License for more details.

	You should have received a copy of the GNU General Public License
	along with cpp-ethereum.  If not, see <http://www.gnu.org/licenses/>.
*/
/** @file BlockChain.h
 * @author Gav Wood <i@gavwood.com>
 * @date 2014
 */

#pragma once

#include <deque>
#include <chrono>
#include <unordered_map>
#include <unordered_set>
#include <libdevcore/db.h>
#include <libdevcore/Log.h>
#include <libdevcore/Exceptions.h>
#include <libdevcore/Guards.h>
#include <libethcore/Common.h>
#include <libethcore/BlockInfo.h>
#include <libevm/ExtVMFace.h>
#include "BlockDetails.h"
#include "Account.h"
#include "Transaction.h"
#include "BlockQueue.h"
#include "VerifiedBlock.h"
#include "State.h"

namespace std
{
template <> struct hash<pair<dev::h256, unsigned>>
{
	size_t operator()(pair<dev::h256, unsigned> const& _x) const { return hash<dev::h256>()(_x.first) ^ hash<unsigned>()(_x.second); }
};
}

namespace dev
{

class OverlayDB;

namespace eth
{

static const h256s NullH256s;

class State;
class Block;

struct AlreadyHaveBlock: virtual Exception {};
struct UnknownParent: virtual Exception {};
struct FutureTime: virtual Exception {};
struct TransientError: virtual Exception {};

struct BlockChainChat: public LogChannel { static const char* name(); static const int verbosity = 5; };
struct BlockChainNote: public LogChannel { static const char* name(); static const int verbosity = 3; };
struct BlockChainWarn: public LogChannel { static const char* name(); static const int verbosity = 1; };
struct BlockChainDebug: public LogChannel { static const char* name(); static const int verbosity = 0; };

// TODO: Move all this Genesis stuff into Genesis.h/.cpp
std::unordered_map<Address, Account> const& genesisState();

ldb::Slice toSlice(h256 const& _h, unsigned _sub = 0);
ldb::Slice toSlice(uint64_t _n, unsigned _sub = 0);

using BlocksHash = std::unordered_map<h256, bytes>;
using TransactionHashes = h256s;
using UncleHashes = h256s;

enum {
	ExtraDetails = 0,
	ExtraBlockHash,
	ExtraTransactionAddress,
	ExtraLogBlooms,
	ExtraReceipts,
	ExtraBlocksBlooms
};

using ProgressCallback = std::function<void(unsigned, unsigned)>;

class VersionChecker
{
public:
	VersionChecker(std::string const& _dbPath, h256 const& _genesisHash);
};

/**
 * @brief Implements the blockchain database. All data this gives is disk-backed.
 * @threadsafe
 */
class BlockChain
{
public:
<<<<<<< HEAD
	BlockChain(bytes const& _genesisBlock, AccountMap const& _genesisState, std::string const& _path, WithExisting _we = WithExisting::Trust, ProgressCallback const& _p = ProgressCallback());
=======
	/// Doesn't open the database - if you want it open it's up to you to subclass this and open it
	/// in the constructor there.
	BlockChain(bytes const& _genesisBlock, StateDefinition const& _genesisState, std::string const& _path);
>>>>>>> 9a95078b
	~BlockChain();

	/// Reopen everything.
	virtual void reopen(WithExisting _we = WithExisting::Trust, ProgressCallback const& _pc = ProgressCallback()) { close(); open(m_genesisBlock, m_genesisState, m_dbPath); openDatabase(m_dbPath, _we, _pc); }

	/// (Potentially) renders invalid existing bytesConstRef returned by lastBlock.
	/// To be called from main loop every 100ms or so.
	void process();

	/// Sync the chain with any incoming blocks. All blocks should, if processed in order.
	/// @returns fresh blocks, dead blocks and true iff there are additional blocks to be processed waiting.
	std::tuple<ImportRoute, bool, unsigned> sync(BlockQueue& _bq, OverlayDB const& _stateDB, unsigned _max);

	/// Attempt to import the given block directly into the CanonBlockChain and sync with the state DB.
	/// @returns the block hashes of any blocks that came into/went out of the canonical block chain.
	std::pair<ImportResult, ImportRoute> attemptImport(bytes const& _block, OverlayDB const& _stateDB, bool _mutBeNew = true) noexcept;

	/// Import block into disk-backed DB
	/// @returns the block hashes of any blocks that came into/went out of the canonical block chain.
	ImportRoute import(bytes const& _block, OverlayDB const& _stateDB, bool _mustBeNew = true);
	ImportRoute import(VerifiedBlockRef const& _block, OverlayDB const& _db, bool _mustBeNew = true);

	/// Returns true if the given block is known (though not necessarily a part of the canon chain).
	bool isKnown(h256 const& _hash) const;

	/// Get the partial-header of a block (or the most recent mined if none given). Thread-safe.
	BlockInfo info(h256 const& _hash) const { return BlockInfo(headerData(_hash), CheckNothing, _hash, HeaderData); }
	BlockInfo info() const { return info(currentHash()); }

	/// Get a block (RLP format) for the given hash (or the most recent mined if none given). Thread-safe.
	bytes block(h256 const& _hash) const;
	bytes block() const { return block(currentHash()); }

	/// Get a block (RLP format) for the given hash (or the most recent mined if none given). Thread-safe.
	bytes headerData(h256 const& _hash) const;
	bytes headerData() const { return headerData(currentHash()); }

	/// Get the familial details concerning a block (or the most recent mined if none given). Thread-safe.
	BlockDetails details(h256 const& _hash) const { return queryExtras<BlockDetails, ExtraDetails>(_hash, m_details, x_details, NullBlockDetails); }
	BlockDetails details() const { return details(currentHash()); }

	/// Get the transactions' log blooms of a block (or the most recent mined if none given). Thread-safe.
	BlockLogBlooms logBlooms(h256 const& _hash) const { return queryExtras<BlockLogBlooms, ExtraLogBlooms>(_hash, m_logBlooms, x_logBlooms, NullBlockLogBlooms); }
	BlockLogBlooms logBlooms() const { return logBlooms(currentHash()); }

	/// Get the transactions' receipts of a block (or the most recent mined if none given). Thread-safe.
	/// receipts are given in the same order are in the same order as the transactions
	BlockReceipts receipts(h256 const& _hash) const { return queryExtras<BlockReceipts, ExtraReceipts>(_hash, m_receipts, x_receipts, NullBlockReceipts); }
	BlockReceipts receipts() const { return receipts(currentHash()); }

	/// Get the transaction by block hash and index;
	TransactionReceipt transactionReceipt(h256 const& _blockHash, unsigned _i) const { return receipts(_blockHash).receipts[_i]; }

	/// Get the transaction receipt by transaction hash. Thread-safe.
	TransactionReceipt transactionReceipt(h256 const& _transactionHash) const { TransactionAddress ta = queryExtras<TransactionAddress, ExtraTransactionAddress>(_transactionHash, m_transactionAddresses, x_transactionAddresses, NullTransactionAddress); if (!ta) return bytesConstRef(); return transactionReceipt(ta.blockHash, ta.index); }

	/// Get a list of transaction hashes for a given block. Thread-safe.
	TransactionHashes transactionHashes(h256 const& _hash) const { auto b = block(_hash); RLP rlp(b); h256s ret; for (auto t: rlp[1]) ret.push_back(sha3(t.data())); return ret; }
	TransactionHashes transactionHashes() const { return transactionHashes(currentHash()); }

	/// Get a list of uncle hashes for a given block. Thread-safe.
	UncleHashes uncleHashes(h256 const& _hash) const { auto b = block(_hash); RLP rlp(b); h256s ret; for (auto t: rlp[2]) ret.push_back(sha3(t.data())); return ret; }
	UncleHashes uncleHashes() const { return uncleHashes(currentHash()); }
	
	/// Get the hash for a given block's number.
	h256 numberHash(unsigned _i) const { if (!_i) return genesisHash(); return queryExtras<BlockHash, uint64_t, ExtraBlockHash>(_i, m_blockHashes, x_blockHashes, NullBlockHash).value; }

	/// Get the last N hashes for a given block. (N is determined by the LastHashes type.)
	LastHashes lastHashes() const { return lastHashes(number()); }
	LastHashes lastHashes(unsigned _i) const;

	/** Get the block blooms for a number of blocks. Thread-safe.
	 * @returns the object pertaining to the blocks:
	 * level 0:
	 * 0x, 0x + 1, .. (1x - 1)
	 * 1x, 1x + 1, .. (2x - 1)
	 * ...
	 * (255x .. (256x - 1))
	 * level 1:
	 * 0x .. (1x - 1), 1x .. (2x - 1), ..., (255x .. (256x - 1))
	 * 256x .. (257x - 1), 257x .. (258x - 1), ..., (511x .. (512x - 1))
	 * ...
	 * level n, index i, offset o:
	 * i * (x ^ n) + o * x ^ (n - 1)
	 */
	BlocksBlooms blocksBlooms(unsigned _level, unsigned _index) const { return blocksBlooms(chunkId(_level, _index)); }
	BlocksBlooms blocksBlooms(h256 const& _chunkId) const { return queryExtras<BlocksBlooms, ExtraBlocksBlooms>(_chunkId, m_blocksBlooms, x_blocksBlooms, NullBlocksBlooms); }
	void clearBlockBlooms(unsigned _begin, unsigned _end);
	LogBloom blockBloom(unsigned _number) const { return blocksBlooms(chunkId(0, _number / c_bloomIndexSize)).blooms[_number % c_bloomIndexSize]; }
	std::vector<unsigned> withBlockBloom(LogBloom const& _b, unsigned _earliest, unsigned _latest) const;
	std::vector<unsigned> withBlockBloom(LogBloom const& _b, unsigned _earliest, unsigned _latest, unsigned _topLevel, unsigned _index) const;

	/// Returns true if transaction is known. Thread-safe
	bool isKnownTransaction(h256 const& _transactionHash) const { TransactionAddress ta = queryExtras<TransactionAddress, ExtraTransactionAddress>(_transactionHash, m_transactionAddresses, x_transactionAddresses, NullTransactionAddress); return !!ta; }

	/// Get a transaction from its hash. Thread-safe.
	bytes transaction(h256 const& _transactionHash) const { TransactionAddress ta = queryExtras<TransactionAddress, ExtraTransactionAddress>(_transactionHash, m_transactionAddresses, x_transactionAddresses, NullTransactionAddress); if (!ta) return bytes(); return transaction(ta.blockHash, ta.index); }
	std::pair<h256, unsigned> transactionLocation(h256 const& _transactionHash) const { TransactionAddress ta = queryExtras<TransactionAddress, ExtraTransactionAddress>(_transactionHash, m_transactionAddresses, x_transactionAddresses, NullTransactionAddress); if (!ta) return std::pair<h256, unsigned>(h256(), 0); return std::make_pair(ta.blockHash, ta.index); }

	/// Get a block's transaction (RLP format) for the given block hash (or the most recent mined if none given) & index. Thread-safe.
	bytes transaction(h256 const& _blockHash, unsigned _i) const { bytes b = block(_blockHash); return RLP(b)[1][_i].data().toBytes(); }
	bytes transaction(unsigned _i) const { return transaction(currentHash(), _i); }

	/// Get all transactions from a block.
	std::vector<bytes> transactions(h256 const& _blockHash) const { bytes b = block(_blockHash); std::vector<bytes> ret; for (auto const& i: RLP(b)[1]) ret.push_back(i.data().toBytes()); return ret; }
	std::vector<bytes> transactions() const { return transactions(currentHash()); }

	/// Get a number for the given hash (or the most recent mined if none given). Thread-safe.
	unsigned number(h256 const& _hash) const { return details(_hash).number; }
	unsigned number() const { return m_lastBlockNumber; }

	/// Get a given block (RLP format). Thread-safe.
	h256 currentHash() const { ReadGuard l(x_lastBlockHash); return m_lastBlockHash; }

	/// Get the hash of the genesis block. Thread-safe.
	h256 genesisHash() const { return m_genesisHash; }

	/// Get all blocks not allowed as uncles given a parent (i.e. featured as uncles/main in parent, parent + 1, ... parent + @a _generations).
	/// @returns set including the header-hash of every parent (including @a _parent) up to and including generation + @a _generations
	/// togther with all their quoted uncles.
	h256Hash allKinFrom(h256 const& _parent, unsigned _generations) const;

	/// Run through database and verify all blocks by reevaluating.
	/// Will call _progress with the progress in this operation first param done, second total.
	void rebuild(std::string const& _path, ProgressCallback const& _progress = std::function<void(unsigned, unsigned)>(), bool _prepPoW = false);

	/// Alter the head of the chain to some prior block along it.
	void rewind(unsigned _newHead);

	/// Rescue the database.
	void rescue(OverlayDB& _db);

	/** @returns a tuple of:
	 * - an vector of hashes of all blocks between @a _from and @a _to, all blocks are ordered first by a number of
	 * blocks that are parent-to-child, then two sibling blocks, then a number of blocks that are child-to-parent;
	 * - the block hash of the latest common ancestor of both blocks;
	 * - the index where the latest common ancestor of both blocks would either be found or inserted, depending
	 * on whether it is included.
	 *
	 * @param _common if true, include the common ancestor in the returned vector.
	 * @param _pre if true, include all block hashes running from @a _from until the common ancestor in the returned vector.
	 * @param _post if true, include all block hashes running from the common ancestor until @a _to in the returned vector.
	 *
	 * e.g. if the block tree is 3a -> 2a -> 1a -> g and 2b -> 1b -> g (g is genesis, *a, *b are competing chains),
	 * then:
	 * @code
	 * treeRoute(3a, 2b, false) == make_tuple({ 3a, 2a, 1a, 1b, 2b }, g, 3);
	 * treeRoute(2a, 1a, false) == make_tuple({ 2a, 1a }, 1a, 1)
	 * treeRoute(1a, 2a, false) == make_tuple({ 1a, 2a }, 1a, 0)
	 * treeRoute(1b, 2a, false) == make_tuple({ 1b, 1a, 2a }, g, 1)
	 * treeRoute(3a, 2b, true) == make_tuple({ 3a, 2a, 1a, g, 1b, 2b }, g, 3);
	 * treeRoute(2a, 1a, true) == make_tuple({ 2a, 1a }, 1a, 1)
	 * treeRoute(1a, 2a, true) == make_tuple({ 1a, 2a }, 1a, 0)
	 * treeRoute(1b, 2a, true) == make_tuple({ 1b, g, 1a, 2a }, g, 1)
	 * @endcode
	 */
	std::tuple<h256s, h256, unsigned> treeRoute(h256 const& _from, h256 const& _to, bool _common = true, bool _pre = true, bool _post = true) const;

	struct Statistics
	{
		unsigned memBlocks;
		unsigned memDetails;
		unsigned memLogBlooms;
		unsigned memReceipts;
		unsigned memTransactionAddresses;
		unsigned memBlockHashes;
		unsigned memTotal() const { return memBlocks + memDetails + memLogBlooms + memReceipts + memTransactionAddresses + memBlockHashes; }
	};

	/// @returns statistics about memory usage.
	Statistics usage(bool _freshen = false) const { if (_freshen) updateStats(); return m_lastStats; }

	/// Deallocate unused data.
	void garbageCollect(bool _force = false);

	/// Change the function that is called with a bad block.
	template <class T> void setOnBad(T const& _t) { m_onBad = _t; }

	/// Get a pre-made genesis State object.
	Block genesisBlock(OverlayDB const& _db);

	/// Verify block and prepare it for enactment
	virtual VerifiedBlockRef verifyBlock(bytesConstRef _block, std::function<void(Exception&)> const& _onBad, ImportRequirements::value _ir = ImportRequirements::OutOfOrderChecks) const = 0;

protected:
	static h256 chunkId(unsigned _level, unsigned _index) { return h256(_index * 0xff + _level); }

	/// Initialise everything and ready for openning the database.
	// TODO: rename to init
	void open(bytes const& _genesisBlock, std::unordered_map<Address, Account> const& _genesisState, std::string const& _path);
	/// Open the database.
	// TODO: rename to open.
	unsigned openDatabase(std::string const& _path, WithExisting _we);
	/// Finalise everything and close the database.
	void close();

	/// Open the database, rebuilding if necessary.
	void openDatabase(std::string const& _path, WithExisting _we, ProgressCallback const& _pc)
	{
		if (openDatabase(_path, _we) != c_minorProtocolVersion || _we == WithExisting::Verify)
			rebuild(_path, _pc);
	}

	template<class T, class K, unsigned N> T queryExtras(K const& _h, std::unordered_map<K, T>& _m, boost::shared_mutex& _x, T const& _n, ldb::DB* _extrasDB = nullptr) const
	{
		{
			ReadGuard l(_x);
			auto it = _m.find(_h);
			if (it != _m.end())
				return it->second;
		}

		std::string s;
		(_extrasDB ? _extrasDB : m_extrasDB)->Get(m_readOptions, toSlice(_h, N), &s);
		if (s.empty())
			return _n;

		noteUsed(_h, N);

		WriteGuard l(_x);
		auto ret = _m.insert(std::make_pair(_h, T(RLP(s))));
		return ret.first->second;
	}

	template<class T, unsigned N> T queryExtras(h256 const& _h, std::unordered_map<h256, T>& _m, boost::shared_mutex& _x, T const& _n, ldb::DB* _extrasDB = nullptr) const
	{
		return queryExtras<T, h256, N>(_h, _m, _x, _n, _extrasDB);
	}

	void checkConsistency();

	/// The caches of the disk DB and their locks.
	mutable SharedMutex x_blocks;
	mutable BlocksHash m_blocks;
	mutable SharedMutex x_details;
	mutable BlockDetailsHash m_details;
	mutable SharedMutex x_logBlooms;
	mutable BlockLogBloomsHash m_logBlooms;
	mutable SharedMutex x_receipts;
	mutable BlockReceiptsHash m_receipts;
	mutable SharedMutex x_transactionAddresses;
	mutable TransactionAddressHash m_transactionAddresses;
	mutable SharedMutex x_blockHashes;
	mutable BlockHashHash m_blockHashes;
	mutable SharedMutex x_blocksBlooms;
	mutable BlocksBloomsHash m_blocksBlooms;

	using CacheID = std::pair<h256, unsigned>;
	mutable Mutex x_cacheUsage;
	mutable std::deque<std::unordered_set<CacheID>> m_cacheUsage;
	mutable std::unordered_set<CacheID> m_inUse;
	void noteUsed(h256 const& _h, unsigned _extra = (unsigned)-1) const;
	void noteUsed(uint64_t const& _h, unsigned _extra = (unsigned)-1) const { (void)_h; (void)_extra; } // don't note non-hash types
	std::chrono::system_clock::time_point m_lastCollection;

	void noteCanonChanged() const { Guard l(x_lastLastHashes); m_lastLastHashes.clear(); }
	mutable Mutex x_lastLastHashes;
	mutable LastHashes m_lastLastHashes;
	mutable unsigned m_lastLastHashesNumber = (unsigned)-1;

	void updateStats() const;
	mutable Statistics m_lastStats;

	/// The disk DBs. Thread-safe, so no need for locks.
	ldb::DB* m_blocksDB;
	ldb::DB* m_extrasDB;

	/// Hash of the last (valid) block on the longest chain.
	mutable boost::shared_mutex x_lastBlockHash;
	h256 m_lastBlockHash;
	unsigned m_lastBlockNumber = 0;

	/// Genesis block info.
	h256 m_genesisHash;
	bytes m_genesisBlock;
	std::unordered_map<Address, Account> m_genesisState;

	ldb::ReadOptions m_readOptions;
	ldb::WriteOptions m_writeOptions;

	std::function<void(Exception&)> m_onBad;									///< Called if we have a block that doesn't verify.

	std::string m_dbPath;

	friend std::ostream& operator<<(std::ostream& _out, BlockChain const& _bc);
};

template <class Sealer>
class FullBlockChain: public BlockChain
{
public:
	using BlockHeader = typename Sealer::BlockHeader;

<<<<<<< HEAD
	FullBlockChain(bytes const& _genesisBlock, AccountMap const& _genesisState, std::string const& _path, WithExisting _we = WithExisting::Trust, ProgressCallback const& _p = ProgressCallback()):
		BlockChain(_genesisBlock, _genesisState, _path, _we, _p)
	{}
=======
	FullBlockChain(bytes const& _genesisBlock, StateDefinition const& _genesisState, std::string const& _path, WithExisting _we, ProgressCallback const& _pc = ProgressCallback()):
		BlockChain(_genesisBlock, _genesisState, _path)
	{
		openDatabase(_path, _we, _pc);
	}
>>>>>>> 9a95078b

	/// Get the header of a block (or the most recent mined if none given). Thread-safe.
	typename Sealer::BlockHeader header(h256 const& _hash) const { return typename Sealer::BlockHeader(headerData(_hash), IgnoreSeal, _hash, HeaderData); }
	typename Sealer::BlockHeader header() const { return header(currentHash()); }

	virtual VerifiedBlockRef verifyBlock(bytesConstRef _block, std::function<void(Exception&)> const& _onBad, ImportRequirements::value _ir = ImportRequirements::OutOfOrderChecks) const override
	{
		VerifiedBlockRef res;
		BlockHeader h;
		try
		{
			h = BlockHeader(_block, (_ir & ImportRequirements::ValidSeal) ? Strictness::CheckEverything : Strictness::QuickNonce);
			h.verifyInternals(_block);
			if (!!(_ir & ImportRequirements::Parent))
			{
				bytes parentHeader(headerData(h.parentHash()));
				if (parentHeader.empty())
					BOOST_THROW_EXCEPTION(InvalidParentHash() << errinfo_required_h256(h.parentHash()) << errinfo_currentNumber(h.number()));
				h.verifyParent(typename Sealer::BlockHeader(parentHeader, IgnoreSeal, h.parentHash(), HeaderData));
			}
			res.info = static_cast<BlockInfo&>(h);
		}
		catch (Exception& ex)
		{
			ex << errinfo_phase(1);
			ex << errinfo_now(time(0));
			ex << errinfo_block(_block.toBytes());
			// only populate extraData if we actually managed to extract it. otherwise,
			// we might be clobbering the existing one.
			if (!h.extraData().empty())
				ex << errinfo_extraData(h.extraData());
			if (_onBad)
				_onBad(ex);
			throw;
		}

		RLP r(_block);
		unsigned i = 0;
		if (_ir && !!(ImportRequirements::UncleBasic | ImportRequirements::UncleParent | ImportRequirements::UncleSeals))
			for (auto const& uncle: r[2])
			{
				BlockHeader uh;
				try
				{
					uh.populateFromHeader(RLP(uncle.data()), (_ir & ImportRequirements::UncleSeals) ? Strictness::CheckEverything : Strictness::IgnoreSeal);
					if (!!(_ir & ImportRequirements::UncleParent))
					{
						bytes parentHeader(headerData(uh.parentHash()));
						if (parentHeader.empty())
							BOOST_THROW_EXCEPTION(InvalidUncleParentHash() << errinfo_required_h256(uh.parentHash()) << errinfo_currentNumber(h.number()) << errinfo_uncleNumber(uh.number()));
						uh.verifyParent(typename Sealer::BlockHeader(parentHeader, IgnoreSeal, uh.parentHash(), HeaderData));
					}
				}
				catch (Exception& ex)
				{
					ex << errinfo_phase(1);
					ex << errinfo_uncleIndex(i);
					ex << errinfo_now(time(0));
					ex << errinfo_block(_block.toBytes());
					// only populate extraData if we actually managed to extract it. otherwise,
					// we might be clobbering the existing one.
					if (!uh.extraData().empty())
						ex << errinfo_extraData(uh.extraData());
					if (_onBad)
						_onBad(ex);
					throw;
				}
				++i;
			}
		i = 0;
		if (_ir && !!(ImportRequirements::TransactionBasic | ImportRequirements::TransactionSignatures))
			for (RLP const& tr: r[1])
			{
				bytesConstRef d = tr.data();
				try
				{
					res.transactions.push_back(Transaction(d, (_ir & ImportRequirements::TransactionSignatures) ? CheckTransaction::Everything : CheckTransaction::None));
				}
				catch (Exception& ex)
				{
					ex << errinfo_phase(1);
					ex << errinfo_transactionIndex(i);
					ex << errinfo_transaction(d.toBytes());
					ex << errinfo_block(_block.toBytes());
					// only populate extraData if we actually managed to extract it. otherwise,
					// we might be clobbering the existing one.
					if (!h.extraData().empty())
						ex << errinfo_extraData(h.extraData());
					if (_onBad)
						_onBad(ex);
					throw;
				}
				++i;
			}
		res.block = bytesConstRef(_block);
		return res;
	}

protected:
	/// Constructor for derived classes to use when they'll open the chain db afterwards.
	FullBlockChain(bytes const& _genesisBlock, StateDefinition const& _genesisState, std::string const& _path):
		BlockChain(_genesisBlock, _genesisState, _path)
	{}
};

std::ostream& operator<<(std::ostream& _out, BlockChain const& _bc);

}
}<|MERGE_RESOLUTION|>--- conflicted
+++ resolved
@@ -90,6 +90,7 @@
 };
 
 using ProgressCallback = std::function<void(unsigned, unsigned)>;
+using StateDefinition = std::unordered_map<Address, Account>;
 
 class VersionChecker
 {
@@ -104,13 +105,9 @@
 class BlockChain
 {
 public:
-<<<<<<< HEAD
-	BlockChain(bytes const& _genesisBlock, AccountMap const& _genesisState, std::string const& _path, WithExisting _we = WithExisting::Trust, ProgressCallback const& _p = ProgressCallback());
-=======
 	/// Doesn't open the database - if you want it open it's up to you to subclass this and open it
 	/// in the constructor there.
-	BlockChain(bytes const& _genesisBlock, StateDefinition const& _genesisState, std::string const& _path);
->>>>>>> 9a95078b
+	BlockChain(bytes const& _genesisBlock, AccountMap const& _genesisState, std::string const& _path);
 	~BlockChain();
 
 	/// Reopen everything.
@@ -404,17 +401,11 @@
 public:
 	using BlockHeader = typename Sealer::BlockHeader;
 
-<<<<<<< HEAD
-	FullBlockChain(bytes const& _genesisBlock, AccountMap const& _genesisState, std::string const& _path, WithExisting _we = WithExisting::Trust, ProgressCallback const& _p = ProgressCallback()):
-		BlockChain(_genesisBlock, _genesisState, _path, _we, _p)
-	{}
-=======
-	FullBlockChain(bytes const& _genesisBlock, StateDefinition const& _genesisState, std::string const& _path, WithExisting _we, ProgressCallback const& _pc = ProgressCallback()):
+	FullBlockChain(bytes const& _genesisBlock, AccountMap const& _genesisState, std::string const& _path, WithExisting _we, ProgressCallback const& _pc = ProgressCallback()):
 		BlockChain(_genesisBlock, _genesisState, _path)
 	{
 		openDatabase(_path, _we, _pc);
 	}
->>>>>>> 9a95078b
 
 	/// Get the header of a block (or the most recent mined if none given). Thread-safe.
 	typename Sealer::BlockHeader header(h256 const& _hash) const { return typename Sealer::BlockHeader(headerData(_hash), IgnoreSeal, _hash, HeaderData); }
