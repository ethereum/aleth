--- conflicted
+++ resolved
@@ -36,10 +36,7 @@
 		if (DEFINED MSVC)
 			find_library(Web3_${L}_LIBRARY_DEBUG
 				NAMES ${l}
-<<<<<<< HEAD
-=======
 				PATHS ${CMAKE_LIBRARY_PATH}
->>>>>>> b6911d05
 				PATH_SUFFIXES "lib${l}/Debug" 
 				NO_DEFAULT_PATH
 			)
