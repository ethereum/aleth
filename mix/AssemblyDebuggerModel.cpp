/*
	This file is part of cpp-ethereum.
	cpp-ethereum is free software: you can redistribute it and/or modify
	it under the terms of the GNU General Public License as published by
	the Free Software Foundation, either version 3 of the License, or
	(at your option) any later version.
	cpp-ethereum is distributed in the hope that it will be useful,
	but WITHOUT ANY WARRANTY; without even the implied warranty of
	MERCHANTABILITY or FITNESS FOR A PARTICULAR PURPOSE.  See the
	GNU General Public License for more details.
	You should have received a copy of the GNU General Public License
	along with cpp-ethereum.  If not, see <http://www.gnu.org/licenses/>.
*/
/** @file AssemblyDebuggerModel.h
 * @author Yann yann@ethdev.com
 * @date 2014
 * used as a model to debug contract assembly code.
 */

#include "libethereum/Executive.h"
#include "libethereum/Transaction.h"
#include "libethereum/ExtVM.h"
#include "libevm/VM.h"
#include "libdevcore/Common.h"
<<<<<<< HEAD
#include "libdevcore/CommonJS.h"
#include "ApplicationCtx.h"
=======
#include "AppContext.h"
>>>>>>> 2363cc0f
#include "TransactionBuilder.h"
#include "AssemblyDebuggerModel.h"
#include "ConstantCompilationModel.h"
#include "DebuggingStateWrapper.h"
using namespace dev;
using namespace dev::eth;
using namespace dev::mix;

AssemblyDebuggerModel::AssemblyDebuggerModel()
{
	m_currentExecution = std::unique_ptr<Executive>(new Executive(m_executiveState));
}

void AssemblyDebuggerModel::addBalance(KeyPair address, u256 amount)
{
	//m_currentExecution = std::unique_ptr<Executive>(new Executive(m_executiveState));
	m_executiveState.addBalance(dev::toAddress(address.secret()), amount);
	//m_currentExecution.reset();
}

DebuggingContent AssemblyDebuggerModel::executeTransaction()
{
<<<<<<< HEAD
	QList<DebuggingState> states;
=======
	QList<DebuggingState> machineStates;
	Transaction tr(_rawTransaction);
	m_currentExecution->create(tr.sender(), tr.value(), tr.gasPrice(), tr.gas(), &tr.data(), tr.sender());
>>>>>>> 2363cc0f
	std::vector<DebuggingState const*> levels;
	bytes code;
	bytesConstRef data;
	bool firstIteration = true;
	auto onOp = [&](uint64_t steps, Instruction inst, dev::bigint newMemSize, dev::bigint gasCost, void* voidVM, void const* voidExt)
	{
		VM& vm = *(VM*)voidVM;
		ExtVM const& ext = *(ExtVM const*)voidExt;

		if (firstIteration)
		{
			code = ext.code;
			data = ext.data;
			firstIteration = false;
		}

		if (levels.size() < ext.depth)
			levels.push_back(&machineStates.back());
		else
			levels.resize(ext.depth);

		machineStates.append(DebuggingState({steps, ext.myAddress, vm.curPC(), inst, newMemSize, vm.gas(),
									  vm.stack(), vm.memory(), gasCost, ext.state().storage(ext.myAddress), levels}));
	};

<<<<<<< HEAD
	m_currentExecution.get()->go(onOp);
	m_currentExecution.get()->finalize(onOp);
	m_executiveState.completeMine();

	DebuggingContent d;
	d.returnValue = m_currentExecution.get()->out().toVector();
	d.states = states;
=======
	m_currentExecution->go(onOp);
	m_currentExecution->finalize(onOp);

	DebuggingContent d;
	d.machineStates = machineStates;
>>>>>>> 2363cc0f
	d.executionCode = code;
	d.executionData = data;
	d.contentAvailable = true;
	d.message = "ok";
	return d;
}

<<<<<<< HEAD
DebuggingContent AssemblyDebuggerModel::getContractInitiationDebugStates(Transaction _tr)
{
	bytes b = _tr.rlp();
	dev::bytesConstRef bytesRef = &b;
	m_currentExecution.get()->forceSetup(bytesRef);
	DebuggingContent d = executeTransaction();
=======
DebuggingContent AssemblyDebuggerModel::getContractInitiationDebugStates(dev::u256 _value,
																			   dev::u256 _gasPrice,
																			   dev::u256 _gas,
																			   QString _code,
																			   KeyPair _key)
{
	ConstantCompilationModel compiler;
	CompilerResult res = compiler.compile(_code);
	if (!res.success)
	{
		DebuggingContent r;
		r.contentAvailable = false;
		r.message = "compile failed";
		return r;
	}
>>>>>>> 2363cc0f

	h256 th = sha3(rlpList(_tr.sender(), _tr.nonce()));
	d.contractAddress = right160(th);
	m_currentExecution.reset();
	return d;
}

DebuggingContent AssemblyDebuggerModel::getContractCallDebugStates(Transaction _tr)
{
	m_currentExecution = std::unique_ptr<Executive>(new Executive(m_executiveState));
	bytes b = _tr.rlp();
	dev::bytesConstRef bytesRef = &b;
	m_currentExecution.get()->forceSetup(bytesRef);
	DebuggingContent d = executeTransaction();

	d.contractAddress = _tr.receiveAddress();
	m_currentExecution.reset();
	return d;
}

void AssemblyDebuggerModel::resetState()
{
	m_executiveState = State();
}
<|MERGE_RESOLUTION|>--- conflicted
+++ resolved
@@ -22,13 +22,9 @@
 #include "libethereum/ExtVM.h"
 #include "libevm/VM.h"
 #include "libdevcore/Common.h"
-<<<<<<< HEAD
-#include "libdevcore/CommonJS.h"
-#include "ApplicationCtx.h"
-=======
 #include "AppContext.h"
->>>>>>> 2363cc0f
 #include "TransactionBuilder.h"
+#include "TransactionListModel.h"
 #include "AssemblyDebuggerModel.h"
 #include "ConstantCompilationModel.h"
 #include "DebuggingStateWrapper.h"
@@ -50,13 +46,7 @@
 
 DebuggingContent AssemblyDebuggerModel::executeTransaction()
 {
-<<<<<<< HEAD
-	QList<DebuggingState> states;
-=======
 	QList<DebuggingState> machineStates;
-	Transaction tr(_rawTransaction);
-	m_currentExecution->create(tr.sender(), tr.value(), tr.gasPrice(), tr.gas(), &tr.data(), tr.sender());
->>>>>>> 2363cc0f
 	std::vector<DebuggingState const*> levels;
 	bytes code;
 	bytesConstRef data;
@@ -82,21 +72,13 @@
 									  vm.stack(), vm.memory(), gasCost, ext.state().storage(ext.myAddress), levels}));
 	};
 
-<<<<<<< HEAD
 	m_currentExecution.get()->go(onOp);
 	m_currentExecution.get()->finalize(onOp);
 	m_executiveState.completeMine();
 
 	DebuggingContent d;
 	d.returnValue = m_currentExecution.get()->out().toVector();
-	d.states = states;
-=======
-	m_currentExecution->go(onOp);
-	m_currentExecution->finalize(onOp);
-
-	DebuggingContent d;
 	d.machineStates = machineStates;
->>>>>>> 2363cc0f
 	d.executionCode = code;
 	d.executionData = data;
 	d.contentAvailable = true;
@@ -104,30 +86,15 @@
 	return d;
 }
 
-<<<<<<< HEAD
-DebuggingContent AssemblyDebuggerModel::getContractInitiationDebugStates(Transaction _tr)
+DebuggingContent AssemblyDebuggerModel::getContractInitiationDebugStates(bytes _code, KeyPair _sender)
 {
+	TransactionBuilder trBuilder;
+	dev::eth::Transaction _tr = trBuilder.getDefaultCreationTransaction(_code, _sender,
+																		m_executiveState.transactionsFrom(dev::toAddress(_sender.secret())));
 	bytes b = _tr.rlp();
 	dev::bytesConstRef bytesRef = &b;
 	m_currentExecution.get()->forceSetup(bytesRef);
 	DebuggingContent d = executeTransaction();
-=======
-DebuggingContent AssemblyDebuggerModel::getContractInitiationDebugStates(dev::u256 _value,
-																			   dev::u256 _gasPrice,
-																			   dev::u256 _gas,
-																			   QString _code,
-																			   KeyPair _key)
-{
-	ConstantCompilationModel compiler;
-	CompilerResult res = compiler.compile(_code);
-	if (!res.success)
-	{
-		DebuggingContent r;
-		r.contentAvailable = false;
-		r.message = "compile failed";
-		return r;
-	}
->>>>>>> 2363cc0f
 
 	h256 th = sha3(rlpList(_tr.sender(), _tr.nonce()));
 	d.contractAddress = right160(th);
@@ -135,15 +102,21 @@
 	return d;
 }
 
-DebuggingContent AssemblyDebuggerModel::getContractCallDebugStates(Transaction _tr)
+DebuggingContent AssemblyDebuggerModel::getContractCallDebugStates(Address _contract, bytes _data,
+																   KeyPair _sender, dev::mix::TransactionSettings _tr)
 {
+
+	TransactionBuilder trBuilder;
+	dev::eth::Transaction tr = trBuilder.getBasicTransaction(_tr.value,_tr.gasPrice,_tr.gas, _contract, _data,
+												   m_executiveState.transactionsFrom(dev::toAddress(_sender.secret())), _sender.secret());
+
 	m_currentExecution = std::unique_ptr<Executive>(new Executive(m_executiveState));
-	bytes b = _tr.rlp();
+	bytes b = tr.rlp();
 	dev::bytesConstRef bytesRef = &b;
 	m_currentExecution.get()->forceSetup(bytesRef);
 	DebuggingContent d = executeTransaction();
 
-	d.contractAddress = _tr.receiveAddress();
+	d.contractAddress = tr.receiveAddress();
 	m_currentExecution.reset();
 	return d;
 }
