/*
	This file is part of cpp-ethereum.
	cpp-ethereum is free software: you can redistribute it and/or modify
	it under the terms of the GNU General Public License as published by
	the Free Software Foundation, either version 3 of the License, or
	(at your option) any later version.
	cpp-ethereum is distributed in the hope that it will be useful,
	but WITHOUT ANY WARRANTY; without even the implied warranty of
	MERCHANTABILITY or FITNESS FOR A PARTICULAR PURPOSE.  See the
	GNU General Public License for more details.
	You should have received a copy of the GNU General Public License
	along with cpp-ethereum.  If not, see <http://www.gnu.org/licenses/>.
*/
/** @file AssemblyDebuggerModel.cpp
 * @author Yann yann@ethdev.com
 * @date 2014
 * used as a model to debug contract assembly code.
 */

#include <QApplication>
#include <libdevcore/Common.h>
#include <libevm/VM.h>
#include <libethereum/Executive.h>
#include <libethereum/Transaction.h>
#include <libethereum/ExtVM.h>
#include "AssemblyDebuggerModel.h"
#include "AppContext.h"
#include "DebuggingStateWrapper.h"

using namespace std;
using namespace dev;
using namespace dev::eth;

namespace dev
{
namespace mix
{

AssemblyDebuggerModel::AssemblyDebuggerModel():
	m_userAccount(KeyPair::create())
{
	resetState(10000000 * ether);
}

DebuggingContent AssemblyDebuggerModel::executeTransaction(bytesConstRef const& _rawTransaction)
{
	QList<DebuggingState> machineStates;
	eth::Executive  execution(m_executiveState, LastHashes(), 0);
	execution.setup(_rawTransaction);
	std::vector<DebuggingState const*> levels;
	bytes code;
	bytesConstRef data;
	bool firstIteration = true;
	auto onOp = [&](uint64_t steps, Instruction inst, dev::bigint newMemSize, dev::bigint gasCost, void* voidVM, void const* voidExt)
	{
		VM& vm = *(VM*)voidVM;
		ExtVM const& ext = *(ExtVM const*)voidExt;

		if (firstIteration)
		{
			code = ext.code;
			data = ext.data;
			firstIteration = false;
		}

		if (levels.size() < ext.depth)
			levels.push_back(&machineStates.back());
		else
			levels.resize(ext.depth);

		machineStates.append(DebuggingState({steps, ext.myAddress, vm.curPC(), inst, newMemSize, vm.gas(),
									  vm.stack(), vm.memory(), gasCost, ext.state().storage(ext.myAddress), levels}));
	};

<<<<<<< HEAD
	m_currentExecution->go(onOp);
	m_currentExecution->finalize();
=======
	execution.go(onOp);
	execution.finalize(onOp);
>>>>>>> 0a336f14
	m_executiveState.completeMine();

	DebuggingContent d;
	d.returnValue = execution.out().toVector();
	d.machineStates = machineStates;
	d.executionCode = code;
	d.executionData = data;
	d.contentAvailable = true;
	d.message = "ok";
	return d;
}

DebuggingContent AssemblyDebuggerModel::deployContract(bytes const& _code)
{
	u256 gasPrice = 10000000000000;
	u256 gas = 1000000;
	u256 amount = 100;
	Transaction _tr(amount, gasPrice, min(gas, m_executiveState.gasLimitRemaining()), _code, m_executiveState.transactionsFrom(dev::toAddress(m_userAccount.secret())), m_userAccount.secret());
	bytes b = _tr.rlp();
	dev::bytesConstRef bytesRef = &b;
	DebuggingContent d = executeTransaction(bytesRef);
	h256 th = sha3(rlpList(_tr.sender(), _tr.nonce()));
	d.contractAddress = right160(th);
	return d;
}

DebuggingContent AssemblyDebuggerModel::callContract(Address const& _contract, bytes const& _data, TransactionSettings const& _tr)
{
	Transaction tr = Transaction(_tr.value, _tr.gasPrice, min(_tr.gas, m_executiveState.gasLimitRemaining()), _contract, _data, m_executiveState.transactionsFrom(dev::toAddress(m_userAccount.secret())), m_userAccount.secret());
	bytes b = tr.rlp();
	dev::bytesConstRef bytesRef = &b;
	DebuggingContent d = executeTransaction(bytesRef);
	d.contractAddress = tr.receiveAddress();
	return d;
}

void AssemblyDebuggerModel::resetState(u256 _balance)
{
	m_executiveState = eth::State(Address(), m_overlayDB, BaseState::Empty);
	m_executiveState.addBalance(m_userAccount.address(), _balance);
}

}
}<|MERGE_RESOLUTION|>--- conflicted
+++ resolved
@@ -72,13 +72,8 @@
 									  vm.stack(), vm.memory(), gasCost, ext.state().storage(ext.myAddress), levels}));
 	};
 
-<<<<<<< HEAD
-	m_currentExecution->go(onOp);
-	m_currentExecution->finalize();
-=======
 	execution.go(onOp);
-	execution.finalize(onOp);
->>>>>>> 0a336f14
+	execution.finalize();
 	m_executiveState.completeMine();
 
 	DebuggingContent d;
