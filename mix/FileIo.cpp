/*
	This file is part of cpp-ethereum.

	cpp-ethereum is free software: you can redistribute it and/or modify
	it under the terms of the GNU General Public License as published by
	the Free Software Foundation, either version 3 of the License, or
	(at your option) any later version.

	cpp-ethereum is distributed in the hope that it will be useful,
	but WITHOUT ANY WARRANTY; without even the implied warranty of
	MERCHANTABILITY or FITNESS FOR A PARTICULAR PURPOSE.  See the
	GNU General Public License for more details.

	You should have received a copy of the GNU General Public License
	along with cpp-ethereum.  If not, see <http://www.gnu.org/licenses/>.
*/
/** @file FileIo.cpp
 * @author Arkadiy Paronyan arkadiy@ethdev.com
 * @date 2015
 * Ethereum IDE client.
 */

#include <QDirIterator>
#include <QDir>
#include <QFile>
#include <QFileInfo>
#include <QTextStream>
#include <QUrl>
#include <json/json.h>
#include <libdevcrypto/CryptoPP.h>
#include <libdevcrypto/Common.h>
#include <libdevcore/RLP.h>
#include <libdevcrypto/SHA3.h>
#include "FileIo.h"

using namespace dev;
using namespace dev::crypto;
using namespace dev::mix;

void FileIo::makeDir(QString const& _url)
{
	QUrl url(_url);
	QDir dirPath(url.path());
	if (!dirPath.exists())
		dirPath.mkpath(dirPath.path());
}

QString FileIo::readFile(QString const& _url)
{
	QUrl url(_url);
	QString path(url.path());
	if (url.scheme() == "qrc")
		path = ":" + path;
	QFile file(path);
	if (file.open(QIODevice::ReadOnly | QIODevice::Text))
	{
		QTextStream stream(&file);
		QString data = stream.readAll();
		return data;
	}
	else
		error(tr("Error reading file %1").arg(_url));
	return QString();
}

void FileIo::writeFile(QString const& _url, QString const& _data)
{
	QUrl url(_url);
	QFile file(url.path());
	if (file.open(QIODevice::WriteOnly | QIODevice::Text))
	{
		QTextStream stream(&file);
		stream << _data;
	}
	else
		error(tr("Error writing file %1").arg(_url));
}

void FileIo::copyFile(QString const& _sourceUrl, QString const& _destUrl)
{
	if (QUrl(_sourceUrl).scheme() == "qrc")
	{
		writeFile(_destUrl, readFile(_sourceUrl));
		return;
	}

	QUrl sourceUrl(_sourceUrl);
	QUrl destUrl(_destUrl);
	if (!QFile::copy(sourceUrl.path(), destUrl.path()))
		error(tr("Error copying file %1 to %2").arg(_sourceUrl).arg(_destUrl));
}

QString FileIo::getHomePath() const
{
	return QDir::homePath();
}

void FileIo::moveFile(QString const& _sourceUrl, QString const& _destUrl)
{
	QUrl sourceUrl(_sourceUrl);
	QUrl destUrl(_destUrl);
	if (!QFile::rename(sourceUrl.path(), destUrl.path()))
		error(tr("Error moving file %1 to %2").arg(_sourceUrl).arg(_destUrl));
}

bool FileIo::fileExists(QString const& _url)
{
	QUrl url(_url);
	QFile file(url.path());
	return file.exists();
}

<<<<<<< HEAD
QString FileIo::sha3(QString const& _url)
{
	QUrl url(_url);
	QString path(url.path());
	QFile file(path);
	dev::h256 h;
	if (file.open(QIODevice::ReadOnly | QIODevice::Text))
	{
		QByteArray data = file.readAll();
		h = dev::sha3(dev::bytesConstRef(reinterpret_cast<unsigned char*>(data.data()), data.size()));
	}
	QString ret = QString::fromStdString(toHex(h.ref()));
	return ret;
}

QStringList FileIo::compress(QString const& _deploymentFolder)
=======
QStringList FileIo::makePackage(QString const& _deploymentFolder)
>>>>>>> e9d31289
{

	Json::Value manifest;
	Json::Value entries(Json::arrayValue);

	QUrl folder(_deploymentFolder);
	QString path(folder.path());
	QDir deployDir = QDir(path);

	dev::RLPStream rlpStr;
	int k = 1;
	std::vector<bytes> files;
	for (auto item: deployDir.entryInfoList(QDir::Files))
	{
		QFile qFile(item.filePath());
		if (qFile.open(QIODevice::ReadOnly))
<<<<<<< HEAD
		{
			QFileInfo i = QFileInfo(qFile.fileName());
			QByteArray _a = qFile.readAll();
			bytes b = bytes(_a.begin(), _a.end());

			Json::Value f;
			f["path"] = (i.fileName() == "index.html") ? "/" : "/" + i.fileName().toStdString(); //TODO: Manage relative sub folder
			f["file"] = "/" + i.fileName().toStdString();
			f["contentType"] = "text/html"; //TODO: manage multiple content type
			f["hash"] = toHex(dev::sha3(b).ref());
			entries.append(f);
			k++;
		}

	}
	str.appendList(k);

	manifest["entries"] = entries;

	std::stringstream jsonStr;
	jsonStr << manifest;
	QByteArray b =  QString::fromStdString(jsonStr.str()).toUtf8();
	str.append(bytes(b.begin(), b.end()));


	for (auto item: deployDir.entryInfoList(QDir::Files))
	{
		QFile qFile(item.filePath());
		if (qFile.open(QIODevice::ReadOnly))
		{
			QFileInfo i = QFileInfo(qFile.fileName());
			QByteArray _a = qFile.readAll();
			bytes b = bytes(_a.begin(), _a.end());
			str.append(b);

			Json::Value f;
			f["path"] = (i.fileName() == "index.html") ? "/" : "/" + i.fileName().toStdString(); //TODO: Manage relative sub folder
			f["file"] = "/" + i.fileName().toStdString();
			f["contentType"] = "text/html"; //TODO: manage multiple content type
			f["hash"] = toHex(dev::sha3(b).ref());
			entries.append(f);
		}
		qFile.close();
	}

	bytes dapp = str.out();
	dev::h256 h = dev::sha3(dapp);

=======
		{
			k++;
			QFileInfo fileInfo = QFileInfo(qFile.fileName());
			Json::Value jsonValue;
			std::string path = fileInfo.fileName() == "index.html" ? "/" : fileInfo.fileName().toStdString();
			jsonValue["path"] = path; //TODO: Manage relative sub folder
			jsonValue["file"] = "/" + fileInfo.fileName().toStdString();
			jsonValue["contentType"] = "text/html"; //TODO: manage multiple content type
			QByteArray a = qFile.readAll();
			bytes data = bytes(a.begin(), a.end());
			files.push_back(data);
			jsonValue["hash"] = toHex(dev::sha3(data).ref());
			entries.append(jsonValue);
		}
		qFile.close();
	}
	rlpStr.appendList(k);

	std::stringstream jsonStr;
	jsonStr << manifest;
	QByteArray b =  QString::fromStdString(jsonStr.str()).toUtf8();
	rlpStr.append(bytesConstRef((const unsigned char*)b.data(), b.size()));

	for (unsigned int k = 0; k < files.size(); k++)
		rlpStr.append(files.at(k));

	manifest["entries"] = entries;
	bytes dapp = rlpStr.out();
	dev::h256 dappHash = dev::sha3(dapp);
>>>>>>> e9d31289
	//encrypt
	KeyPair key(dappHash);
	Secp256k1 enc;
	enc.encrypt(key.pub(), dapp);

	QUrl url(_deploymentFolder + "package.dapp");
	QFile compressed(url.path());
	QByteArray qFileBytes((char*)dapp.data(), dapp.size());
	if (compressed.open(QIODevice::WriteOnly))
	{
		compressed.write(qFileBytes);
		compressed.flush();
	}
	else
		error(tr("Error creating package.dapp"));
	compressed.close();
	QStringList ret;
	ret.append(QString::fromStdString(toHex(dappHash.ref())));
	ret.append(qFileBytes.toBase64());
	return ret;
}
<|MERGE_RESOLUTION|>--- conflicted
+++ resolved
@@ -110,28 +110,8 @@
 	return file.exists();
 }
 
-<<<<<<< HEAD
-QString FileIo::sha3(QString const& _url)
+QStringList FileIo::makePackage(QString const& _deploymentFolder)
 {
-	QUrl url(_url);
-	QString path(url.path());
-	QFile file(path);
-	dev::h256 h;
-	if (file.open(QIODevice::ReadOnly | QIODevice::Text))
-	{
-		QByteArray data = file.readAll();
-		h = dev::sha3(dev::bytesConstRef(reinterpret_cast<unsigned char*>(data.data()), data.size()));
-	}
-	QString ret = QString::fromStdString(toHex(h.ref()));
-	return ret;
-}
-
-QStringList FileIo::compress(QString const& _deploymentFolder)
-=======
-QStringList FileIo::makePackage(QString const& _deploymentFolder)
->>>>>>> e9d31289
-{
-
 	Json::Value manifest;
 	Json::Value entries(Json::arrayValue);
 
@@ -146,56 +126,6 @@
 	{
 		QFile qFile(item.filePath());
 		if (qFile.open(QIODevice::ReadOnly))
-<<<<<<< HEAD
-		{
-			QFileInfo i = QFileInfo(qFile.fileName());
-			QByteArray _a = qFile.readAll();
-			bytes b = bytes(_a.begin(), _a.end());
-
-			Json::Value f;
-			f["path"] = (i.fileName() == "index.html") ? "/" : "/" + i.fileName().toStdString(); //TODO: Manage relative sub folder
-			f["file"] = "/" + i.fileName().toStdString();
-			f["contentType"] = "text/html"; //TODO: manage multiple content type
-			f["hash"] = toHex(dev::sha3(b).ref());
-			entries.append(f);
-			k++;
-		}
-
-	}
-	str.appendList(k);
-
-	manifest["entries"] = entries;
-
-	std::stringstream jsonStr;
-	jsonStr << manifest;
-	QByteArray b =  QString::fromStdString(jsonStr.str()).toUtf8();
-	str.append(bytes(b.begin(), b.end()));
-
-
-	for (auto item: deployDir.entryInfoList(QDir::Files))
-	{
-		QFile qFile(item.filePath());
-		if (qFile.open(QIODevice::ReadOnly))
-		{
-			QFileInfo i = QFileInfo(qFile.fileName());
-			QByteArray _a = qFile.readAll();
-			bytes b = bytes(_a.begin(), _a.end());
-			str.append(b);
-
-			Json::Value f;
-			f["path"] = (i.fileName() == "index.html") ? "/" : "/" + i.fileName().toStdString(); //TODO: Manage relative sub folder
-			f["file"] = "/" + i.fileName().toStdString();
-			f["contentType"] = "text/html"; //TODO: manage multiple content type
-			f["hash"] = toHex(dev::sha3(b).ref());
-			entries.append(f);
-		}
-		qFile.close();
-	}
-
-	bytes dapp = str.out();
-	dev::h256 h = dev::sha3(dapp);
-
-=======
 		{
 			k++;
 			QFileInfo fileInfo = QFileInfo(qFile.fileName());
@@ -225,7 +155,6 @@
 	manifest["entries"] = entries;
 	bytes dapp = rlpStr.out();
 	dev::h256 dappHash = dev::sha3(dapp);
->>>>>>> e9d31289
 	//encrypt
 	KeyPair key(dappHash);
 	Secp256k1 enc;
@@ -246,4 +175,4 @@
 	ret.append(QString::fromStdString(toHex(dappHash.ref())));
 	ret.append(qFileBytes.toBase64());
 	return ret;
-}
+}