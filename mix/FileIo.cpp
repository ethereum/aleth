/*
	This file is part of cpp-ethereum.

	cpp-ethereum is free software: you can redistribute it and/or modify
	it under the terms of the GNU General Public License as published by
	the Free Software Foundation, either version 3 of the License, or
	(at your option) any later version.

	cpp-ethereum is distributed in the hope that it will be useful,
	but WITHOUT ANY WARRANTY; without even the implied warranty of
	MERCHANTABILITY or FITNESS FOR A PARTICULAR PURPOSE.  See the
	GNU General Public License for more details.

	You should have received a copy of the GNU General Public License
	along with cpp-ethereum.  If not, see <http://www.gnu.org/licenses/>.
*/
/** @file FileIo.cpp
 * @author Arkadiy Paronyan arkadiy@ethdev.com
 * @date 2015
 * Ethereum IDE client.
 */

#include <QJsonObject>
#include <QDebug>
#include <QDirIterator>
#include <QDir>
#include <QFile>
#include <QFileInfo>
#include <QTextStream>
#include <QUrl>
#include <json/json.h>
#include <libdevcrypto/CryptoPP.h>
#include <libdevcrypto/Common.h>
#include <libdevcore/RLP.h>
#include <libdevcrypto/SHA3.h>
#include "FileIo.h"

using namespace dev;
using namespace dev::crypto;
using namespace dev::mix;

void FileIo::makeDir(QString const& _url)
{
	QUrl url(_url);
	QDir dirPath(url.path());
	if (!dirPath.exists())
		dirPath.mkpath(dirPath.path());
}

QString FileIo::readFile(QString const& _url)
{
	QUrl url(_url);
	QString path(url.path());
	if (url.scheme() == "qrc")
		path = ":" + path;
	QFile file(path);
	if (file.open(QIODevice::ReadOnly | QIODevice::Text))
	{
		QTextStream stream(&file);
		QString data = stream.readAll();
		return data;
	}
	else
		error(tr("Error reading file %1").arg(_url));
	return QString();
}

void FileIo::writeFile(QString const& _url, QString const& _data)
{
	QUrl url(_url);
	QFile file(url.path());
	if (file.open(QIODevice::WriteOnly | QIODevice::Text))
	{
		QTextStream stream(&file);
		stream << _data;
	}
	else
		error(tr("Error writing file %1").arg(_url));
}

void FileIo::copyFile(QString const& _sourceUrl, QString const& _destUrl)
{
	if (QUrl(_sourceUrl).scheme() == "qrc")
	{
		writeFile(_destUrl, readFile(_sourceUrl));
		return;
	}

	QUrl sourceUrl(_sourceUrl);
	QUrl destUrl(_destUrl);
	if (!QFile::copy(sourceUrl.path(), destUrl.path()))
		error(tr("Error copying file %1 to %2").arg(_sourceUrl).arg(_destUrl));
}

QString FileIo::getHomePath() const
{
	return QDir::homePath();
}

void FileIo::moveFile(QString const& _sourceUrl, QString const& _destUrl)
{
	QUrl sourceUrl(_sourceUrl);
	QUrl destUrl(_destUrl);
	if (!QFile::rename(sourceUrl.path(), destUrl.path()))
		error(tr("Error moving file %1 to %2").arg(_sourceUrl).arg(_destUrl));
}

bool FileIo::fileExists(QString const& _url)
{
	QUrl url(_url);
	QFile file(url.path());
	return file.exists();
}

<<<<<<< HEAD
QString FileIo::sha3(QString const& _url)
{
	QUrl url(_url);
	QString path(url.path());
	QFile file(path);
	dev::h256 h;
	if (file.open(QIODevice::ReadOnly | QIODevice::Text))
	{
		QByteArray data = file.readAll();
		h = dev::sha3(dev::bytesConstRef(reinterpret_cast<unsigned char*>(data.data()), data.size()));
	}
	QString ret = QString::fromStdString(toHex(h.ref()));
	return ret;
}

QString FileIo::compress(QString const& _manifest, QString const& _deploymentFolder)
=======
QStringList FileIo::compress(QString const& _deploymentFolder)
>>>>>>> e101cc6b
{

	Json::Value manifest;
	Json::Value entries(Json::arrayValue);

	QUrl folder(_deploymentFolder);
	QString path(folder.path());
	QDir deployDir = QDir(path);

	dev::RLPStream str;
<<<<<<< HEAD

	QStringList paths;

	for (auto item: deployDir.entryInfoList(QDir::Files))
		paths.append(item.filePath());

	str.appendList(paths.size() + 1);

	QByteArray b = _manifest.toUtf8();
	str.append(bytes(b.begin(), b.end()));
=======
	int k = 1;
	for (auto item: deployDir.entryInfoList(QDir::Files))
	{
		QFile qFile(item.filePath());
		if (qFile.open(QIODevice::ReadOnly | QIODevice::Text))
				k++;
	}
	str.appendList(k);
>>>>>>> e101cc6b

	for (auto p: paths)
	{
		QFile qFile(p);
		if (qFile.open(QIODevice::ReadOnly | QIODevice::Text))
		{
<<<<<<< HEAD
=======
			QFileInfo i = QFileInfo(qFile.fileName());

>>>>>>> e101cc6b
			QByteArray _a = qFile.readAll();
			bytes b = bytes(_a.begin(), _a.end());
			str.append(b);

			Json::Value f;
			f["path"] = "/"; //TODO: Manage relative sub folder
			f["file"] = "/" + i.fileName().toStdString();
			f["contentType"] = "application/html"; //TODO: manage multiple content type
			f["hash"] = toHex(dev::sha3(b).ref());
			entries.append(f);
		}
		qFile.close();
	}

	manifest["entries"] = entries;

	std::stringstream jsonStr;
	jsonStr << manifest;
	QByteArray b =  QString::fromStdString(jsonStr.str()).toUtf8();
	str.append(bytes(b.begin(), b.end()));

	bytes dapp = str.out();
	dev::h256 h = dev::sha3(dapp);
<<<<<<< HEAD
	QString ret = QString::fromStdString(toHex(h.ref()));
	qDebug() << ret;
=======
	//encrypt
	KeyPair key(h);
	Secp256k1 enc;
	enc.encrypt(key.pub(), dapp);

>>>>>>> e101cc6b
	QUrl url(_deploymentFolder + "package.dapp");
	QFile compressed(url.path());
	QByteArray qFileBytes((char*)dapp.data(), dapp.size());
	if (compressed.open(QIODevice::WriteOnly | QIODevice::Text))
	{
		compressed.write(qFileBytes);
		compressed.flush();
	}
	else
		error(tr("Error creating package.dapp"));
	compressed.close();
	QStringList ret;
	ret.append(QString::fromStdString(toHex(h.ref())));
	ret.append(qFileBytes.toBase64());
	return ret;
}
<|MERGE_RESOLUTION|>--- conflicted
+++ resolved
@@ -112,7 +112,6 @@
 	return file.exists();
 }
 
-<<<<<<< HEAD
 QString FileIo::sha3(QString const& _url)
 {
 	QUrl url(_url);
@@ -128,10 +127,7 @@
 	return ret;
 }
 
-QString FileIo::compress(QString const& _manifest, QString const& _deploymentFolder)
-=======
 QStringList FileIo::compress(QString const& _deploymentFolder)
->>>>>>> e101cc6b
 {
 
 	Json::Value manifest;
@@ -142,75 +138,68 @@
 	QDir deployDir = QDir(path);
 
 	dev::RLPStream str;
-<<<<<<< HEAD
-
-	QStringList paths;
-
-	for (auto item: deployDir.entryInfoList(QDir::Files))
-		paths.append(item.filePath());
-
-	str.appendList(paths.size() + 1);
-
-	QByteArray b = _manifest.toUtf8();
-	str.append(bytes(b.begin(), b.end()));
-=======
 	int k = 1;
 	for (auto item: deployDir.entryInfoList(QDir::Files))
 	{
 		QFile qFile(item.filePath());
-		if (qFile.open(QIODevice::ReadOnly | QIODevice::Text))
-				k++;
+		if (qFile.open(QIODevice::ReadOnly))
+		{
+			QFileInfo i = QFileInfo(qFile.fileName());
+			QByteArray _a = qFile.readAll();
+			bytes b = bytes(_a.begin(), _a.end());
+
+			Json::Value f;
+			f["path"] = (i.fileName() == "index.html") ? "/" : "/" + i.fileName().toStdString(); //TODO: Manage relative sub folder
+			f["file"] = "/" + i.fileName().toStdString();
+			f["contentType"] = "text/html"; //TODO: manage multiple content type
+			f["hash"] = toHex(dev::sha3(b).ref());
+			entries.append(f);
+			k++;
+		}
+
 	}
 	str.appendList(k);
->>>>>>> e101cc6b
-
-	for (auto p: paths)
-	{
-		QFile qFile(p);
-		if (qFile.open(QIODevice::ReadOnly | QIODevice::Text))
+
+	manifest["entries"] = entries;
+
+	std::stringstream jsonStr;
+	jsonStr << manifest;
+	QByteArray b =  QString::fromStdString(jsonStr.str()).toUtf8();
+	str.append(bytes(b.begin(), b.end()));
+
+
+	for (auto item: deployDir.entryInfoList(QDir::Files))
+	{
+		QFile qFile(item.filePath());
+		if (qFile.open(QIODevice::ReadOnly))
 		{
-<<<<<<< HEAD
-=======
 			QFileInfo i = QFileInfo(qFile.fileName());
-
->>>>>>> e101cc6b
 			QByteArray _a = qFile.readAll();
 			bytes b = bytes(_a.begin(), _a.end());
 			str.append(b);
 
 			Json::Value f;
-			f["path"] = "/"; //TODO: Manage relative sub folder
+			f["path"] = (i.fileName() == "index.html") ? "/" : "/" + i.fileName().toStdString(); //TODO: Manage relative sub folder
 			f["file"] = "/" + i.fileName().toStdString();
-			f["contentType"] = "application/html"; //TODO: manage multiple content type
+			f["contentType"] = "text/html"; //TODO: manage multiple content type
 			f["hash"] = toHex(dev::sha3(b).ref());
 			entries.append(f);
 		}
 		qFile.close();
 	}
 
-	manifest["entries"] = entries;
-
-	std::stringstream jsonStr;
-	jsonStr << manifest;
-	QByteArray b =  QString::fromStdString(jsonStr.str()).toUtf8();
-	str.append(bytes(b.begin(), b.end()));
-
 	bytes dapp = str.out();
 	dev::h256 h = dev::sha3(dapp);
-<<<<<<< HEAD
-	QString ret = QString::fromStdString(toHex(h.ref()));
-	qDebug() << ret;
-=======
+
 	//encrypt
 	KeyPair key(h);
 	Secp256k1 enc;
 	enc.encrypt(key.pub(), dapp);
 
->>>>>>> e101cc6b
 	QUrl url(_deploymentFolder + "package.dapp");
 	QFile compressed(url.path());
 	QByteArray qFileBytes((char*)dapp.data(), dapp.size());
-	if (compressed.open(QIODevice::WriteOnly | QIODevice::Text))
+	if (compressed.open(QIODevice::WriteOnly))
 	{
 		compressed.write(qFileBytes);
 		compressed.flush();
