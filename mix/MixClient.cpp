--- conflicted
+++ resolved
@@ -295,154 +295,12 @@
 		i.second.changes.clear();
 }
 
-<<<<<<< HEAD
-=======
-LocalisedLogEntries MixClient::peekWatch(unsigned _watchId) const
-{
-	Guard l(m_filterLock);
-	if (_watchId < m_watches.size())
-		return m_watches.at(_watchId).changes;
-	return LocalisedLogEntries();
-}
-
-LocalisedLogEntries MixClient::checkWatch(unsigned _watchId)
-{
-	Guard l(m_filterLock);
-	LocalisedLogEntries ret;
-	if (_watchId < m_watches.size())
-		std::swap(ret, m_watches.at(_watchId).changes);
-	return ret;
-}
-
-h256 MixClient::hashFromNumber(unsigned _number) const
-{
-	ReadGuard l(x_state);
-	return bc().numberHash(_number);
-}
-
-eth::BlockInfo MixClient::blockInfo(h256 _hash) const
-{
-	ReadGuard l(x_state);
-	return BlockInfo(bc().block(_hash));
-
-}
-
->>>>>>> 720df7fd
 eth::BlockInfo MixClient::blockInfo() const
 {
 	ReadGuard l(x_state);
 	return BlockInfo(bc().block());
 }
 
-<<<<<<< HEAD
-=======
-eth::BlockDetails MixClient::blockDetails(h256 _hash) const
-{
-	ReadGuard l(x_state);
-	return bc().details(_hash);
-}
-
-Transaction MixClient::transaction(h256 _transactionHash) const
-{
-	ReadGuard l(x_state);
-	return Transaction(bc().transaction(_transactionHash), CheckSignature::Range);
-}
-
-eth::Transaction MixClient::transaction(h256 _blockHash, unsigned _i) const
-{
-	ReadGuard l(x_state);
-	auto bl = bc().block(_blockHash);
-	RLP b(bl);
-	if (_i < b[1].itemCount())
-		return Transaction(b[1][_i].data(), CheckSignature::Range);
-	else
-		return Transaction();
-}
-
-eth::BlockInfo MixClient::uncle(h256 _blockHash, unsigned _i) const
-{
-	ReadGuard l(x_state);
-	auto bl = bc().block(_blockHash);
-	RLP b(bl);
-	if (_i < b[2].itemCount())
-		return BlockInfo::fromHeader(b[2][_i].data());
-	else
-		return BlockInfo();
-}
-
-unsigned MixClient::transactionCount(h256 _blockHash) const
-{
-	ReadGuard l(x_state);
-	auto bl = bc().block(_blockHash);
-	RLP b(bl);
-	return b[1].itemCount();
-}
-
-unsigned MixClient::uncleCount(h256 _blockHash) const
-{
-	ReadGuard l(x_state);
-	auto bl = bc().block(_blockHash);
-	RLP b(bl);
-	return b[2].itemCount();
-}
-
-Transactions MixClient::transactions(h256 _blockHash) const
-{
-	ReadGuard l(x_state);
-	auto bl = bc().block(_blockHash);
-	RLP b(bl);
-	Transactions res;
-	for (unsigned i = 0; i < b[1].itemCount(); i++)
-		res.emplace_back(b[1][i].data(), CheckSignature::Range);
-	return res;
-}
-
-TransactionHashes MixClient::transactionHashes(h256 _blockHash) const
-{
-	ReadGuard l(x_state);
-	return bc().transactionHashes(_blockHash);
-}
-
-unsigned MixClient::number() const
-{
-	ReadGuard l(x_state);
-	return bc().number();
-}
-
-eth::Transactions MixClient::pending() const
-{
-	ReadGuard l(x_state);
-	return m_state.pending();
-}
-
-eth::StateDiff MixClient::diff(unsigned _txi, h256 _block) const
-{
-	ReadGuard l(x_state);
-	State st(m_stateDB, bc(), _block);
-	return st.fromPending(_txi).diff(st.fromPending(_txi + 1));
-}
-
-eth::StateDiff MixClient::diff(unsigned _txi, int _block) const
-{
-	State st = asOf(_block);
-	return st.fromPending(_txi).diff(st.fromPending(_txi + 1));
-}
-
-Addresses MixClient::addresses(int _block) const
-{
-	Addresses ret;
-	for (auto const& i: asOf(_block).addresses())
-		ret.push_back(i.first);
-	return ret;
-}
-
-u256 MixClient::gasLimitRemaining() const
-{
-	ReadGuard l(x_state);
-	return m_state.gasLimitRemaining();
-}
-
->>>>>>> 720df7fd
 void MixClient::setAddress(Address _us)
 {
 	WriteGuard l(x_state);
