/*
	This file is part of cpp-ethereum.

	cpp-ethereum is free software: you can redistribute it and/or modify
	it under the terms of the GNU General Public License as published by
	the Free Software Foundation, either version 3 of the License, or
	(at your option) any later version.

	cpp-ethereum is distributed in the hope that it will be useful,
	but WITHOUT ANY WARRANTY; without even the implied warranty of
	MERCHANTABILITY or FITNESS FOR A PARTICULAR PURPOSE.  See the
	GNU General Public License for more details.

	You should have received a copy of the GNU General Public License
	along with cpp-ethereum.  If not, see <http://www.gnu.org/licenses/>.
*/
/** @file MixClient.cpp
 * @author Arkadiy Paronyan arkadiy@ethdev.com
 * @date 2015
 * Ethereum IDE client.
 */

#include <vector>
#include <libdevcore/Exceptions.h>
#include <libethereum/CanonBlockChain.h>
#include <libethereum/Transaction.h>
#include <libethereum/Executive.h>
#include <libethereum/ExtVM.h>
#include <libethereum/BlockChain.h>
#include <libevm/VM.h>

#include "Exceptions.h"
#include "MixClient.h"

using namespace dev;
using namespace dev::eth;

namespace dev
{
namespace mix
{

// TODO: merge as much as possible with the Client.cpp into a mutually inherited base class.

const Secret c_defaultUserAccountSecret = Secret("cb73d9408c4720e230387d956eb0f829d8a4dd2c1055f96257167e14e7169074");
const u256 c_mixGenesisDifficulty = c_minimumDifficulty; //TODO: make it lower for Mix somehow
	
bytes MixBlockChain::createGenesisBlock(h256 _stateRoot)
{
	RLPStream block(3);
	block.appendList(15)
	<< h256() << EmptyListSHA3 << h160() << _stateRoot << EmptyTrie << EmptyTrie
	<< LogBloom() << c_mixGenesisDifficulty << 0 << c_genesisGasLimit << 0 << (unsigned)0
	<< std::string() << h256() << h64(u64(42));
	block.appendRaw(RLPEmptyList);
	block.appendRaw(RLPEmptyList);
	return block.out();
}

MixClient::MixClient(std::string const& _dbPath):
	m_dbPath(_dbPath), m_minigThreads(0)
{
	std::map<Secret, u256> account;
	account.insert(std::make_pair(c_defaultUserAccountSecret, 1000000 * ether));
	resetState(account);
}

MixClient::~MixClient()
{
}

void MixClient::resetState(std::map<Secret, u256> _accounts)
{
	WriteGuard l(x_state);
	Guard fl(m_filterLock);
	m_filters.clear();
	m_watches.clear();

	m_stateDB = OverlayDB();
	SecureTrieDB<Address, MemoryDB> accountState(&m_stateDB);
	accountState.init();

	std::map<Address, Account> genesisState;
	for (auto account: _accounts)
	{
		KeyPair a = KeyPair(account.first);
		m_userAccounts.push_back(a);
		genesisState.insert(std::make_pair(a.address(), Account(account.second, Account::NormalCreation)));
	}

	dev::eth::commit(genesisState, static_cast<MemoryDB&>(m_stateDB), accountState);
	h256 stateRoot = accountState.root();
	m_bc.reset();
	m_bc.reset(new MixBlockChain(m_dbPath, stateRoot));
	m_state = eth::State(genesisState.begin()->first , m_stateDB, BaseState::Empty);
	m_state.sync(bc());
	m_startState = m_state;
	WriteGuard lx(x_executions);
	m_executions.clear();
}

void MixClient::executeTransaction(Transaction const& _t, State& _state, bool _call)
{
	bytes rlp = _t.rlp();

	// do debugging run first
	LastHashes lastHashes(256);
	lastHashes[0] = bc().numberHash(bc().number());
	for (unsigned i = 1; i < 256; ++i)
		lastHashes[i] = lastHashes[i - 1] ? bc().details(lastHashes[i - 1]).parent : h256();

	State execState = _state;
	Executive execution(execState, lastHashes, 0);
	execution.setup(&rlp);
	std::vector<MachineState> machineStates;
	std::vector<unsigned> levels;
	std::vector<MachineCode> codes;
	std::map<bytes const*, unsigned> codeIndexes;
	std::vector<bytes> data;
	std::map<bytesConstRef const*, unsigned> dataIndexes;
	bytes const* lastCode = nullptr;
	bytesConstRef const* lastData = nullptr;
	unsigned codeIndex = 0;
	unsigned dataIndex = 0;
	auto onOp = [&](uint64_t steps, Instruction inst, dev::bigint newMemSize, dev::bigint gasCost, void* voidVM, void const* voidExt)
	{
		VM& vm = *static_cast<VM*>(voidVM);
		ExtVM const& ext = *static_cast<ExtVM const*>(voidExt);
		if (lastCode == nullptr || lastCode != &ext.code)
		{
			auto const& iter = codeIndexes.find(&ext.code);
			if (iter != codeIndexes.end())
				codeIndex = iter->second;
			else
			{
				codeIndex = codes.size();
				codes.push_back(MachineCode({ext.myAddress, ext.code}));
				codeIndexes[&ext.code] = codeIndex;
			}
			lastCode = &ext.code;
		}

		if (lastData == nullptr || lastData != &ext.data)
		{
			auto const& iter = dataIndexes.find(&ext.data);
			if (iter != dataIndexes.end())
				dataIndex = iter->second;
			else
			{
				dataIndex = data.size();
				data.push_back(ext.data.toBytes());
				dataIndexes[&ext.data] = dataIndex;
			}
			lastData = &ext.data;
		}

		if (levels.size() < ext.depth)
			levels.push_back(machineStates.size() - 1);
		else
			levels.resize(ext.depth);

		machineStates.emplace_back(MachineState({steps, vm.curPC(), inst, newMemSize, vm.gas(),
									  vm.stack(), vm.memory(), gasCost, ext.state().storage(ext.myAddress), levels, codeIndex, dataIndex}));
	};

	execution.go(onOp);
	execution.finalize();

	ExecutionResult d;
	d.result = execution.executionResult();
	d.machineStates = machineStates;
	d.executionCode = std::move(codes);
	d.transactionData = std::move(data);
	d.address = _t.receiveAddress();
	d.sender = _t.sender();
	d.value = _t.value();
	if (_t.isCreation())
		d.contractAddress = right160(sha3(rlpList(_t.sender(), _t.nonce())));
	if (!_call)
		d.transactionIndex = m_state.pending().size();
	d.executonIndex = m_executions.size();

	// execute on a state
	if (!_call)
	{
		_state.execute(lastHashes, rlp);
		if (_t.isCreation() && _state.code(d.contractAddress).empty())
			BOOST_THROW_EXCEPTION(OutOfGas() << errinfo_comment("Not enough gas for contract deployment"));
		// collect watches
		h256Set changed;
		Guard l(m_filterLock);
		for (std::pair<h256 const, eth::InstalledFilter>& i: m_filters)
			if ((unsigned)i.second.filter.latest() > bc().number())
			{
				// acceptable number.
				auto m = i.second.filter.matches(_state.receipt(_state.pending().size() - 1));
				if (m.size())
				{
					// filter catches them
					for (LogEntry const& l: m)
						i.second.changes.push_back(LocalisedLogEntry(l, bc().number() + 1));
					changed.insert(i.first);
				}
			}
		changed.insert(dev::eth::PendingChangedFilter);
		noteChanged(changed);
	}
	WriteGuard l(x_executions);
	m_executions.emplace_back(std::move(d));
}

void MixClient::mine()
{
	WriteGuard l(x_state);
	m_state.commitToMine(bc());
	while (!m_state.mine(100, true).completed) {}
	m_state.completeMine();
	bc().import(m_state.blockData(), m_stateDB);
	m_state.sync(bc());
	m_startState = m_state;
	h256Set changed { dev::eth::PendingChangedFilter, dev::eth::ChainChangedFilter };
	noteChanged(changed);
}

ExecutionResult MixClient::lastExecution() const
{
	ReadGuard l(x_executions);
	return m_executions.empty() ? ExecutionResult() : m_executions.back();
}

ExecutionResult MixClient::execution(unsigned _index) const
{
	ReadGuard l(x_executions);
	return m_executions.at(_index);
}

State MixClient::asOf(int _block) const
{
	ReadGuard l(x_state);
	if (_block == 0)
		return m_state;
	else if (_block == -1)
		return m_startState;
	
	return State(m_stateDB, bc(), bc().numberHash(_block));
}

State MixClient::asOf(h256 _block) const
{
	ReadGuard l(x_state);
	return State(m_stateDB, bc(), _block);
}

void MixClient::submitTransaction(Secret _secret, u256 _value, Address _dest, bytes const& _data, u256 _gas, u256 _gasPrice)
{
	WriteGuard l(x_state);
	u256 n = m_state.transactionsFrom(toAddress(_secret));
	Transaction t(_value, _gasPrice, _gas, _dest, _data, n, _secret);
	executeTransaction(t, m_state, false);
}

Address MixClient::submitTransaction(Secret _secret, u256 _endowment, bytes const& _init, u256 _gas, u256 _gasPrice)
{
	WriteGuard l(x_state);
	u256 n = m_state.transactionsFrom(toAddress(_secret));
	eth::Transaction t(_endowment, _gasPrice, _gas, _init, n, _secret);
	executeTransaction(t, m_state, false);
	Address address = right160(sha3(rlpList(t.sender(), t.nonce())));
	return address;
}

<<<<<<< HEAD
bytes MixClient::call(Secret _secret, u256 _value, Address _dest, bytes const& _data, u256 _gas, u256 _gasPrice, int _blockNumber)
=======
void MixClient::inject(bytesConstRef _rlp)
{
	WriteGuard l(x_state);
	eth::Transaction t(_rlp, CheckSignature::None);
	executeTransaction(t, m_state, false);
}

void MixClient::flushTransactions()
{
}

dev::eth::ExecutionResult MixClient::call(Secret _secret, u256 _value, Address _dest, bytes const& _data, u256 _gas, u256 _gasPrice, int _blockNumber)
>>>>>>> 1a88284f
{
	
	State temp = asOf(_blockNumber);
	u256 n = temp.transactionsFrom(toAddress(_secret));
	Transaction t(_value, _gasPrice, _gas, _dest, _data, n, _secret);
	bytes rlp = t.rlp();
	WriteGuard lw(x_state); //TODO: lock is required only for last execution state
	executeTransaction(t, temp, true);
	return lastExecution().result;
}

dev::eth::ExecutionResult MixClient::create(Secret _secret, u256 _value, bytes const& _data, u256 _gas, u256 _gasPrice, int _blockNumber)
{
	u256 n;
	State temp;
	{
		ReadGuard lr(x_state);
		temp = asOf(_blockNumber);
		n = temp.transactionsFrom(toAddress(_secret));
	}
	Transaction t(_value, _gasPrice, _gas, _data, n, _secret);
	bytes rlp = t.rlp();
	WriteGuard lw(x_state); //TODO: lock is required only for last execution state
	executeTransaction(t, temp, true);
	return lastExecution().result;
}

void MixClient::noteChanged(h256Set const& _filters)
{
	for (auto& i: m_watches)
		if (_filters.count(i.second.id))
		{
			if (m_filters.count(i.second.id))
				i.second.changes += m_filters.at(i.second.id).changes;
			else
				i.second.changes.push_back(LocalisedLogEntry(SpecialLogEntry, 0));
		}
	for (auto& i: m_filters)
		i.second.changes.clear();
}

eth::BlockInfo MixClient::blockInfo() const
{
	ReadGuard l(x_state);
	return BlockInfo(bc().block());
}

void MixClient::setAddress(Address _us)
{
	WriteGuard l(x_state);
	m_state.setAddress(_us);
}

void MixClient::setMiningThreads(unsigned _threads)
{
	m_minigThreads = _threads;
}

unsigned MixClient::miningThreads() const
{
	return m_minigThreads;
}

void MixClient::startMining()
{
	//no-op
}

void MixClient::stopMining()
{
	//no-op
}

bool MixClient::isMining()
{
	return false;
}

eth::MineProgress MixClient::miningProgress() const
{
	return eth::MineProgress();
}

}
}<|MERGE_RESOLUTION|>--- conflicted
+++ resolved
@@ -269,22 +269,7 @@
 	return address;
 }
 
-<<<<<<< HEAD
-bytes MixClient::call(Secret _secret, u256 _value, Address _dest, bytes const& _data, u256 _gas, u256 _gasPrice, int _blockNumber)
-=======
-void MixClient::inject(bytesConstRef _rlp)
-{
-	WriteGuard l(x_state);
-	eth::Transaction t(_rlp, CheckSignature::None);
-	executeTransaction(t, m_state, false);
-}
-
-void MixClient::flushTransactions()
-{
-}
-
 dev::eth::ExecutionResult MixClient::call(Secret _secret, u256 _value, Address _dest, bytes const& _data, u256 _gas, u256 _gasPrice, int _blockNumber)
->>>>>>> 1a88284f
 {
 	
 	State temp = asOf(_blockNumber);
