--- conflicted
+++ resolved
@@ -234,12 +234,12 @@
 	return m_executions.at(_index);
 }
 
-State MixClient::asOf(int _block) const
+State MixClient::asOf(BlockNumber _block) const
 {
 	ReadGuard l(x_state);
-	if (_block == 0)
+	if (_block == PendingBlock)
 		return m_state;
-	else if (_block == -1)
+	else if (_block == LatestBlock)
 		return m_startState;
 	
 	return State(m_stateDB, bc(), bc().numberHash(_block));
@@ -269,22 +269,7 @@
 	return address;
 }
 
-<<<<<<< HEAD
-dev::eth::ExecutionResult MixClient::call(Secret _secret, u256 _value, Address _dest, bytes const& _data, u256 _gas, u256 _gasPrice, int _blockNumber)
-=======
-void MixClient::inject(bytesConstRef _rlp)
-{
-	WriteGuard l(x_state);
-	eth::Transaction t(_rlp, CheckSignature::None);
-	executeTransaction(t, m_state, false);
-}
-
-void MixClient::flushTransactions()
-{
-}
-
 dev::eth::ExecutionResult MixClient::call(Secret _secret, u256 _value, Address _dest, bytes const& _data, u256 _gas, u256 _gasPrice, BlockNumber _blockNumber)
->>>>>>> e01002be
 {
 	
 	State temp = asOf(_blockNumber);
@@ -312,125 +297,6 @@
 	return lastExecution().result;
 }
 
-<<<<<<< HEAD
-=======
-u256 MixClient::balanceAt(Address _a, BlockNumber _block) const
-{
-	return asOf(_block).balance(_a);
-}
-
-u256 MixClient::countAt(Address _a, BlockNumber _block) const
-{
-	return asOf(_block).transactionsFrom(_a);
-}
-
-u256 MixClient::stateAt(Address _a, u256 _l, BlockNumber _block) const
-{
-	return asOf(_block).storage(_a, _l);
-}
-
-bytes MixClient::codeAt(Address _a, BlockNumber _block) const
-{
-	return asOf(_block).code(_a);
-}
-
-std::map<u256, u256> MixClient::storageAt(Address _a, BlockNumber _block) const
-{
-	return asOf(_block).storage(_a);
-}
-
-eth::LocalisedLogEntries MixClient::logs(unsigned _watchId) const
-{
-	Guard l(m_filterLock);
-	h256 h = m_watches.at(_watchId).id;
-	auto filterIter = m_filters.find(h);
-	if (filterIter != m_filters.end())
-		return logs(filterIter->second.filter);
-	return eth::LocalisedLogEntries();
-}
-
-eth::LocalisedLogEntries MixClient::logs(eth::LogFilter const& _f) const
-{
-	LocalisedLogEntries ret;
-	unsigned lastBlock = bc().number();
-	unsigned block = std::min<unsigned>(lastBlock, (unsigned)_f.latest());
-	unsigned end = std::min(lastBlock, std::min(block, (unsigned)_f.earliest()));
-	// Pending transactions
-	if (block > bc().number())
-	{
-		ReadGuard l(x_state);
-		for (unsigned i = 0; i < m_state.pending().size(); ++i)
-		{
-			// Might have a transaction that contains a matching log.
-			TransactionReceipt const& tr = m_state.receipt(i);
-			LogEntries logEntries = _f.matches(tr);
-			for (unsigned entry = 0; entry < logEntries.size(); ++entry)
-				ret.insert(ret.begin(), LocalisedLogEntry(logEntries[entry], block));
-		}
-		block = bc().number();
-	}
-
-	// The rest
-	auto h = bc().numberHash(block);
-	for (; ret.size() != block && block != end; block--)
-	{
-		if (_f.matches(bc().info(h).logBloom))
-			for (TransactionReceipt receipt: bc().receipts(h).receipts)
-				if (_f.matches(receipt.bloom()))
-					for (auto const& e: _f.matches(receipt))
-						ret.insert(ret.begin(), LocalisedLogEntry(e, block));
-		h = bc().details(h).parent;
-	}
-	return ret;
-}
-
-unsigned MixClient::installWatch(h256 _h, eth::Reaping _r)
-{
-	unsigned ret;
-	{
-		Guard l(m_filterLock);
-		ret = m_watches.size() ? m_watches.rbegin()->first + 1 : 0;
-		m_watches[ret] = ClientWatch(_h, _r);
-	}
-	auto ch = logs(ret);
-	if (ch.empty())
-		ch.push_back(eth::InitialChange);
-	{
-		Guard l(m_filterLock);
-		swap(m_watches[ret].changes, ch);
-	}
-	return ret;
-}
-
-unsigned MixClient::installWatch(eth::LogFilter const& _f, eth::Reaping _r)
-{
-	h256 h = _f.sha3();
-	{
-		Guard l(m_filterLock);
-		m_filters.insert(std::make_pair(h, _f));
-	}
-	return installWatch(h, _r);
-}
-
-bool MixClient::uninstallWatch(unsigned _i)
-{
-	Guard l(m_filterLock);
-
-	auto it = m_watches.find(_i);
-	if (it == m_watches.end())
-		return false;
-	auto id = it->second.id;
-	m_watches.erase(it);
-
-	auto fit = m_filters.find(id);
-	if (fit != m_filters.end())
-		if (!--fit->second.refCount)
-			m_filters.erase(fit);
-
-	return true;
-}
-
->>>>>>> e01002be
 void MixClient::noteChanged(h256Set const& _filters)
 {
 	for (auto& i: m_watches)
@@ -451,115 +317,6 @@
 	return BlockInfo(bc().block());
 }
 
-<<<<<<< HEAD
-=======
-eth::BlockDetails MixClient::blockDetails(h256 _hash) const
-{
-	ReadGuard l(x_state);
-	return bc().details(_hash);
-}
-
-Transaction MixClient::transaction(h256 _transactionHash) const
-{
-	ReadGuard l(x_state);
-	return Transaction(bc().transaction(_transactionHash), CheckSignature::Range);
-}
-
-eth::Transaction MixClient::transaction(h256 _blockHash, unsigned _i) const
-{
-	ReadGuard l(x_state);
-	auto bl = bc().block(_blockHash);
-	RLP b(bl);
-	if (_i < b[1].itemCount())
-		return Transaction(b[1][_i].data(), CheckSignature::Range);
-	else
-		return Transaction();
-}
-
-eth::BlockInfo MixClient::uncle(h256 _blockHash, unsigned _i) const
-{
-	ReadGuard l(x_state);
-	auto bl = bc().block(_blockHash);
-	RLP b(bl);
-	if (_i < b[2].itemCount())
-		return BlockInfo::fromHeader(b[2][_i].data());
-	else
-		return BlockInfo();
-}
-
-unsigned MixClient::transactionCount(h256 _blockHash) const
-{
-	ReadGuard l(x_state);
-	auto bl = bc().block(_blockHash);
-	RLP b(bl);
-	return b[1].itemCount();
-}
-
-unsigned MixClient::uncleCount(h256 _blockHash) const
-{
-	ReadGuard l(x_state);
-	auto bl = bc().block(_blockHash);
-	RLP b(bl);
-	return b[2].itemCount();
-}
-
-Transactions MixClient::transactions(h256 _blockHash) const
-{
-	ReadGuard l(x_state);
-	auto bl = bc().block(_blockHash);
-	RLP b(bl);
-	Transactions res;
-	for (unsigned i = 0; i < b[1].itemCount(); i++)
-		res.emplace_back(b[1][i].data(), CheckSignature::Range);
-	return res;
-}
-
-TransactionHashes MixClient::transactionHashes(h256 _blockHash) const
-{
-	ReadGuard l(x_state);
-	return bc().transactionHashes(_blockHash);
-}
-
-unsigned MixClient::number() const
-{
-	ReadGuard l(x_state);
-	return bc().number();
-}
-
-eth::Transactions MixClient::pending() const
-{
-	ReadGuard l(x_state);
-	return m_state.pending();
-}
-
-eth::StateDiff MixClient::diff(unsigned _txi, h256 _block) const
-{
-	ReadGuard l(x_state);
-	State st(m_stateDB, bc(), _block);
-	return st.fromPending(_txi).diff(st.fromPending(_txi + 1));
-}
-
-eth::StateDiff MixClient::diff(unsigned _txi, BlockNumber _block) const
-{
-	State st = asOf(_block);
-	return st.fromPending(_txi).diff(st.fromPending(_txi + 1));
-}
-
-Addresses MixClient::addresses(BlockNumber _block) const
-{
-	Addresses ret;
-	for (auto const& i: asOf(_block).addresses())
-		ret.push_back(i.first);
-	return ret;
-}
-
-u256 MixClient::gasLimitRemaining() const
-{
-	ReadGuard l(x_state);
-	return m_state.gasLimitRemaining();
-}
-
->>>>>>> e01002be
 void MixClient::setAddress(Address _us)
 {
 	WriteGuard l(x_state);
