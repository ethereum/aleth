/*
	This file is part of cpp-ethereum.

	cpp-ethereum is free software: you can redistribute it and/or modify
	it under the terms of the GNU General Public License as published by
	the Free Software Foundation, either version 3 of the License, or
	(at your option) any later version.

	cpp-ethereum is distributed in the hope that it will be useful,
	but WITHOUT ANY WARRANTY; without even the implied warranty of
	MERCHANTABILITY or FITNESS FOR A PARTICULAR PURPOSE.  See the
	GNU General Public License for more details.

	You should have received a copy of the GNU General Public License
	along with cpp-ethereum.  If not, see <http://www.gnu.org/licenses/>.
*/
/** @file FileIo.h
 * @author Arkadiy Paronyan arkadiy@ethdev.com
 * @date 2015
 * Ethereum IDE client.
 */

#pragma once

#include <libdevcore/CommonData.h>
#include <QObject>

namespace dev
{
namespace mix
{

///File services for QML
class FileIo: public QObject
{
	Q_OBJECT
	Q_PROPERTY(QString homePath READ getHomePath CONSTANT)

signals:
	/// Signalled in case of IO error
	void error(QString const& _errorText);

public:
	/// Create a directory if it does not exist. Signals on failure.
	Q_INVOKABLE void makeDir(QString const& _url);
	/// Read file contents to a string. Signals on failure.
	Q_INVOKABLE QString readFile(QString const& _url);
	/// Write contents to a file. Signals on failure.
	Q_INVOKABLE void writeFile(QString const& _url, QString const& _data);
	/// Copy a file from _sourcePath to _destPath. Signals on failure.
	Q_INVOKABLE void copyFile(QString const& _sourceUrl, QString const& _destUrl);
	/// Move (rename) a file from _sourcePath to _destPath. Signals on failure.
	Q_INVOKABLE void moveFile(QString const& _sourceUrl, QString const& _destUrl);
	/// Check if file exists
	Q_INVOKABLE bool fileExists(QString const& _url);
	/// Compress a folder, @returns sha3 of the compressed file.
<<<<<<< HEAD
	Q_INVOKABLE QStringList compress(QString const& _deploymentFolder);
	/// Calculate SHA3 hash of a file
	Q_INVOKABLE QString sha3(QString const& _url);
=======
	Q_INVOKABLE QStringList makePackage(QString const& _deploymentFolder);
>>>>>>> e9d31289

private:
	QString getHomePath() const;
};

}
}<|MERGE_RESOLUTION|>--- conflicted
+++ resolved
@@ -54,13 +54,7 @@
 	/// Check if file exists
 	Q_INVOKABLE bool fileExists(QString const& _url);
 	/// Compress a folder, @returns sha3 of the compressed file.
-<<<<<<< HEAD
-	Q_INVOKABLE QStringList compress(QString const& _deploymentFolder);
-	/// Calculate SHA3 hash of a file
-	Q_INVOKABLE QString sha3(QString const& _url);
-=======
 	Q_INVOKABLE QStringList makePackage(QString const& _deploymentFolder);
->>>>>>> e9d31289
 
 private:
 	QString getHomePath() const;
