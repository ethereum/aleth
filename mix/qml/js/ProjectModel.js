/*
	This file is part of cpp-ethereum.

	cpp-ethereum is free software: you can redistribute it and/or modify
	it under the terms of the GNU General Public License as published by
	the Free Software Foundation, either version 3 of the License, or
	(at your option) any later version.

	cpp-ethereum is distributed in the hope that it will be useful,
	but WITHOUT ANY WARRANTY; without even the implied warranty of
	MERCHANTABILITY or FITNESS FOR A PARTICULAR PURPOSE.  See the
	GNU General Public License for more details.

	You should have received a copy of the GNU General Public License
	along with cpp-ethereum.  If not, see <http://www.gnu.org/licenses/>.
*/
/** @file ProjectModel.js
 * @author Arkadiy Paronyan arkadiy@ethdev.com
 * @date 2015
 * Ethereum IDE client.
 */
Qt.include("QEtherHelper.js")

var htmlTemplate = "<html>\n<head>\n<script>\n</script>\n</head>\n<body>\n<script>\n</script>\n</body>\n</html>";
var contractTemplate = "contract Contract {\n}\n";

function saveAll() {
	saveProject();
}

function createProject() {
	newProjectDialog.open();
}

function closeProject() {
	if (!isEmpty) {
		if (haveUnsavedChanges)
			saveMessageDialog.open();
		else
			doCloseProject();
	}
}

function saveProject() {
	if (!isEmpty) {
		var projectData = {
			files: [],
			title: projectTitle,
			deploymentAddresses: deploymentAddresses,
			applicationUrlEth: deploymentDialog.applicationUrlEth,
			applicationUrlHttp: deploymentDialog.applicationUrlHttp,
			packageHash: deploymentDialog.packageHash,
			packageBase64: deploymentDialog.packageBase64
		};
		for (var i = 0; i < projectListModel.count; i++)
			projectData.files.push(projectListModel.get(i).fileName)
		projectSaving(projectData);
		var json = JSON.stringify(projectData, null, "\t");
		var projectFile = projectPath + projectFileName;
		fileIo.writeFile(projectFile, json);
		projectSaved();
	}
}

function loadProject(path) {
	closeProject();
	console.log("loading project at " + path);
	var projectFile = path + projectFileName;
	var json = fileIo.readFile(projectFile);
	var projectData = JSON.parse(json);
	if (projectData.packageHash)
		deploymentDialog.packageHash =  projectData.packageHash
	if (projectData.packageBase64)
		deploymentDialog.packageBase64 =  projectData.packageBase64
	if (projectData.applicationUrlEth)
		deploymentDialog.applicationUrlEth = projectData.applicationUrlEth
	if (projectData.applicationUrlHttp)
		deploymentDialog.applicationUrlHttp = projectData.applicationUrlHttp
	if (!projectData.title) {
		var parts = path.split("/");
		projectData.title = parts[parts.length - 2];
	}
	deploymentAddresses = projectData.deploymentAddresses ? projectData.deploymentAddresses : [];
	projectTitle = projectData.title;
	projectPath = path;
	if (!projectData.files)
		projectData.files = [];

	for(var i = 0; i < projectData.files.length; i++) {
		addFile(projectData.files[i]);
	}
	projectSettings.lastProjectPath = path;
	projectLoading(projectData);
	projectLoaded()

	//TODO: move this to codemodel
	var contractSources = {};
	for (var d = 0; d < listModel.count; d++) {
		var doc = listModel.get(d);
		if (doc.isContract)
			contractSources[doc.documentId] = fileIo.readFile(doc.path);
	}
	codeModel.reset(contractSources);

}

function addFile(fileName) {
	var p = projectPath + fileName;
	var extension = fileName.substring(fileName.lastIndexOf("."), fileName.length);
	var isContract = extension === ".sol";
	var isHtml = extension === ".html";
	var isCss = extension === ".css";
	var isJs = extension === ".js";
	var isImg = extension === ".png"  || extension === ".gif" || extension === ".jpg" || extension === ".svg";
	var syntaxMode = isContract ? "solidity" : isJs ? "javascript" : isHtml ? "htmlmixed" : isCss ? "css" : "";
	var groupName = isContract ? qsTr("Contracts") : isJs ? qsTr("Javascript") : isHtml ? qsTr("Web Pages") : isCss ? qsTr("Styles") : isImg ? qsTr("Images") : qsTr("Misc");
	var docData = {
		contract: false,
		path: p,
		fileName: fileName,
		name: fileName,
		documentId: fileName,
		syntaxMode: syntaxMode,
		isText: isContract || isHtml || isCss || isJs,
		isContract: isContract,
		isHtml: isHtml,
		groupName: groupName
	};

	projectListModel.append(docData);
	return docData.documentId;
}

function getDocumentIndex(documentId)
{
	for (var i = 0; i < projectListModel.count; i++)
		if (projectListModel.get(i).documentId === documentId)
			return i;
	console.error("Cant find document " + documentId);
	return -1;
}

function openDocument(documentId) {
	if (documentId !== currentDocumentId) {
		documentOpened(projectListModel.get(getDocumentIndex(documentId)));
		currentDocumentId = documentId;
	}
}

function openNextDocument() {
	var docIndex = getDocumentIndex(currentDocumentId);
	var nextDocId = "";
	while (nextDocId === "") {
		docIndex++;
		if (docIndex >= projectListModel.count)
			docIndex = 0;
		var document = projectListModel.get(docIndex);
		if (document.isText)
			nextDocId = document.documentId;
	}
	openDocument(nextDocId);
}

function openPrevDocument() {
	var docIndex = getDocumentIndex(currentDocumentId);
	var prevDocId = "";
	while (prevDocId === "") {
		docIndex--;
		if (docIndex < 0)
			docIndex = projectListModel.count - 1;
		var document = projectListModel.get(docIndex);
		if (document.isText)
			prevDocId = document.documentId;
	}
	openDocument(prevDocId);
}

function doCloseProject() {
	console.log("Closing project");
	projectListModel.clear();
	projectPath = "";
	currentDocumentId = "";
	projectClosed();
}

function doCreateProject(title, path) {
	closeProject();
	console.log("creating project " + title + " at " + path);
	if (path[path.length - 1] !== "/")
		path += "/";
	var dirPath = path + title + "/";
	fileIo.makeDir(dirPath);
	var projectFile = dirPath + projectFileName;

	var indexFile = "index.html";
	var contractsFile = "contract.sol";
	var projectData = {
		title: title,
		files: [ contractsFile, indexFile ]
	};
	//TODO: copy from template
	fileIo.writeFile(dirPath + indexFile, htmlTemplate);
	fileIo.writeFile(dirPath + contractsFile, contractTemplate);
	newProject(projectData);
	var json = JSON.stringify(projectData, null, "\t");
	fileIo.writeFile(projectFile, json);
	loadProject(dirPath);
}

function doAddExistingFiles(files) {
	for(var i = 0; i < files.length; i++) {
		var sourcePath = files[i];
		var sourceFileName = sourcePath.substring(sourcePath.lastIndexOf("/") + 1, sourcePath.length);
		var destPath = projectPath + sourceFileName;
		if (sourcePath !== destPath)
			fileIo.copyFile(sourcePath, destPath);
		var id = addFile(sourceFileName);
		documentAdded(id)
	}
}

function renameDocument(documentId, newName) {
	var i = getDocumentIndex(documentId);
	var document = projectListModel.get(i);
	if (!document.isContract) {
		var sourcePath = document.path;
		var destPath = projectPath + newName;
		fileIo.moveFile(sourcePath, destPath);
		document.path = destPath;
		document.name = newName;
		projectListModel.set(i, document);
		documentUpdated(documentId);
	}
}

function getDocument(documentId) {
	var i = getDocumentIndex(documentId);
	return projectListModel.get(i);
}

function removeDocument(documentId) {
	var i = getDocumentIndex(documentId);
	var document = projectListModel.get(i);
	if (!document.isContract) {
		projectListModel.remove(i);
		documentRemoved(documentId);
	}
}

function newHtmlFile() {
	createAndAddFile("page", "html", htmlTemplate);
}

function newCssFile() {
	createAndAddFile("style", "css", "body {\n}\n");
}

function newJsFile() {
	createAndAddFile("script", "js", "function foo() {\n}\n");
}

function newContract() {
	createAndAddFile("contract", "sol", contractTemplate);
}


function createAndAddFile(name, extension, content) {
	var fileName = generateFileName(name, extension);
	var filePath = projectPath + fileName;
	fileIo.writeFile(filePath, content);
	var id = addFile(fileName);
	documentAdded(id);
}

function generateFileName(name, extension) {
	var i = 1;
	do {
		var fileName = name + i + "." + extension;
		var filePath = projectPath + fileName;
		i++;
	} while (fileIo.fileExists(filePath));
	return fileName
}


var jsonRpcRequestId = 1;
function deployProject(force) {
	saveAll(); //TODO: ask user
	deploymentDialog.open();
}

function startDeployProject(erasePrevious)
{
	var date = new Date();
	var deploymentId = date.toLocaleString(Qt.locale(), "ddMMyyHHmmsszzz");
	if (!erasePrevious)
	{
		finalizeDeployment(deploymentId, projectModel.deploymentAddresses);
		return;
	}

<<<<<<< HEAD
	var date = new Date();
	var deploymentId = date.toLocaleString(Qt.locale(), "ddMMyyHHmmsszzz");
=======
>>>>>>> 9c1aad7c
	var jsonRpcUrl = "http://127.0.0.1:8080";
	console.log("Deploying " + deploymentId + " to " + jsonRpcUrl);
	deploymentStarted();

	var requests = [];
	var requestNames = [];

	for (var c in codeModel.contracts) { //TODO: order based on dependencies
		var code = codeModel.contracts[c].codeHex;
		requests.push({
			jsonrpc: "2.0",
			method: "eth_transact",
			params: [ { "code": code } ],
			id: jsonRpcRequestId++
		});
		requestNames.push(c);
	}

	var rpcRequest = JSON.stringify(requests);
	var httpRequest = new XMLHttpRequest();
	httpRequest.open("POST", jsonRpcUrl, true);
	httpRequest.setRequestHeader("Content-type", "application/json");
	httpRequest.setRequestHeader("Content-length", rpcRequest.length);
	httpRequest.setRequestHeader("Connection", "close");
	httpRequest.onreadystatechange = function() {
		if (httpRequest.readyState === XMLHttpRequest.DONE) {
			if (httpRequest.status === 200) {
				var rpcResponse = JSON.parse(httpRequest.responseText);
				if (rpcResponse.length === requestNames.length) {
					var contractAddresses = {};
					for (var r = 0; r < rpcResponse.length; r++)
						contractAddresses[requestNames[r]] = rpcResponse[r].result;
					finalizeDeployment(deploymentId, contractAddresses);
				}
			} else {
				var errorText = qsTr("Deployment error: RPC server HTTP status ") + httpRequest.status;
				console.log(errorText);
				deploymentError(errorText);
			}
		}
	}
	httpRequest.send(rpcRequest);
}

function finalizeDeployment(deploymentId, addresses) {
	deploymentStepChanged(qsTr("Packaging application ..."));
	var deploymentDir = projectPath + deploymentId + "/";
	fileIo.makeDir(deploymentDir);
	for (var i = 0; i < projectListModel.count; i++) {
		var doc = projectListModel.get(i);
		if (doc.isContract)
			continue;
		if (doc.isHtml) {
			//inject the script to access contract API
			//TODO: use a template
			var html = fileIo.readFile(doc.path);
			var insertAt = html.indexOf("<head>")
			if (insertAt < 0)
				insertAt = 0;
			else
				insertAt += 6;
			html = html.substr(0, insertAt) +
					"<script src=\"bignumber.min.js\"></script>" +
					"<script src=\"ethereum.js\"></script>" +
					"<script src=\"deployment.js\"></script>" +
					html.substr(insertAt);
			fileIo.writeFile(deploymentDir + doc.fileName, html);
		}
		else
			fileIo.copyFile(doc.path, deploymentDir + doc.fileName);
	}
	//write deployment js
	var deploymentJs =
		"// Autogenerated by Mix\n" +
		"web3 = require(\"web3\");\n" +
		"contracts = {};\n";
	for (var c in codeModel.contracts)  {
		var contractAccessor = "contracts[\"" + codeModel.contracts[c].contract.name + "\"]";
		deploymentJs += contractAccessor + " = {\n" +
		"\tinterface: " + codeModel.contracts[c].contractInterface + ",\n" +
		"\taddress: \"" + addresses[c] + "\"\n" +
		"};\n" +
		contractAccessor + ".contract = web3.eth.contract(" + contractAccessor + ".address, " + contractAccessor + ".interface);\n";
	}
	fileIo.writeFile(deploymentDir + "deployment.js", deploymentJs);
	//copy scripts
	fileIo.copyFile("qrc:///js/bignumber.min.js", deploymentDir + "bignumber.min.js");
	fileIo.copyFile("qrc:///js/webthree.js", deploymentDir + "ethereum.js");
<<<<<<< HEAD
	deploymentAddress = addresses;
=======
	deploymentAddresses = addresses;
>>>>>>> 9c1aad7c
	saveProject();

	var packageRet = fileIo.makePackage(deploymentDir);
	deploymentDialog.packageHash = packageRet[0];
	deploymentDialog.packageBase64 = packageRet[1];

	var applicationUrlEth = deploymentDialog.applicationUrlEth;
	applicationUrlEth = formatAppUrl(applicationUrlEth);

	deploymentStepChanged(qsTr("Registering application on the Ethereum network ..."));
	checkRegistration(applicationUrlEth, deploymentDialog.eth, function () {
		deploymentComplete();
		deployRessourcesDialog.text = qsTr("Register Web Application to finalize deployment.");
		deployRessourcesDialog.open();
	});
}

function rpcCall(requests, callBack)
{
	var jsonRpcUrl = "http://localhost:8080";
	var rpcRequest = JSON.stringify(requests);
	var httpRequest = new XMLHttpRequest();
	httpRequest.open("POST", jsonRpcUrl, true);
	httpRequest.setRequestHeader("Content-type", "application/json");
	httpRequest.setRequestHeader("Content-length", rpcRequest.length);
	httpRequest.setRequestHeader("Connection", "close");
	httpRequest.onreadystatechange = function() {
		if (httpRequest.readyState === XMLHttpRequest.DONE) {
			if (httpRequest.status !== 200)
			{
				var errorText = qsTr("Deployment error: Error while registering Dapp ") + httpRequest.status;
				console.log(errorText);
				deploymentError(errorText);
				return;
			}
			callBack(httpRequest.status, httpRequest.responseText)
		}
	}
	httpRequest.send(rpcRequest);
}


function checkRegistration(dappUrl, addr, callBack)
{
	var requests = [];
	var data  = "";
	if (dappUrl.length > 0)
	{
		//checking path (register).
		var str = createString(dappUrl[0]);
		data  = "0x6be16bed" + str.encodeValueAsString();
		console.log("checking if path exists (register) => " + JSON.stringify(dappUrl));
		requests.push({
			jsonrpc: "2.0",
			method: "eth_call",
			params: [ { "to": '0x' + addr, "data": data } ],
			id: jsonRpcRequestId++
		});

		rpcCall(requests, function (httpRequest, response) {
			var address = JSON.parse(response)[0].result.replace('0x', '');
			if (address === "")
			{
				var errorTxt = qsTr("Path does not exists " + JSON.stringify(dappUrl) + " cannot continue");
				deploymentError(errorTxt);
				console.log(errorTxt);
				return;
			}

			dappUrl.splice(0, 1);
			checkRegistration(dappUrl, address, callBack);
		});
	}
	else
	{
		var paramTitle = createString(projectModel.projectTitle);
		requests.push({
						  //owner()
						  jsonrpc: "2.0",
						  method: "eth_call",
						  params: [ { "to": '0x' + addr, "data": "0xec7b9200" + paramTitle.encodeValueAsString() } ],
						  id: jsonRpcRequestId++
					  });

		requests.push({
						  //accounts
						  jsonrpc: "2.0",
						  method: "eth_accounts",
						  params: null,
						  id: jsonRpcRequestId++
					  });

		rpcCall(requests, function (httpRequest, response) {
			requests = [];
			var res = JSON.parse(response);
			var currentOwner = res[0].result;
			var noOwner = currentOwner.replace('0x', '').replace(/0/g, '') === '';

			if (noOwner)
			{
				requests.push({
							  //reserve()
							  jsonrpc: "2.0",
							  method: "eth_transact",
							  params: [ { "to": '0x' + addr, "data": "0x1c83171b" + paramTitle.encodeValueAsString() } ],
							  id: jsonRpcRequestId++
						  });
			}
			else
			{
				var bOwner = false;
				currentOwner = normalizeAddress(currentOwner);
				for (var u in res[1].result)
				{
					if (normalizeAddress(res[1].result[u]) === currentOwner)
						bOwner = true;
				}

				if (!bOwner)
				{
					var errorTxt = qsTr("Current user is not the owner of this path. Cannot continue")
					deploymentError(errorTxt);
					console.log(errorTxt);
					return;
				}
			}
			console.log("setContentHash");
			requests.push({
						  //setContent()
						  jsonrpc: "2.0",
						  method: "eth_transact",
						  params: [ { "to": '0x' + addr, "data": "0x5d574e32" + paramTitle.encodeValueAsString() + deploymentDialog.packageHash } ],
						  id: jsonRpcRequestId++
					  });
			rpcCall(requests, function (httpRequest, response) {
				callBack();
			});
		});
	}
}

function registerToUrlHint()
{
	deploymentStepChanged(qsTr("Registering application Resources (" + deploymentDialog.applicationUrlHttp) + ") ...");
	var requests = [];
	var paramUrlHttp = createString(deploymentDialog.applicationUrlHttp);
	requests.push({
				  //urlHint => suggestUrl
				  jsonrpc: "2.0",
				  method: "eth_transact",
				  params: [ { "to": '0x' + deploymentDialog.urlHintContract, "data": "0x4983e19c" + deploymentDialog.packageHash + paramUrlHttp.encodeValueAsString() } ],
				  id: jsonRpcRequestId++
			  });

	rpcCall(requests, function (httpRequest, response) {
		deploymentComplete();
	});
}

function normalizeAddress(addr)
{
	addr = addr.replace('0x', '');
	var i = 0;
	for (var k in addr)
	{
		if (addr[k] !== "0")
			break;
		else
			i++;
	}
	return addr.substring(i);
}

function formatAppUrl(url)
{
	var slash = url.indexOf("/");
	var dot = url.indexOf(".");
	if (slash === -1 && dot === -1)
		return url;
	if ((slash !== -1 && slash < dot) || dot === -1)
		return url.split("/");
	else
	{
		var dotted;
		var ret = [];
		if (slash !== -1)
		{
			ret.push(url.split("/"));
			dotted = ret[0].split(".");
		}
		else
			dotted = url.split(".");

		for (var k in dotted)
			ret.unshift(dotted[k]);
		return ret;
	}
}
<|MERGE_RESOLUTION|>--- conflicted
+++ resolved
@@ -299,11 +299,6 @@
 		return;
 	}
 
-<<<<<<< HEAD
-	var date = new Date();
-	var deploymentId = date.toLocaleString(Qt.locale(), "ddMMyyHHmmsszzz");
-=======
->>>>>>> 9c1aad7c
 	var jsonRpcUrl = "http://127.0.0.1:8080";
 	console.log("Deploying " + deploymentId + " to " + jsonRpcUrl);
 	deploymentStarted();
@@ -392,11 +387,7 @@
 	//copy scripts
 	fileIo.copyFile("qrc:///js/bignumber.min.js", deploymentDir + "bignumber.min.js");
 	fileIo.copyFile("qrc:///js/webthree.js", deploymentDir + "ethereum.js");
-<<<<<<< HEAD
-	deploymentAddress = addresses;
-=======
 	deploymentAddresses = addresses;
->>>>>>> 9c1aad7c
 	saveProject();
 
 	var packageRet = fileIo.makePackage(deploymentDir);
