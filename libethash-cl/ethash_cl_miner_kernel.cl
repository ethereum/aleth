--- conflicted
+++ resolved
@@ -1,30 +1,6 @@
 #define OPENCL_PLATFORM_UNKNOWN 0
 #define OPENCL_PLATFORM_NVIDIA  1
 #define OPENCL_PLATFORM_AMD		2
-
-#ifndef ACCESSES
-#define ACCESSES 64
-#endif
-
-#ifndef GROUP_SIZE
-#define GROUP_SIZE 128
-#endif
-
-#ifndef MAX_OUTPUTS
-#define MAX_OUTPUTS 63U
-#endif
-
-#ifndef PLATFORM
-#define PLATFORM 2
-#endif
-
-#ifndef DAG_SIZE
-#define DAG_SIZE 8388593
-#endif
-
-#ifndef LIGHT_SIZE
-#define LIGHT_SIZE 262139
-#endif
 
 #define ETHASH_DATASET_PARENTS 256
 #define NODE_WORDS (64/4)
@@ -61,7 +37,7 @@
 };
 
 #if PLATFORM == OPENCL_PLATFORM_NVIDIA && COMPUTE >= 35
- uint2 ROL2(const uint2 a, const int offset) {
+uint2 ROL2(const uint2 a, const int offset) {
 	uint2 result;
 	if (offset >= 32) {
 		asm("shf.l.wrap.b32 %0, %1, %2, %3;" : "=r"(result.x) : "r"(a.x), "r"(a.y), "r"(offset));
@@ -75,12 +51,7 @@
 }
 #elif PLATFORM == OPENCL_PLATFORM_AMD
 #pragma OPENCL EXTENSION cl_amd_media_ops : enable
-<<<<<<< HEAD
-#pragma OPENCL EXTENSION cl_amd_media_ops2 : enable
-static uint2 ROL2(const uint2 vv, const int r)
-=======
- uint2 ROL2(const uint2 vv, const int r)
->>>>>>> 8e8e3a8c
+uint2 ROL2(const uint2 vv, const int r)
 {
 	if (r <= 32)
 	{
@@ -92,7 +63,7 @@
 	}
 }
 #else
- uint2 ROL2(const uint2 v, const int n)
+uint2 ROL2(const uint2 v, const int n)
 {
 	uint2 result;
 	if (n <= 32)
@@ -109,228 +80,16 @@
 }
 #endif
 
- void chi(uint2 * a, const uint n, const uint2 * t)
-{
-	a[n+0] = bitselect(t[n + 0] ^ t[n + 2], t[n + 0], t[n + 1]);
-	a[n+1] = bitselect(t[n + 1] ^ t[n + 3], t[n + 1], t[n + 2]);
-	a[n+2] = bitselect(t[n + 2] ^ t[n + 4], t[n + 2], t[n + 3]);
-	a[n+3] = bitselect(t[n + 3] ^ t[n + 0], t[n + 3], t[n + 4]);
-	a[n+4] = bitselect(t[n + 4] ^ t[n + 1], t[n + 4], t[n + 0]);
-}
-
-<<<<<<< HEAD
-static void keccak_f1600_init_0(uint2* a)
-{
-	uint2 t[25];
-
-	// Theta
-	t[0] = a[0] ^ a[5];
-	t[1] = a[1];
-	t[2] = a[2];
-	t[3] = a[3] ^ a[8];
-	t[4] = a[4];
-
-	a[10] = t[4] ^ ROL2(t[1], 1);
-	a[0] ^= a[10];
-	a[5] ^= a[10];
-	a[6] = t[0] ^ ROL2(t[2], 1);
-	a[1] ^= a[6];
-	a[7] = t[1] ^ ROL2(t[3], 1);
-	a[2] ^= a[7];
-	a[13] = t[2] ^ ROL2(t[4], 1);
-	a[3] ^= a[13];
-	a[8] ^= a[13];
-	a[9] = t[3] ^ ROL2(t[0], 1);
-	a[4] ^= a[9];
-
-	// Rho Pi
-
-	t[0] = a[0];
-	t[10] = ROL2(a[1], 1);
-	t[20] = ROL2(a[2], 62);
-	t[5] = ROL2(a[3], 28);
-	t[15] = ROL2(a[4], 27);
-
-	t[16] = ROL2(a[5], 36);
-	t[1] = ROL2(a[6], 44);
-	t[11] = ROL2(a[7], 6);
-	t[21] = ROL2(a[8], 55);
-	t[6] = ROL2(a[9], 20);
-
-	t[7] = ROL2(a[10], 3);
-	t[17] = ROL2(a[6], 10);
-	t[2] = ROL2(a[7], 43);
-	t[12] = ROL2(a[13], 25);
-	t[22] = ROL2(a[9], 39); 
-
-	t[23] = ROL2(a[10], 41);
-	t[8] = ROL2(a[6], 45);
-	t[18] = ROL2(a[7], 15);
-	t[3] = ROL2(a[13], 21);
-	t[13] = ROL2(a[9], 8);
-
-	t[14] = ROL2(a[10], 18);
-	t[24] = ROL2(a[6], 2);
-	t[9] = ROL2(a[7], 61);
-	t[19] = ROL2(a[13], 56);
-	t[4] = ROL2(a[9], 14);
-
-	// Chi
-	chi(a, 0, t);
-	chi(a, 5, t);
-	chi(a, 10, t);
-	chi(a, 15, t);
-	chi(a, 20, t);
-
-	// Iota
-	a[0] ^= Keccak_f1600_RC[0];
-}
-
-static void keccak_f1600_final_0(uint2* a)
-{
-	uint2 t[25];
-
-	// Theta
-	t[0] = a[0] ^ a[5] ^ a[10];
-	t[1] = a[1] ^ a[6] ^ a[11] ^ a[16];
-	t[2] = a[2] ^ a[7] ^ a[12];
-	t[3] = a[3] ^ a[8];
-	t[4] = a[4] ^ a[9];
-	a[15] = t[4] ^ ROL2(t[1], 1);
-	a[0] ^= a[15];
-	a[5] ^= a[15];
-	a[10] ^= a[15];
-	a[21] = t[0] ^ ROL2(t[2], 1);
-	a[1] ^= a[21];
-	a[6] ^= a[21];
-	a[11] ^= a[21];
-	a[16] ^= a[21];
-	a[17] = t[1] ^ ROL2(t[3], 1);
-	a[2] ^= a[17];
-	a[7] ^= a[17];
-	a[12] ^= a[17];
-	a[13] = t[2] ^ ROL2(t[4], 1);
-	a[3] ^= a[13];
-	a[8] ^= a[13];
-	a[14] = t[3] ^ ROL2(t[0], 1);
-	a[4] ^= a[14];
-	a[9] ^= a[14];
-
-	// Rho Pi
-
-	t[0] = a[0];
-	t[10] = ROL2(a[1], 1);
-	t[20] = ROL2(a[2], 62);
-	t[5] = ROL2(a[3], 28);
-	t[15] = ROL2(a[4], 27);
-
-	t[16] = ROL2(a[5], 36);
-	t[1] = ROL2(a[6], 44);
-	t[11] = ROL2(a[7], 6);
-	t[21] = ROL2(a[8], 55);
-	t[6] = ROL2(a[9], 20);
-
-	t[7] = ROL2(a[10], 3);
-	t[17] = ROL2(a[11], 10);
-	t[2] = ROL2(a[12], 43);
-	t[12] = ROL2(a[13], 25);
-	t[22] = ROL2(a[14], 39);
-
-	t[23] = ROL2(a[15], 41);
-	t[8] = ROL2(a[16], 45);
-	t[18] = ROL2(a[17], 15);
-	t[3] = ROL2(a[13], 21);
-	t[13] = ROL2(a[14], 8);
-
-	t[14] = ROL2(a[15], 18);
-	t[24] = ROL2(a[21], 2);
-	t[9] = ROL2(a[17], 61);
-	t[19] = ROL2(a[13], 56);
-	t[4] = ROL2(a[14], 14);
-
-	// Chi
-	chi(a, 0, t);
-	chi(a, 5, t);
-	chi(a, 10, t);
-	chi(a, 15, t);
-	chi(a, 20, t);
-
-	// Iota
-	a[0] ^= Keccak_f1600_RC[0];
-}
-
-static void keccak_f1600_gen_0(uint2* a)
-{
-	uint2 t[25];
-
-	// Theta
-	t[0] = a[0] ^ a[5];
-	t[1] = a[1] ^ a[6];
-	t[2] = a[2] ^ a[7];
-	t[3] = a[3] ^ a[8];
-	t[4] = a[4];
-	a[10] = t[4] ^ ROL2(t[1], 1);
-	a[0] ^= a[10];
-	a[5] ^= a[10];
-	a[11] = t[0] ^ ROL2(t[2], 1);
-	a[1] ^= a[11];
-	a[6] ^= a[11];
-	a[12] = t[1] ^ ROL2(t[3], 1);
-	a[2] ^= a[12];
-	a[7] ^= a[12];
-	a[13] = t[2] ^ ROL2(t[4], 1);
-	a[3] ^= a[13];
-	a[8] ^= a[13];
-	a[9] = t[3] ^ ROL2(t[0], 1);
-	a[4] ^= a[9];
-	
-	// Rho Pi
-
-	t[0] = a[0];
-	t[10] = ROL2(a[1], 1);
-	t[20] = ROL2(a[2], 62);
-	t[5] = ROL2(a[3], 28);
-	t[15] = ROL2(a[4], 27);
-
-	t[16] = ROL2(a[5], 36);
-	t[1] = ROL2(a[6], 44);
-	t[11] = ROL2(a[7], 6);
-	t[21] = ROL2(a[8], 55);
-	t[6] = ROL2(a[9], 20);
-
-	t[7] = ROL2(a[10], 3);
-	t[17] = ROL2(a[11], 10);
-	t[2] = ROL2(a[12], 43);
-	t[12] = ROL2(a[13], 25);
-	t[22] = ROL2(a[9], 39);
-
-	t[23] = ROL2(a[10], 41);
-	t[8] = ROL2(a[11], 45);
-	t[18] = ROL2(a[12], 15);
-	t[3] = ROL2(a[13], 21);
-	t[13] = ROL2(a[9], 8);
-
-	t[14] = ROL2(a[10], 18);
-	t[24] = ROL2(a[11], 2);
-	t[9] = ROL2(a[12], 61);
-	t[19] = ROL2(a[13], 56);
-	t[4] = ROL2(a[9], 14);
-
-	// Chi
-	chi(a, 0, t);
-	chi(a, 5, t);
-	chi(a, 10, t);
-	chi(a, 15, t);
-	chi(a, 20, t);
-
-	// Iota
-	a[0] ^= Keccak_f1600_RC[0];
-}
-
-static void keccak_f1600_round(uint2* a, uint r)
-=======
- void keccak_f1600_round(uint2* a, uint r)
->>>>>>> 8e8e3a8c
+void chi(uint2 * a, const uint n, const uint2 * t)
+{
+	a[n + 0] = bitselect(t[n + 0] ^ t[n + 2], t[n + 0], t[n + 1]);
+	a[n + 1] = bitselect(t[n + 1] ^ t[n + 3], t[n + 1], t[n + 2]);
+	a[n + 2] = bitselect(t[n + 2] ^ t[n + 4], t[n + 2], t[n + 3]);
+	a[n + 3] = bitselect(t[n + 3] ^ t[n + 0], t[n + 3], t[n + 4]);
+	a[n + 4] = bitselect(t[n + 4] ^ t[n + 1], t[n + 4], t[n + 0]);
+}
+
+void keccak_f1600_round(uint2* a, uint r)
 {
 	uint2 t[25];
 	uint2 u;
@@ -374,165 +133,90 @@
 
 	// Rho Pi
 
-	t[0]  = a[0];
+	t[0] = a[0];
 	t[10] = ROL2(a[1], 1);
 	t[20] = ROL2(a[2], 62);
-	t[5]  = ROL2(a[3], 28);
+	t[5] = ROL2(a[3], 28);
 	t[15] = ROL2(a[4], 27);
-	
+
 	t[16] = ROL2(a[5], 36);
-	t[1]  = ROL2(a[6], 44);
+	t[1] = ROL2(a[6], 44);
 	t[11] = ROL2(a[7], 6);
 	t[21] = ROL2(a[8], 55);
-	t[6]  = ROL2(a[9], 20);
-	
-	t[7]  = ROL2(a[10], 3);
+	t[6] = ROL2(a[9], 20);
+
+	t[7] = ROL2(a[10], 3);
 	t[17] = ROL2(a[11], 10);
-	t[2]  = ROL2(a[12], 43);
+	t[2] = ROL2(a[12], 43);
 	t[12] = ROL2(a[13], 25);
 	t[22] = ROL2(a[14], 39);
-	
+
 	t[23] = ROL2(a[15], 41);
-	t[8]  = ROL2(a[16], 45);
+	t[8] = ROL2(a[16], 45);
 	t[18] = ROL2(a[17], 15);
-	t[3]  = ROL2(a[18], 21);
+	t[3] = ROL2(a[18], 21);
 	t[13] = ROL2(a[19], 8);
-	
+
 	t[14] = ROL2(a[20], 18);
 	t[24] = ROL2(a[21], 2);
-	t[9]  = ROL2(a[22], 61);
+	t[9] = ROL2(a[22], 61);
 	t[19] = ROL2(a[23], 56);
-	t[4]  = ROL2(a[24], 14);
+	t[4] = ROL2(a[24], 14);
 
 	// Chi
 	chi(a, 0, t);
+
+	// Iota
+	a[0] ^= Keccak_f1600_RC[r];
+
 	chi(a, 5, t);
 	chi(a, 10, t);
 	chi(a, 15, t);
 	chi(a, 20, t);
-
-	// Iota
-	a[0] ^= Keccak_f1600_RC[r];
-}
-
-<<<<<<< HEAD
-static void keccak_f1600_init_23(uint2* a)
-=======
- void keccak_f1600_no_absorb(uint2* a, uint out_size, uint isolate)
->>>>>>> 8e8e3a8c
-{
-	uint2 t[10];
-	uint2 u;
-
-	// Theta
-	t[0] = a[0] ^ a[5] ^ a[10] ^ a[15] ^ a[20];
-	t[1] = a[1] ^ a[6] ^ a[11] ^ a[16] ^ a[21];
-	t[2] = a[2] ^ a[7] ^ a[12] ^ a[17] ^ a[22];
-	t[3] = a[3] ^ a[8] ^ a[13] ^ a[18] ^ a[23];
-	t[4] = a[4] ^ a[9] ^ a[14] ^ a[19] ^ a[24];
-	u = t[4] ^ ROL2(t[1], 1);
-	a[0] ^= u;
-	a[10] ^= u;
-	u = t[0] ^ ROL2(t[2], 1);
-	a[6] ^= u;
-	a[16] ^= u;
-	u = t[1] ^ ROL2(t[3], 1);
-	a[12] ^= u;
-	a[22] ^= u;
-	u = t[2] ^ ROL2(t[4], 1);
-	a[3] ^= u;
-	a[18] ^= u;
-	u = t[3] ^ ROL2(t[0], 1);
-	a[9] ^= u;
-	a[24] ^= u;
-
-	// Rho Pi
-
-	t[0] = a[0];
-	t[5] = ROL2(a[3], 28);
-	t[1] = ROL2(a[6], 44);
-	t[6] = ROL2(a[9], 20);
-	t[7] = ROL2(a[10], 3);
-	t[2] = ROL2(a[12], 43);
-	t[8] = ROL2(a[16], 45);
-	t[3] = ROL2(a[18], 21);
-	t[9] = ROL2(a[22], 61);
-	t[4] = ROL2(a[24], 14);
-
-	// Chi
-	chi(a, 0, t);
-
-	// Iota
-	a[0] ^= Keccak_f1600_RC[23];
-
-	a[5] = bitselect(t[5] ^ t[7], t[5], t[6]);
-	a[6] = bitselect(t[6] ^ t[8], t[6], t[7]);
-	a[7] = bitselect(t[7] ^ t[9], t[7], t[8]);
-
-}
-
-static void keccak_f1600_final_23(uint2* a)
-{
-	uint2 t[5];
-
-	// Theta
-	t[0] = a[0] ^ a[5] ^ a[10] ^ a[15] ^ a[20];
-	t[1] = a[1] ^ a[6] ^ a[11] ^ a[16] ^ a[21];
-	t[2] = a[2] ^ a[7] ^ a[12] ^ a[17] ^ a[22];
-	t[3] = a[3] ^ a[8] ^ a[13] ^ a[18] ^ a[23];
-	t[4] = a[4] ^ a[9] ^ a[14] ^ a[19] ^ a[24];
-	
-	a[0] ^= t[4] ^ ROL2(t[1], 1);
-	a[6] ^= t[0] ^ ROL2(t[2], 1);
-	a[12] ^= t[1] ^ ROL2(t[3], 1);
-
-	// Rho Pi
-	t[1] = ROL2(a[6], 44);
-	t[2] = ROL2(a[12], 43);
-
-	// Chi + Iota
-	a[0] = bitselect(a[0] ^ t[2], a[0], t[1]) ^ Keccak_f1600_RC[23];
-}
-
-static void keccak_f1600_init(uint2* a, uint isolate)
-{
-	keccak_f1600_init_0(a);
-	for (uint r = 1; r < 23;)
-	{
+}
+
+void keccak_f1600_no_absorb(uint2* a, uint out_size, uint isolate)
+{
+	// Originally I unrolled the first and last rounds to interface
+	// better with surrounding code, however I haven't done this
+	// without causing the AMD compiler to blow up the VGPR usage.
+
+
+	//uint o = 25;
+	for (uint r = 0; r < 24;)
+	{
+		// This dynamic branch stops the AMD compiler unrolling the loop
+		// and additionally saves about 33% of the VGPRs, enough to gain another
+		// wavefront. Ideally we'd get 4 in flight, but 3 is the best I can
+		// massage out of the compiler. It doesn't really seem to matter how
+		// much we try and help the compiler save VGPRs because it seems to throw
+		// that information away, hence the implementation of keccak here
+		// doesn't bother.
 		if (isolate)
 		{
 			keccak_f1600_round(a, r++);
+			//if (r == 23) o = out_size;
 		}
 	}
-	keccak_f1600_init_23(a);
-}
-
-static void keccak_f1600_final(uint2* a, uint isolate)
-{
-	keccak_f1600_final_0(a);
-	for (uint r = 1; r < 23;)
-	{
-		if (isolate)
-		{
-			keccak_f1600_round(a, r++);
-		}
-	}
-	keccak_f1600_final_23(a);
+
+
+	// final round optimised for digest size
+	//keccak_f1600_round(a, 23, out_size);
 }
 
 #define copy(dst, src, count) for (uint i = 0; i != count; ++i) { (dst)[i] = (src)[i]; }
 
- uint fnv(uint x, uint y)
+uint fnv(uint x, uint y)
 {
 	return x * FNV_PRIME ^ y;
 }
 
- uint4 fnv4(uint4 x, uint4 y)
+uint4 fnv4(uint4 x, uint4 y)
 {
 	return x * FNV_PRIME ^ y;
 }
 
- uint fnv_reduce(uint4 v)
+uint fnv_reduce(uint4 v)
 {
 	return fnv(fnv(fnv(v.x, v.y), v.z), v.w);
 }
@@ -548,6 +232,12 @@
 	uint4	 uint4s[64 / sizeof(uint4)];
 } hash64_t;
 
+typedef union {
+	uint	 words[200 / sizeof(uint)];
+	uint2	 uint2s[200 / sizeof(uint2)];
+	uint4	 uint4s[200 / sizeof(uint4)];
+} hash200_t;
+
 typedef struct
 {
 	uint4 uint4s[128 / sizeof(uint4)];
@@ -563,13 +253,13 @@
 __attribute__((reqd_work_group_size(GROUP_SIZE, 1, 1)))
 #endif
 __kernel void ethash_search(
-	__global volatile uint* restrict g_output,
-	__constant hash32_t const* g_header,
-	__global hash128_t const* g_dag,
-	ulong start_nonce,
-	ulong target,
-	uint isolate
-	)
+__global volatile uint* restrict g_output,
+__constant hash32_t const* g_header,
+__global hash128_t const* g_dag,
+ulong start_nonce,
+ulong target,
+uint isolate
+)
 {
 	__local compute_hash_share share[HASHES_PER_LOOP];
 
@@ -581,11 +271,16 @@
 	ulong state[25];
 	copy(state, g_header->ulongs, 4);
 	state[4] = start_nonce + gid;
+
+	for (uint i = 6; i != 25; ++i)
+	{
+		state[i] = 0;
+	}
 	state[5] = 0x0000000000000001;
 	state[8] = 0x8000000000000000;
 
-	keccak_f1600_init((uint2*)state, isolate);
-	
+	keccak_f1600_no_absorb((uint2*)state, 8, isolate);
+
 	// Threads work together in this phase in groups of 8.
 	uint const thread_id = gid & 7;
 	uint const hash_id = (gid % GROUP_SIZE) >> 3;
@@ -599,7 +294,7 @@
 		barrier(CLK_LOCAL_MEM_FENCE);
 
 		uint4 mix = share[hash_id].uint4s[thread_id & 3];
-		barrier(CLK_LOCAL_MEM_FENCE);
+			barrier(CLK_LOCAL_MEM_FENCE);
 
 		__local uint *share0 = share[hash_id].uints;
 
@@ -611,12 +306,7 @@
 
 		for (uint a = 0; a < ACCESSES; a += 4)
 		{
-
-#if PLATFORM == OPENCL_PLATFORM_AMD
-			bool update_share = thread_id == amd_bfe(a, 2u, 3u);
-#else
 			bool update_share = thread_id == ((a >> 2) & (THREADS_PER_HASH - 1));
-#endif
 
 			for (uint i = 0; i != 4; ++i)
 			{
@@ -638,11 +328,16 @@
 
 		barrier(CLK_LOCAL_MEM_FENCE);
 	}
+
+	for (uint i = 13; i != 25; ++i)
+	{
+		state[i] = 0;
+	}
 	state[12] = 0x0000000000000001;
 	state[16] = 0x8000000000000000;
 
 	// keccak_256(keccak_512(header..nonce) .. mix);
-	keccak_f1600_final((uint2*)state, isolate);
+	keccak_f1600_no_absorb((uint2*)state, 1, isolate);
 
 	if (as_ulong(as_uchar8(state[0]).s76543210) < target)
 	{
@@ -651,101 +346,34 @@
 	}
 }
 
- void SHA3_512(uint2* s, uint isolate)
-{
-	uint2 st[25];
-	copy(st, s, 8);
-
-	((ulong *)st)[8] = 0x8000000000000001;
-
-
-	keccak_f1600_gen_0(st);
-
-	for (uint r = 1; r < 23;)
-	{
-		if (isolate)
-		{
-			keccak_f1600_round(st, r++);
-		}
-	} 
-	keccak_f1600_init_23(st);
-	copy(s, st, 8);
-}
-
-
-#define DAG_GEN_SHARED 1
-
-typedef struct {
-	uint	index;
-	uint4	v[4];
-} dag_gen_share ;
+void SHA3_512(uint2* s, uint isolate)
+{
+	for (uint i = 8; i != 25; ++i)
+	{
+		s[i] = (uint2){ 0, 0 };
+	}
+	s[8].x = 0x00000001;
+	s[8].y = 0x80000000;
+	keccak_f1600_no_absorb(s, 8, isolate);
+}
 
 __kernel void ethash_calculate_dag_item(uint start, __global hash64_t const* g_light, __global hash64_t * g_dag, uint isolate)
 {
-	uint const gid = get_global_id(0);
-#if DAG_GEN_SHARED == 1
-	__local dag_gen_share share[GROUP_SIZE >> 2];
-	uint const thread_id = gid & 3 ;
-	uint const hash_id = (gid % GROUP_SIZE) >> 2;
-#endif
-
-	uint const node_index = start + gid;
+	uint const node_index = start + get_global_id(0);
 	if (node_index > DAG_SIZE * 2) return;
 
-	hash64_t dag_node;
-
-#if DAG_GEN_SHARED == 1
-	for (uint t = 0; t < 4; t++) {
-		if (t == thread_id)
-			share[hash_id].index = node_index % LIGHT_SIZE;
-
-		barrier(CLK_LOCAL_MEM_FENCE);
-
-		share[hash_id].v[thread_id] = g_light[share[hash_id].index].uint4s[thread_id];
-
-		if (t == thread_id) {
-			for (int w = 0; w < 4; w++) {
-				dag_node.uint4s[w] = share[hash_id].v[w];
-			}
-		}
-
-	}
-#else
+	hash200_t dag_node;
 	copy(dag_node.uint4s, g_light[node_index % LIGHT_SIZE].uint4s, 4);
-#endif
-
 	dag_node.words[0] ^= node_index;
 	SHA3_512(dag_node.uint2s, isolate);
 
-	for (uint i = 0; i < ETHASH_DATASET_PARENTS; i+=16) {
-		for (uint j = 0; j < 16; j++) {
-			uint parent_index = fnv(node_index ^ (i+j), dag_node.words[j]) % LIGHT_SIZE;
-
-#if DAG_GEN_SHARED == 1
-
-			for (uint t = 0; t < 4; t++) {
-				if (t == thread_id)
-					share[hash_id].index = parent_index;
-
-				barrier(CLK_LOCAL_MEM_FENCE);
-
-				share[hash_id].v[thread_id] = g_light[share[hash_id].index].uint4s[thread_id];
-
-				barrier(CLK_LOCAL_MEM_FENCE);
-
-				if (t == thread_id) {
-					for (int w = 0; w < 4; w++) {
-						dag_node.uint4s[w] = fnv4(dag_node.uint4s[w], share[hash_id].v[w]);
-					}
-				}
-			}
-#else
-			for (uint w = 0; w != 4; ++w) {
-				dag_node.uint4s[w] = fnv4(dag_node.uint4s[w], g_light[parent_index].uint4s[w]);
-			}
-#endif
+	for (uint i = 0; i != ETHASH_DATASET_PARENTS; ++i) {
+		uint parent_index = fnv(node_index ^ i, dag_node.words[i % NODE_WORDS]) % LIGHT_SIZE;
+
+		for (uint w = 0; w != 4; ++w) {
+			dag_node.uint4s[w] = fnv4(dag_node.uint4s[w], g_light[parent_index].uint4s[w]);
 		}
 	}
 	SHA3_512(dag_node.uint2s, isolate);
-	g_dag[node_index] = dag_node;
+	copy(g_dag[node_index].uint4s, dag_node.uint4s, 4);
 }