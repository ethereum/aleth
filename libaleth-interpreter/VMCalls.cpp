--- conflicted
+++ resolved
@@ -121,11 +121,7 @@
     // Clear the return data buffer. This will not free the memory.
     m_returnData.clear();
 
-<<<<<<< HEAD
-    auto const balance = intx::be::load<intx::uint256>(m_context->host->get_balance(m_context, &m_message->destination));
-=======
-    u256 const balance = fromEvmC(m_host->get_balance(m_context, &m_message->destination));
->>>>>>> f9dd3ccb
+    auto const balance = intx::be::load<intx::uint256>(m_host->get_balance(m_context, &m_message->destination));
     if (balance >= endowment && m_message->depth < 1024)
     {
         evmc_message msg = {};
@@ -271,13 +267,8 @@
             o_msg.value = intx::be::store<evmc_uint256be>(m_SP[2]);
             o_msg.gas += VMSchedule::callStipend;
             {
-<<<<<<< HEAD
                 auto const balance =
-                    intx::be::load<intx::uint256>(m_context->host->get_balance(m_context, &m_message->destination));
-=======
-                u256 const balance =
-                    fromEvmC(m_host->get_balance(m_context, &m_message->destination));
->>>>>>> f9dd3ccb
+                    intx::be::load<intx::uint256>(m_host->get_balance(m_context, &m_message->destination));
                 balanceOk = balance >= value;
             }
         }
