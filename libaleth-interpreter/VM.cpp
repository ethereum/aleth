// Aleth: Ethereum C++ client, tools and libraries.
// Copyright 2014-2019 Aleth Authors.
// Licensed under the GNU General Public License, Version 3.
#include "interpreter.h"
#include "VM.h"

#include <aleth/version.h>

namespace
{
void destroy(evmc_vm* _instance)
{
    (void)_instance;
}

evmc_capabilities_flagset getCapabilities(evmc_vm* _instance) noexcept
{
    (void)_instance;
    return EVMC_CAPABILITY_EVM1;
}

void delete_output(const evmc_result* result)
{
    delete[] result->output_data;
}

evmc_result execute(evmc_vm* _instance, const evmc_host_interface* _host,
    evmc_host_context* _context, evmc_revision _rev, const evmc_message* _msg, uint8_t const* _code,
    size_t _codeSize) noexcept
{
    (void)_instance;
    std::unique_ptr<dev::eth::VM> vm{new dev::eth::VM};

    evmc_result result = {};
    dev::eth::owning_bytes_ref output;

    try
    {
        output = vm->exec(_host, _context, _rev, _msg, _code, _codeSize);
        result.status_code = EVMC_SUCCESS;
        result.gas_left = vm->m_io_gas;
    }
    catch (dev::eth::RevertInstruction& ex)
    {
        result.status_code = EVMC_REVERT;
        result.gas_left = vm->m_io_gas;
        output = ex.output();  // This moves the output from the exception!
    }
    catch (dev::eth::InvalidInstruction const&)
    {
        result.status_code = EVMC_INVALID_INSTRUCTION;
    }
    catch (dev::eth::BadInstruction const&)
    {
        result.status_code = EVMC_UNDEFINED_INSTRUCTION;
    }
    catch (dev::eth::OutOfStack const&)
    {
        result.status_code = EVMC_STACK_OVERFLOW;
    }
    catch (dev::eth::StackUnderflow const&)
    {
        result.status_code = EVMC_STACK_UNDERFLOW;
    }
    catch (dev::eth::BufferOverrun const&)
    {
        result.status_code = EVMC_INVALID_MEMORY_ACCESS;
    }
    catch (dev::eth::OutOfGas const&)
    {
        result.status_code = EVMC_OUT_OF_GAS;
    }
    catch (dev::eth::BadJumpDestination const&)
    {
        result.status_code = EVMC_BAD_JUMP_DESTINATION;
    }
    catch (dev::eth::DisallowedStateChange const&)
    {
        result.status_code = EVMC_STATIC_MODE_VIOLATION;
    }
    catch (dev::eth::VMException const&)
    {
        result.status_code = EVMC_FAILURE;
    }
    catch (...)
    {
        result.status_code = EVMC_INTERNAL_ERROR;
    }

    if (!output.empty())
    {
        // Make a copy of the output.
        auto outputData = new uint8_t[output.size()];
        std::memcpy(outputData, output.data(), output.size());
        result.output_data = outputData;
        result.output_size = output.size();
        result.release = delete_output;
    }

    return result;
}
}  // namespace

extern "C" evmc_vm* evmc_create_aleth_interpreter() noexcept
{
    // TODO: Allow creating multiple instances with different configurations.
    static evmc_vm s_vm{
        EVMC_ABI_VERSION, "interpreter", aleth_version, ::destroy, ::execute, getCapabilities,
        nullptr,  // set_option
    };
    static bool metricsInited = dev::eth::VM::initMetrics();
    (void)metricsInited;

    return &s_vm;
}


namespace dev
{
namespace eth
{
uint64_t VM::memNeed(intx::uint256 const& _offset, intx::uint256 const& _size)
{
    return toInt63(_size ? intx::uint512(_offset) + _size : intx::uint512(0));
}

//
// for decoding destinations of JUMPTO, JUMPV, JUMPSUB and JUMPSUBV
//

uint64_t VM::decodeJumpDest(const byte* const _code, uint64_t& _pc)
{
    // turn 2 MSB-first bytes in the code into a native-order integer
    uint64_t dest      = _code[_pc++];
    dest = (dest << 8) | _code[_pc++];
    return dest;
}

uint64_t VM::decodeJumpvDest(const byte* const _code, uint64_t& _pc, byte _voff)
{
    // Layout of jump table in bytecode...
    //     byte opcode
    //     byte n_jumps
    //     byte table[n_jumps][2]
    //
    uint64_t pc = _pc;
    byte n = _code[++pc];           // byte after opcode is number of jumps
    if (_voff >= n) _voff = n - 1;  // if offset overflows use default jump
    pc += _voff * 2;                // adjust inout pc before index destination in table

    uint64_t dest = decodeJumpDest(_code, pc);

    _pc += 1 + n * 2;               // adust inout _pc to opcode after table
    return dest;
}


//
// set current SP to SP', adjust SP' per _removed and _added items
//
void VM::adjustStack(int _required, int _change)
{
    m_SP = m_SPP;

    // adjust stack and check bounds
    if (m_stackEnd < m_SP + _required)
        throwBadStack(_required, _change);
    m_SPP -= _change;
    if (m_SPP < m_stack)
        throwBadStack(_required, _change);
}

uint64_t VM::gasForMem(intx::uint512 const& _size)
{
    constexpr int64_t memoryGas = VMSchedule::memoryGas;
    constexpr int64_t quadCoeffDiv = VMSchedule::quadCoeffDiv;
    intx::uint512 s = _size / 32;
    return toInt63(memoryGas * s + s * s / quadCoeffDiv);
}

void VM::updateIOGas()
{
    if (m_io_gas < m_runGas)
        throwOutOfGas();
    m_io_gas -= m_runGas;
}

void VM::updateGas()
{
    if (m_newMemSize > m_mem.size())
        m_runGas += toInt63(gasForMem(m_newMemSize) - gasForMem(m_mem.size()));
    m_runGas += (VMSchedule::copyGas * ((m_copyMemSize + 31) / 32));
    if (m_io_gas < m_runGas)
        throwOutOfGas();
}

void VM::updateMem(uint64_t _newMem)
{
    m_newMemSize = (_newMem + 31) / 32 * 32;
    updateGas();
    if (m_newMemSize > m_mem.size())
        m_mem.resize(m_newMemSize);
}

void VM::logGasMem()
{
    unsigned n = (unsigned) m_OP - (unsigned) Instruction::LOG0;
    constexpr int64_t logDataGas = VMSchedule::logDataGas;
    m_runGas = toInt63(
        VMSchedule::logGas + VMSchedule::logTopicGas * n + logDataGas * intx::uint512(m_SP[1]));
    updateMem(memNeed(m_SP[0], m_SP[1]));
}

void VM::fetchInstruction()
{
    m_OP = Instruction(m_code[m_PC]);
    auto const metric = (*m_metrics)[static_cast<size_t>(m_OP)];
    adjustStack(metric.stack_height_required, metric.stack_height_change);

    // FEES...
    m_runGas = metric.gas_cost;
    m_newMemSize = m_mem.size();
    m_copyMemSize = 0;
}

evmc_tx_context const& VM::getTxContext()
{
    if (!m_tx_context)
        m_tx_context.emplace(m_host->get_tx_context(m_context));
    return m_tx_context.value();
}


///////////////////////////////////////////////////////////////////////////////
//
// interpreter entry point

owning_bytes_ref VM::exec(const evmc_host_interface* _host, evmc_host_context* _context,
    evmc_revision _rev, const evmc_message* _msg, uint8_t const* _code, size_t _codeSize)
{
    m_host = _host;
    m_context = _context;
    m_rev = _rev;
    m_metrics = &s_metrics[m_rev];
    m_message = _msg;
    m_io_gas = uint64_t(_msg->gas);
    m_PC = 0;
    m_pCode = _code;
    m_codeSize = _codeSize;

    // trampoline to minimize depth of call stack when calling out
    m_bounce = &VM::initEntry;
    do
        (this->*m_bounce)();
    while (m_bounce);

    return std::move(m_output);
}

//
// main interpreter loop and switch
//
void VM::interpretCases()
{
    INIT_CASES
    DO_CASES
    {
        //
        // Call-related instructions
        //

        CASE(CREATE2)
        {
            ON_OP();
            if (m_rev < EVMC_CONSTANTINOPLE)
                throwBadInstruction();
            if (m_message->flags & EVMC_STATIC)
                throwDisallowedStateChange();

            m_bounce = &VM::caseCreate;
        }
        BREAK

        CASE(CREATE)
        {
            ON_OP();
            if (m_message->flags & EVMC_STATIC)
                throwDisallowedStateChange();

            m_bounce = &VM::caseCreate;
        }
        BREAK

        CASE(DELEGATECALL)
        CASE(STATICCALL)
        CASE(CALL)
        CASE(CALLCODE)
        {
            ON_OP();
            if (m_OP == Instruction::DELEGATECALL && m_rev < EVMC_HOMESTEAD)
                throwBadInstruction();
            if (m_OP == Instruction::STATICCALL && m_rev < EVMC_BYZANTIUM)
                throwBadInstruction();
            if (m_OP == Instruction::CALL && m_message->flags & EVMC_STATIC && m_SP[2] != 0)
                throwDisallowedStateChange();
            m_bounce = &VM::caseCall;
        }
        BREAK

        CASE(RETURN)
        {
            ON_OP();
            m_copyMemSize = 0;
            updateMem(memNeed(m_SP[0], m_SP[1]));
            updateIOGas();

            uint64_t b = (uint64_t)m_SP[0];
            uint64_t s = (uint64_t)m_SP[1];
            m_output = owning_bytes_ref{std::move(m_mem), b, s};
            m_bounce = 0;
        }
        BREAK

        CASE(REVERT)
        {
            // Pre-byzantium
            if (m_rev < EVMC_BYZANTIUM)
                throwBadInstruction();

            ON_OP();
            m_copyMemSize = 0;
            updateMem(memNeed(m_SP[0], m_SP[1]));
            updateIOGas();

            uint64_t b = (uint64_t)m_SP[0];
            uint64_t s = (uint64_t)m_SP[1];
            owning_bytes_ref output{std::move(m_mem), b, s};
            throwRevertInstruction(std::move(output));
        }
        BREAK;

        CASE(SELFDESTRUCT)
        {
            ON_OP();
            if (m_message->flags & EVMC_STATIC)
                throwDisallowedStateChange();

            updateIOGas();

            auto const destination = intx::be::trunc<evmc::address>(m_SP[0]);

            // Starting with EIP150 (Tangerine Whistle), self-destructs need to pay account creation
            // gas. Starting with EIP158 (Spurious Dragon),
            // 0-value selfdestructs don't have to pay this charge.
            if (m_rev >= EVMC_TANGERINE_WHISTLE)
            {
                if (m_rev == EVMC_TANGERINE_WHISTLE ||
                    fromEvmC(m_host->get_balance(m_context, &m_message->destination)) > 0)
                {
<<<<<<< HEAD
                    if (!m_context->host->account_exists(m_context, &destination))
                    {
                        m_runGas = VMSchedule::callNewAccount;
                        updateIOGas();
                    }
                }
            }

            m_context->host->selfdestruct(m_context, &m_message->destination, &destination);
=======
                    if (!m_host->account_exists(m_context, &destination))
                        m_runGas += VMSchedule::callNewAccount;
                }
            }

            updateIOGas();
            m_host->selfdestruct(m_context, &m_message->destination, &destination);
>>>>>>> f9dd3ccb
            m_bounce = nullptr;
        }
        BREAK

        CASE(STOP)
        {
            ON_OP();
            updateIOGas();
            m_bounce = 0;
        }
        BREAK


        //
        // instructions potentially expanding memory
        //

        CASE(MLOAD)
        {
            ON_OP();
            updateMem(toInt63(m_SP[0]) + 32);
            updateIOGas();

            m_SPP[0] = intx::be::unsafe::load<intx::uint256>(m_mem.data() + (unsigned)m_SP[0]);
        }
        NEXT

        CASE(MSTORE)
        {
            ON_OP();
            updateMem(toInt63(m_SP[0]) + 32);
            updateIOGas();

            intx::be::unsafe::store(&m_mem[(unsigned)m_SP[0]], m_SP[1]);
        }
        NEXT

        CASE(MSTORE8)
        {
            ON_OP();
            updateMem(toInt63(m_SP[0]) + 1);
            updateIOGas();

            m_mem[(unsigned)m_SP[0]] = (byte)(m_SP[1] & 0xff);
        }
        NEXT

        CASE(SHA3)
        {
            ON_OP();
            constexpr int64_t sha3Gas = VMSchedule::sha3Gas;
            constexpr int64_t sha3WordGas = VMSchedule::sha3WordGas;
            m_runGas = toInt63(sha3Gas + (intx::uint512(m_SP[1]) + 31) / 32 * sha3WordGas);
            updateMem(memNeed(m_SP[0], m_SP[1]));
            updateIOGas();

            uint64_t inOff = (uint64_t)m_SP[0];
            uint64_t inSize = (uint64_t)m_SP[1];

            const auto h = ethash::keccak256(m_mem.data() + inOff, inSize);
            m_SPP[0] = intx::be::load<intx::uint256>(h);
        }
        NEXT

        CASE(LOG0)
        {
            ON_OP();
            if (m_message->flags & EVMC_STATIC)
                throwDisallowedStateChange();

            logGasMem();
            updateIOGas();

            uint8_t const* data = m_mem.data() + size_t(m_SP[0]);
            size_t dataSize = size_t(m_SP[1]);

            m_host->emit_log(m_context, &m_message->destination, data, dataSize, nullptr, 0);
        }
        NEXT

        CASE(LOG1)
        {
            ON_OP();
            if (m_message->flags & EVMC_STATIC)
                throwDisallowedStateChange();

            logGasMem();
            updateIOGas();

            uint8_t const* data = m_mem.data() + size_t(m_SP[0]);
            size_t dataSize = size_t(m_SP[1]);

            evmc_uint256be topics[] = {intx::be::store<evmc_uint256be>(m_SP[2])};
            size_t numTopics = sizeof(topics) / sizeof(topics[0]);

            m_host->emit_log(m_context, &m_message->destination, data, dataSize, topics, numTopics);
        }
        NEXT

        CASE(LOG2)
        {
            ON_OP();
            if (m_message->flags & EVMC_STATIC)
                throwDisallowedStateChange();

            logGasMem();
            updateIOGas();

            uint8_t const* data = m_mem.data() + size_t(m_SP[0]);
            size_t dataSize = size_t(m_SP[1]);

            evmc_uint256be topics[] = {
                intx::be::store<evmc_uint256be>(m_SP[2]),
                intx::be::store<evmc_uint256be>(m_SP[3])
            };
            size_t numTopics = sizeof(topics) / sizeof(topics[0]);

            m_host->emit_log(m_context, &m_message->destination, data, dataSize, topics, numTopics);
        }
        NEXT

        CASE(LOG3)
        {
            ON_OP();
            if (m_message->flags & EVMC_STATIC)
                throwDisallowedStateChange();

            logGasMem();
            updateIOGas();

            uint8_t const* data = m_mem.data() + size_t(m_SP[0]);
            size_t dataSize = size_t(m_SP[1]);

            evmc_uint256be topics[] = {
                intx::be::store<evmc_uint256be>(m_SP[2]),
                intx::be::store<evmc_uint256be>(m_SP[3]),
                intx::be::store<evmc_uint256be>(m_SP[4])
            };
            size_t numTopics = sizeof(topics) / sizeof(topics[0]);

            m_host->emit_log(m_context, &m_message->destination, data, dataSize, topics, numTopics);
        }
        NEXT

        CASE(LOG4)
        {
            ON_OP();
            if (m_message->flags & EVMC_STATIC)
                throwDisallowedStateChange();

            logGasMem();
            updateIOGas();

            uint8_t const* data = m_mem.data() + size_t(m_SP[0]);
            size_t dataSize = size_t(m_SP[1]);

            evmc_uint256be topics[] = {
                intx::be::store<evmc_uint256be>(m_SP[2]),
                intx::be::store<evmc_uint256be>(m_SP[3]),
                intx::be::store<evmc_uint256be>(m_SP[4]),
                intx::be::store<evmc_uint256be>(m_SP[5])
            };
            size_t numTopics = sizeof(topics) / sizeof(topics[0]);

            m_host->emit_log(m_context, &m_message->destination, data, dataSize, topics, numTopics);
        }
        NEXT

        CASE(EXP)
        {
            intx::uint256 expon = m_SP[1];
            const int64_t byteCost = m_rev >= EVMC_SPURIOUS_DRAGON ? 50 : 10;
            m_runGas = toInt63(VMSchedule::stepGas5 + byteCost * intx::count_significant_words<uint8_t>(expon));
            ON_OP();
            updateIOGas();

            intx::uint256 base = m_SP[0];
            m_SPP[0] = intx::exp(base, expon);
        }
        NEXT

        //
        // ordinary instructions
        //

        CASE(ADD)
        {
            ON_OP();
            updateIOGas();

            //pops two items and pushes their sum mod 2^256.
            m_SPP[0] = m_SP[0] + m_SP[1];
        }
        NEXT

        CASE(MUL)
        {
            ON_OP();
            updateIOGas();

            //pops two items and pushes their product mod 2^256.
            m_SPP[0] = m_SP[0] * m_SP[1];
        }
        NEXT

        CASE(SUB)
        {
            ON_OP();
            updateIOGas();

            m_SPP[0] = m_SP[0] - m_SP[1];
        }
        NEXT

        CASE(DIV)
        {
            ON_OP();
            updateIOGas();

            m_SPP[0] = m_SP[1] ? m_SP[0] / m_SP[1] : 0;
        }
        NEXT

        CASE(SDIV)
        {
            ON_OP();
            updateIOGas();

            m_SPP[0] = m_SP[1] ? intx::sdivrem(m_SP[0], m_SP[1]).quot : 0;
            --m_SP;
        }
        NEXT

        CASE(MOD)
        {
            ON_OP();
            updateIOGas();

            m_SPP[0] = m_SP[1] ? m_SP[0] % m_SP[1] : 0;
        }
        NEXT

        CASE(SMOD)
        {
            ON_OP();
            updateIOGas();

            m_SPP[0] = m_SP[1] ? intx::sdivrem(m_SP[0], m_SP[1]).rem : 0;
        }
        NEXT

        CASE(NOT)
        {
            ON_OP();
            updateIOGas();

            m_SPP[0] = ~m_SP[0];
        }
        NEXT

        CASE(LT)
        {
            ON_OP();
            updateIOGas();

            m_SPP[0] = m_SP[0] < m_SP[1] ? 1 : 0;
        }
        NEXT

        CASE(GT)
        {
            ON_OP();
            updateIOGas();

            m_SPP[0] = m_SP[0] > m_SP[1] ? 1 : 0;
        }
        NEXT

        CASE(SLT)
        {
            ON_OP();
            updateIOGas();

            bool const lhsNeg = static_cast<bool>(m_SP[0] >> 255);
            bool const rhsNeg = static_cast<bool>(m_SP[1] >> 255);
            m_SPP[0] = (lhsNeg != rhsNeg) ? lhsNeg : m_SP[0] < m_SP[1];
        }
        NEXT

        CASE(SGT)
        {
            ON_OP();
            updateIOGas();

            bool const lhsNeg = static_cast<bool>(m_SP[0] >> 255);
            bool const rhsNeg = static_cast<bool>(m_SP[1] >> 255);
            m_SPP[0] = (lhsNeg != rhsNeg) ? rhsNeg : m_SP[0] > m_SP[1];
        }
        NEXT

        CASE(EQ)
        {
            ON_OP();
            updateIOGas();

            m_SPP[0] = m_SP[0] == m_SP[1] ? 1 : 0;
        }
        NEXT

        CASE(ISZERO)
        {
            ON_OP();
            updateIOGas();

            m_SPP[0] = m_SP[0] ? 0 : 1;
        }
        NEXT

        CASE(AND)
        {
            ON_OP();
            updateIOGas();

            m_SPP[0] = m_SP[0] & m_SP[1];
        }
        NEXT

        CASE(OR)
        {
            ON_OP();
            updateIOGas();

            m_SPP[0] = m_SP[0] | m_SP[1];
        }
        NEXT

        CASE(XOR)
        {
            ON_OP();
            updateIOGas();

            m_SPP[0] = m_SP[0] ^ m_SP[1];
        }
        NEXT

        CASE(BYTE)
        {
            ON_OP();
            updateIOGas();

            m_SPP[0] = m_SP[0] < 32 ? (m_SP[1] >> (unsigned)(8 * (31 - m_SP[0]))) & 0xff : 0;
        }
        NEXT

        CASE(SHL)
        {
            // Pre-constantinople
            if (m_rev < EVMC_CONSTANTINOPLE)
                throwBadInstruction();

            ON_OP();
            updateIOGas();

            if (m_SP[0] >= 256)
                m_SPP[0] = 0;
            else
                m_SPP[0] = m_SP[1] << unsigned(m_SP[0]);
        }
        NEXT

        CASE(SHR)
        {
            // Pre-constantinople
            if (m_rev < EVMC_CONSTANTINOPLE)
                throwBadInstruction();

            ON_OP();
            updateIOGas();

            if (m_SP[0] >= 256)
                m_SPP[0] = 0;
            else
                m_SPP[0] = m_SP[1] >> unsigned(m_SP[0]);
        }
        NEXT

        CASE(SAR)
        {
            // Pre-constantinople
            if (m_rev < EVMC_CONSTANTINOPLE)
                throwBadInstruction();

            ON_OP();
            updateIOGas();

            using namespace intx;
            static constexpr uint256 hibit = 1_u256 << 255;
            static constexpr uint256 allbits = ~0_u256;

            uint256 shiftee = m_SP[1];
            if (m_SP[0] >= 256)
            {
                if (shiftee & hibit)
                    m_SPP[0] = allbits;
                else
                    m_SPP[0] = 0;
            }
            else
            {
                unsigned amount = unsigned(m_SP[0]);
                m_SPP[0] = shiftee >> amount;
                if (shiftee & hibit)
                    m_SPP[0] |= allbits << (256 - amount);
            }
        }
        NEXT

        CASE(ADDMOD)
        {
            ON_OP();
            updateIOGas();

            m_SPP[0] = m_SP[2] ? intx::addmod(m_SP[0], m_SP[1], m_SP[2]) : 0;
        }
        NEXT

        CASE(MULMOD)
        {
            ON_OP();
            updateIOGas();

            m_SPP[0] = m_SP[2] ? intx::mulmod(m_SP[0], m_SP[1], m_SP[2]) : 0;
        }
        NEXT

        CASE(SIGNEXTEND)
        {
            ON_OP();
            updateIOGas();

            if (m_SP[0] < 31)
            {
                using namespace intx;

                unsigned testBit = static_cast<unsigned>(m_SP[0]) * 8 + 7;
                uint256& number = m_SP[1];
                uint256 mask = ((1_u256 << testBit) - 1);
                if (number & (1_u256 << testBit))
                    number |= ~mask;
                else
                    number &= mask;
            }
        }
        NEXT

        CASE(JUMPTO)
        CASE(JUMPIF)
        CASE(JUMPV)
        CASE(JUMPSUB)
        CASE(JUMPSUBV)
        CASE(RETURNSUB)
        CASE(BEGINSUB)
        CASE(BEGINDATA)
        CASE(GETLOCAL)
        CASE(PUTLOCAL)
        {
            throwBadInstruction();
        }
        CONTINUE

        CASE(XADD)
        CASE(XMUL)
        CASE(XSUB)
        CASE(XDIV)
        CASE(XSDIV)
        CASE(XMOD)
        CASE(XSMOD)
        CASE(XLT)
        CASE(XGT)
        CASE(XSLT)
        CASE(XSGT)
        CASE(XEQ)
        CASE(XISZERO)
        CASE(XAND)
        CASE(XOOR)
        CASE(XXOR)
        CASE(XNOT)
        CASE(XSHL)
        CASE(XSHR)
        CASE(XSAR)
        CASE(XROL)
        CASE(XROR)
        CASE(XMLOAD)
        CASE(XMSTORE)
        CASE(XSLOAD)
        CASE(XSSTORE)
        CASE(XVTOWIDE)
        CASE(XWIDETOV)
        CASE(XPUSH)
        CASE(XPUT)
        CASE(XGET)
        CASE(XSWIZZLE)
        CASE(XSHUFFLE)
        {
            throwBadInstruction();
        }
        CONTINUE

        CASE(ADDRESS)
        {
            ON_OP();
            updateIOGas();

            m_SPP[0] = intx::be::load<intx::uint256>(m_message->destination);
        }
        NEXT

        CASE(ORIGIN)
        {
            ON_OP();
            updateIOGas();

            m_SPP[0] = intx::be::load<intx::uint256>(getTxContext().tx_origin);
        }
        NEXT

        CASE(BALANCE)
        {
            ON_OP();
            updateIOGas();

<<<<<<< HEAD
            auto const address = intx::be::trunc<evmc::address>(m_SP[0]);
            m_SPP[0] = intx::be::load<intx::uint256>(m_context->host->get_balance(m_context, &address));
=======
            evmc_address address = toEvmC(asAddress(m_SP[0]));
            m_SPP[0] = fromEvmC(m_host->get_balance(m_context, &address));
>>>>>>> f9dd3ccb
        }
        NEXT


        CASE(CALLER)
        {
            ON_OP();
            updateIOGas();

            m_SPP[0] = intx::be::load<intx::uint256>(m_message->sender);
        }
        NEXT

        CASE(CALLVALUE)
        {
            ON_OP();
            updateIOGas();

            m_SPP[0] = intx::be::load<intx::uint256>(m_message->value);
        }
        NEXT


        CASE(CALLDATALOAD)
        {
            ON_OP();
            updateIOGas();

            size_t const dataSize = m_message->input_size;
            uint8_t const* const data = m_message->input_data;

            if (intx::uint512(m_SP[0]) + 31 < dataSize)
                m_SP[0] = intx::be::unsafe::load<intx::uint256>(data + (size_t)m_SP[0]);
            else if (m_SP[0] >= dataSize)
                m_SP[0] = 0;
            else
            {
                uint8_t r[32];
                for (uint64_t i = (uint64_t)m_SP[0], e = (uint64_t)m_SP[0] + (uint64_t)32, j = 0; i < e; ++i, ++j)
                    r[j] = i < dataSize ? data[i] : 0;
                m_SP[0] = intx::be::load<intx::uint256>(r);
            };
        }
        NEXT


        CASE(CALLDATASIZE)
        {
            ON_OP();
            updateIOGas();

            m_SPP[0] = m_message->input_size;
        }
        NEXT

        CASE(RETURNDATASIZE)
        {
            if (m_rev < EVMC_BYZANTIUM)
                throwBadInstruction();

            ON_OP();
            updateIOGas();

            m_SPP[0] = m_returnData.size();
        }
        NEXT

        CASE(CODESIZE)
        {
            ON_OP();
            updateIOGas();

            m_SPP[0] = m_codeSize;
        }
        NEXT

        CASE(EXTCODESIZE)
        {
            ON_OP();
            updateIOGas();

            auto const address = intx::be::trunc<evmc::address>(m_SP[0]);

            m_SPP[0] = m_host->get_code_size(m_context, &address);
        }
        NEXT

        CASE(CALLDATACOPY)
        {
            ON_OP();
            m_copyMemSize = toInt63(m_SP[2]);
            updateMem(memNeed(m_SP[0], m_SP[2]));
            updateIOGas();

            bytesConstRef data{m_message->input_data, m_message->input_size};
            copyDataToMemory(data, m_SP);
        }
        NEXT

        CASE(RETURNDATACOPY)
        {
            ON_OP();
            if (m_rev < EVMC_BYZANTIUM)
                throwBadInstruction();
            intx::uint512 const endOfAccess = intx::uint512(m_SP[1]) + intx::uint512(m_SP[2]);
            if (m_returnData.size() < endOfAccess)
                throwBufferOverrun(endOfAccess);

            m_copyMemSize = toInt63(m_SP[2]);
            updateMem(memNeed(m_SP[0], m_SP[2]));
            updateIOGas();

            copyDataToMemory(&m_returnData, m_SP);
        }
        NEXT

        CASE(EXTCODEHASH)
        {
            ON_OP();
            if (m_rev < EVMC_CONSTANTINOPLE)
                throwBadInstruction();

            updateIOGas();

<<<<<<< HEAD
            auto const address = intx::be::trunc<evmc::address>(m_SP[0]);
            m_SPP[0] = intx::be::load<intx::uint256>(m_context->host->get_code_hash(m_context, &address));
=======
            evmc_address address = toEvmC(asAddress(m_SP[0]));
            m_SPP[0] = fromEvmC(m_host->get_code_hash(m_context, &address));
>>>>>>> f9dd3ccb
        }
        NEXT

        CASE(CODECOPY)
        {
            ON_OP();
            m_copyMemSize = toInt63(m_SP[2]);
            updateMem(memNeed(m_SP[0], m_SP[2]));
            updateIOGas();

            copyDataToMemory({m_pCode, m_codeSize}, m_SP);
        }
        NEXT

        CASE(EXTCODECOPY)
        {
            ON_OP();
            uint64_t copyMemSize = toInt63(m_SP[3]);
            m_copyMemSize = copyMemSize;
            updateMem(memNeed(m_SP[1], m_SP[3]));
            updateIOGas();

            auto const address = intx::be::trunc<evmc::address>(m_SP[0]);

            size_t memoryOffset = static_cast<size_t>(m_SP[1]);
            constexpr size_t codeOffsetMax = std::numeric_limits<size_t>::max();
            size_t codeOffset =
                m_SP[2] > codeOffsetMax ? codeOffsetMax : static_cast<size_t>(m_SP[2]);
            size_t size = static_cast<size_t>(copyMemSize);

            size_t numCopied =
                m_host->copy_code(m_context, &address, codeOffset, &m_mem[memoryOffset], size);

            std::fill_n(&m_mem[memoryOffset + numCopied], size - numCopied, 0);
        }
        NEXT


        CASE(GASPRICE)
        {
            ON_OP();
            updateIOGas();

            m_SPP[0] = intx::be::load<intx::uint256>(getTxContext().tx_gas_price);
        }
        NEXT

        CASE(BLOCKHASH)
        {
            ON_OP();
            m_runGas = VMSchedule::stepGas6;
            updateIOGas();

            const int64_t blockNumber = getTxContext().block_number;
            intx::uint256 number = m_SP[0];

            if (number < blockNumber && number >= std::max(int64_t(256), blockNumber) - 256)
            {
<<<<<<< HEAD
                m_SPP[0] = intx::be::load<intx::uint256>(m_context->host->get_block_hash(m_context, int64_t(number)));
=======
                m_SPP[0] = fromEvmC(m_host->get_block_hash(m_context, int64_t(number)));
>>>>>>> f9dd3ccb
            }
            else
                m_SPP[0] = 0;
        }
        NEXT

        CASE(COINBASE)
        {
            ON_OP();
            updateIOGas();

            m_SPP[0] = intx::be::load<intx::uint256>(getTxContext().block_coinbase);
        }
        NEXT

        CASE(TIMESTAMP)
        {
            ON_OP();
            updateIOGas();

            m_SPP[0] = getTxContext().block_timestamp;
        }
        NEXT

        CASE(NUMBER)
        {
            ON_OP();
            updateIOGas();

            m_SPP[0] = getTxContext().block_number;
        }
        NEXT

        CASE(DIFFICULTY)
        {
            ON_OP();
            updateIOGas();

            m_SPP[0] = intx::be::load<intx::uint256>(getTxContext().block_difficulty);
        }
        NEXT

        CASE(GASLIMIT)
        {
            ON_OP();
            updateIOGas();

            m_SPP[0] = getTxContext().block_gas_limit;
        }
        NEXT


        CASE(CHAINID)
        {
            ON_OP();

            if (m_rev < EVMC_ISTANBUL)
                throwBadInstruction();

            updateIOGas();

            m_SPP[0] = intx::be::load<intx::uint256>(getTxContext().chain_id);
        }
        NEXT

        CASE(SELFBALANCE)
        {
            ON_OP();

            if (m_rev < EVMC_ISTANBUL)
                throwBadInstruction();

            updateIOGas();

<<<<<<< HEAD
            m_SPP[0] = intx::be::load<intx::uint256>(m_context->host->get_balance(m_context, &m_message->destination));
=======
            m_SPP[0] = fromEvmC(m_host->get_balance(m_context, &m_message->destination));
>>>>>>> f9dd3ccb
        }
        NEXT

        CASE(POP)
        {
            ON_OP();
            updateIOGas();

            --m_SP;
        }
        NEXT

        CASE(PUSHC)
        {
#if EVM_USE_CONSTANT_POOL
            ON_OP();
            updateIOGas();

            // get val at two-byte offset into const pool and advance pc by one-byte remainder
            TRACE_OP(2, m_PC, m_OP);
            unsigned off;
            ++m_PC;
            off = m_code[m_PC++] << 8;
            off |= m_code[m_PC++];
            m_PC += m_code[m_PC];
            m_SPP[0] = m_pool[off];
            TRACE_VAL(2, "Retrieved pooled const", m_SPP[0]);
#else
            throwBadInstruction();
#endif
        }
        CONTINUE

        CASE(PUSH1)
        {
            ON_OP();
            updateIOGas();
            ++m_PC;
            m_SPP[0] = m_code[m_PC];
            ++m_PC;
        }
        CONTINUE

        CASE(PUSH2)
        CASE(PUSH3)
        CASE(PUSH4)
        CASE(PUSH5)
        CASE(PUSH6)
        CASE(PUSH7)
        CASE(PUSH8)
        CASE(PUSH9)
        CASE(PUSH10)
        CASE(PUSH11)
        CASE(PUSH12)
        CASE(PUSH13)
        CASE(PUSH14)
        CASE(PUSH15)
        CASE(PUSH16)
        CASE(PUSH17)
        CASE(PUSH18)
        CASE(PUSH19)
        CASE(PUSH20)
        CASE(PUSH21)
        CASE(PUSH22)
        CASE(PUSH23)
        CASE(PUSH24)
        CASE(PUSH25)
        CASE(PUSH26)
        CASE(PUSH27)
        CASE(PUSH28)
        CASE(PUSH29)
        CASE(PUSH30)
        CASE(PUSH31)
        CASE(PUSH32)
        {
            ON_OP();
            updateIOGas();

            int numBytes = (int)m_OP - (int)Instruction::PUSH1 + 1;
            m_SPP[0] = 0;
            // Construct a number out of PUSH bytes.
            // This requires the code has been copied and extended by 32 zero
            // bytes to handle "out of code" push data here.
            for (++m_PC; numBytes--; ++m_PC)
                m_SPP[0] = (m_SPP[0] << 8) | m_code[m_PC];
        }
        CONTINUE

        CASE(JUMP)
        {
            ON_OP();
            updateIOGas();
            m_PC = verifyJumpDest(m_SP[0]);
        }
        CONTINUE

        CASE(JUMPI)
        {
            ON_OP();
            updateIOGas();
            if (m_SP[1])
                m_PC = verifyJumpDest(m_SP[0]);
            else
                ++m_PC;
        }
        CONTINUE

        CASE(JUMPC)
        {
#if EVM_REPLACE_CONST_JUMP
            ON_OP();
            updateIOGas();

            m_PC = uint64_t(m_SP[0]);
#else
            throwBadInstruction();
#endif
        }
        CONTINUE

        CASE(JUMPCI)
        {
#if EVM_REPLACE_CONST_JUMP
            ON_OP();
            updateIOGas();

            if (m_SP[1])
                m_PC = uint64_t(m_SP[0]);
            else
                ++m_PC;
#else
            throwBadInstruction();
#endif
        }
        CONTINUE

        CASE(DUP1)
        CASE(DUP2)
        CASE(DUP3)
        CASE(DUP4)
        CASE(DUP5)
        CASE(DUP6)
        CASE(DUP7)
        CASE(DUP8)
        CASE(DUP9)
        CASE(DUP10)
        CASE(DUP11)
        CASE(DUP12)
        CASE(DUP13)
        CASE(DUP14)
        CASE(DUP15)
        CASE(DUP16)
        {
            ON_OP();
            updateIOGas();

            unsigned n = (unsigned)m_OP - (unsigned)Instruction::DUP1;
            *(uint64_t*)m_SPP = *(uint64_t*)(m_SP + n);

            // the stack slot being copied into may no longer hold a uint256
            // so we construct a new one in the memory, rather than assign
            new(m_SPP) intx::uint256(m_SP[n]);
        }
        NEXT


        CASE(SWAP1)
        CASE(SWAP2)
        CASE(SWAP3)
        CASE(SWAP4)
        CASE(SWAP5)
        CASE(SWAP6)
        CASE(SWAP7)
        CASE(SWAP8)
        CASE(SWAP9)
        CASE(SWAP10)
        CASE(SWAP11)
        CASE(SWAP12)
        CASE(SWAP13)
        CASE(SWAP14)
        CASE(SWAP15)
        CASE(SWAP16)
        {
            ON_OP();
            updateIOGas();

            unsigned n = (unsigned)m_OP - (unsigned)Instruction::SWAP1 + 1;
            std::swap(m_SP[0], m_SP[n]);
        }
        NEXT


        CASE(SLOAD)
        {
            ON_OP();
            updateIOGas();

<<<<<<< HEAD
            auto const key = intx::be::store<evmc_uint256be>(m_SP[0]);
            m_SPP[0] =
                intx::be::load<intx::uint256>(m_context->host->get_storage(m_context, &m_message->destination, &key));
=======
            evmc_uint256be key = toEvmC(m_SP[0]);
            m_SPP[0] = fromEvmC(m_host->get_storage(m_context, &m_message->destination, &key));
>>>>>>> f9dd3ccb
        }
        NEXT

        CASE(SSTORE)
        {
            ON_OP();
            if (m_message->flags & EVMC_STATIC)
                throwDisallowedStateChange();

            if (m_rev >= EVMC_ISTANBUL && m_io_gas <= VMSchedule::callStipend)
                throwOutOfGas();

            auto const key = intx::be::store<evmc_uint256be>(m_SP[0]);
            auto const value = intx::be::store<evmc_uint256be>(m_SP[1]);
            auto const status =
                m_host->set_storage(m_context, &m_message->destination, &key, &value);

            switch(status)
            {
            case EVMC_STORAGE_ADDED:
                m_runGas = VMSchedule::sstoreSetGas;
                break;
            case EVMC_STORAGE_MODIFIED:
            case EVMC_STORAGE_DELETED:
                m_runGas = VMSchedule::sstoreResetGas;
                break;
            case EVMC_STORAGE_UNCHANGED:
            case EVMC_STORAGE_MODIFIED_AGAIN:
                m_runGas = (m_rev == EVMC_CONSTANTINOPLE || m_rev >= EVMC_ISTANBUL) ?
                               (*m_metrics)[OP_SLOAD].gas_cost :
                               VMSchedule::sstoreResetGas;
                break;
            }

            updateIOGas();
        }
        NEXT

        CASE(PC)
        {
            ON_OP();
            updateIOGas();

            m_SPP[0] = m_PC;
        }
        NEXT

        CASE(MSIZE)
        {
            ON_OP();
            updateIOGas();

            m_SPP[0] = m_mem.size();
        }
        NEXT

        CASE(GAS)
        {
            ON_OP();
            updateIOGas();

            m_SPP[0] = m_io_gas;
        }
        NEXT

        CASE(JUMPDEST)
        {
            m_runGas = VMSchedule::jumpdestGas;
            ON_OP();
            updateIOGas();
        }
        NEXT

        CASE(INVALID)
        DEFAULT
        {
            if (m_OP == Instruction::INVALID)
                throwInvalidInstruction();
            else
                throwBadInstruction();
        }
    }
    WHILE_CASES
}
}
}<|MERGE_RESOLUTION|>--- conflicted
+++ resolved
@@ -357,8 +357,7 @@
                 if (m_rev == EVMC_TANGERINE_WHISTLE ||
                     fromEvmC(m_host->get_balance(m_context, &m_message->destination)) > 0)
                 {
-<<<<<<< HEAD
-                    if (!m_context->host->account_exists(m_context, &destination))
+                    if (!m_host->account_exists(m_context, &destination))
                     {
                         m_runGas = VMSchedule::callNewAccount;
                         updateIOGas();
@@ -366,16 +365,7 @@
                 }
             }
 
-            m_context->host->selfdestruct(m_context, &m_message->destination, &destination);
-=======
-                    if (!m_host->account_exists(m_context, &destination))
-                        m_runGas += VMSchedule::callNewAccount;
-                }
-            }
-
-            updateIOGas();
             m_host->selfdestruct(m_context, &m_message->destination, &destination);
->>>>>>> f9dd3ccb
             m_bounce = nullptr;
         }
         BREAK
@@ -907,13 +897,8 @@
             ON_OP();
             updateIOGas();
 
-<<<<<<< HEAD
             auto const address = intx::be::trunc<evmc::address>(m_SP[0]);
-            m_SPP[0] = intx::be::load<intx::uint256>(m_context->host->get_balance(m_context, &address));
-=======
-            evmc_address address = toEvmC(asAddress(m_SP[0]));
-            m_SPP[0] = fromEvmC(m_host->get_balance(m_context, &address));
->>>>>>> f9dd3ccb
+            m_SPP[0] = intx::be::load<intx::uint256>(m_host->get_balance(m_context, &address));
         }
         NEXT
 
@@ -1038,13 +1023,8 @@
 
             updateIOGas();
 
-<<<<<<< HEAD
             auto const address = intx::be::trunc<evmc::address>(m_SP[0]);
-            m_SPP[0] = intx::be::load<intx::uint256>(m_context->host->get_code_hash(m_context, &address));
-=======
-            evmc_address address = toEvmC(asAddress(m_SP[0]));
-            m_SPP[0] = fromEvmC(m_host->get_code_hash(m_context, &address));
->>>>>>> f9dd3ccb
+            m_SPP[0] = intx::be::load<intx::uint256>(m_host->get_code_hash(m_context, &address));
         }
         NEXT
 
@@ -1103,11 +1083,7 @@
 
             if (number < blockNumber && number >= std::max(int64_t(256), blockNumber) - 256)
             {
-<<<<<<< HEAD
-                m_SPP[0] = intx::be::load<intx::uint256>(m_context->host->get_block_hash(m_context, int64_t(number)));
-=======
-                m_SPP[0] = fromEvmC(m_host->get_block_hash(m_context, int64_t(number)));
->>>>>>> f9dd3ccb
+                m_SPP[0] = intx::be::load<intx::uint256>(m_host->get_block_hash(m_context, int64_t(number)));
             }
             else
                 m_SPP[0] = 0;
@@ -1182,11 +1158,7 @@
 
             updateIOGas();
 
-<<<<<<< HEAD
-            m_SPP[0] = intx::be::load<intx::uint256>(m_context->host->get_balance(m_context, &m_message->destination));
-=======
-            m_SPP[0] = fromEvmC(m_host->get_balance(m_context, &m_message->destination));
->>>>>>> f9dd3ccb
+            m_SPP[0] = intx::be::load<intx::uint256>(m_host->get_balance(m_context, &m_message->destination));
         }
         NEXT
 
@@ -1384,14 +1356,9 @@
             ON_OP();
             updateIOGas();
 
-<<<<<<< HEAD
             auto const key = intx::be::store<evmc_uint256be>(m_SP[0]);
             m_SPP[0] =
-                intx::be::load<intx::uint256>(m_context->host->get_storage(m_context, &m_message->destination, &key));
-=======
-            evmc_uint256be key = toEvmC(m_SP[0]);
-            m_SPP[0] = fromEvmC(m_host->get_storage(m_context, &m_message->destination, &key));
->>>>>>> f9dd3ccb
+                intx::be::load<intx::uint256>(m_host->get_storage(m_context, &m_message->destination, &key));
         }
         NEXT
 
