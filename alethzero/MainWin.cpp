--- conflicted
+++ resolved
@@ -146,12 +146,8 @@
 		auto qdev = m_dev;
 		auto qeth = m_ethereum;
 		auto qshh = m_whisper;
-<<<<<<< HEAD
 		auto qp2p = m_p2p;
-		connect(f, &QWebFrame::javaScriptWindowObjectCleared, QETH_INSTALL_JS_NAMESPACE(f, qeth, qshh, qp2p, this));
-=======
-		connect(f, &QWebFrame::javaScriptWindowObjectCleared, QETH_INSTALL_JS_NAMESPACE(f, this, qdev, qeth, qshh));
->>>>>>> 9b5120c7
+		connect(f, &QWebFrame::javaScriptWindowObjectCleared, QETH_INSTALL_JS_NAMESPACE(f, this, qdev, qeth, qshh, qp2p));
 	});
 	
 	connect(ui->webView, &QWebView::loadFinished, [=]()
