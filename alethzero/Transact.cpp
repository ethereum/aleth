/*
	This file is part of cpp-ethereum.

	cpp-ethereum is free software: you can redistribute it and/or modify
	it under the terms of the GNU General Public License as published by
	the Free Software Foundation, either version 3 of the License, or
	(at your option) any later version.

	cpp-ethereum is distributed in the hope that it will be useful,
	but WITHOUT ANY WARRANTY; without even the implied warranty of
	MERCHANTABILITY or FITNESS FOR A PARTICULAR PURPOSE.  See the
	GNU General Public License for more details.

	You should have received a copy of the GNU General Public License
	along with cpp-ethereum.  If not, see <http://www.gnu.org/licenses/>.
*/
/** @file Transact.cpp
 * @author Gav Wood <i@gavwood.com>
 * @date 2015
 */

// Make sure boost/asio.hpp is included before windows.h.
#include <boost/asio.hpp>

#include "Transact.h"

#include <fstream>
#include <boost/algorithm/string.hpp>
#include <QFileDialog>
#include <QMessageBox>
#include <liblll/Compiler.h>
#include <liblll/CodeFragment.h>
#include <libsolidity/CompilerStack.h>
#include <libsolidity/Scanner.h>
#include <libsolidity/AST.h>
#include <libsolidity/SourceReferenceFormatter.h>
#include <libnatspec/NatspecExpressionEvaluator.h>
#include <libethereum/Client.h>
#include <libethereum/Utility.h>
#ifndef _MSC_VER
#include <libserpent/funcs.h>
#include <libserpent/util.h>
#endif
#include "Debugger.h"
#include "ui_Transact.h"
using namespace std;
using namespace dev;
using namespace dev::eth;

Transact::Transact(Context* _c, QWidget* _parent):
	QDialog(_parent),
	ui(new Ui::Transact),
	m_context(_c)
{
	ui->setupUi(this);

	initUnits(ui->gasPriceUnits);
	initUnits(ui->valueUnits);
	ui->valueUnits->setCurrentIndex(6);
	ui->gasPriceUnits->setCurrentIndex(4);
	ui->gasPrice->setValue(10);
	on_destination_currentTextChanged(QString());
}

Transact::~Transact()
{
	delete ui;
}

void Transact::setEnvironment(QList<dev::KeyPair> _myKeys, dev::eth::Client* _eth, NatSpecFace* _natSpecDB)
{
	m_myKeys = _myKeys;
	m_ethereum = _eth;
	m_natSpecDB = _natSpecDB;
}

bool Transact::isCreation() const
{
	return ui->destination->currentText().isEmpty() || ui->destination->currentText() == "(Create Contract)";
}

u256 Transact::fee() const
{
	return ui->gas->value() * gasPrice();
}

u256 Transact::value() const
{
	if (ui->valueUnits->currentIndex() == -1)
		return 0;
	return ui->value->value() * units()[units().size() - 1 - ui->valueUnits->currentIndex()].first;
}

u256 Transact::gasPrice() const
{
	if (ui->gasPriceUnits->currentIndex() == -1)
		return 0;
	return ui->gasPrice->value() * units()[units().size() - 1 - ui->gasPriceUnits->currentIndex()].first;
}

u256 Transact::total() const
{
	return value() + fee();
}

void Transact::updateDestination()
{
	cwatch << "updateDestination()";
	QString s;
	for (auto i: ethereum()->addresses())
		if ((s = m_context->pretty(i)).size())
			// A namereg address
			if (ui->destination->findText(s, Qt::MatchExactly | Qt::MatchCaseSensitive) == -1)
				ui->destination->addItem(s);
	for (int i = 0; i < ui->destination->count(); ++i)
		if (ui->destination->itemText(i) != "(Create Contract)" && !m_context->fromString(ui->destination->itemText(i)))
			ui->destination->removeItem(i--);
}

void Transact::updateFee()
{
	ui->fee->setText(QString("(gas sub-total: %1)").arg(formatBalance(fee()).c_str()));
	auto totalReq = total();
	ui->total->setText(QString("Total: %1").arg(formatBalance(totalReq).c_str()));

	bool ok = false;
	for (auto i: m_myKeys)
		if (ethereum()->balanceAt(i.address()) >= totalReq)
		{
			ok = true;
			break;
		}
	ui->send->setEnabled(ok);
	QPalette p = ui->total->palette();
	p.setColor(QPalette::WindowText, QColor(ok ? 0x00 : 0x80, 0x00, 0x00));
	ui->total->setPalette(p);
}

void Transact::on_destination_currentTextChanged(QString)
{
	if (ui->destination->currentText().size() && ui->destination->currentText() != "(Create Contract)")
		if (Address a = m_context->fromString(ui->destination->currentText()))
			ui->calculatedName->setText(m_context->render(a));
		else
			ui->calculatedName->setText("Unknown Address");
	else
		ui->calculatedName->setText("Create Contract");
	rejigData();
//	updateFee();
}

static std::string toString(TransactionException _te)
{
	switch (_te)
	{
	case TransactionException::Unknown: return "Unknown error";
	case TransactionException::InvalidSignature: return "Permanent Abort: Invalid transaction signature";
	case TransactionException::InvalidNonce: return "Transient Abort: Invalid transaction nonce";
	case TransactionException::NotEnoughCash: return "Transient Abort: Not enough cash to pay for transaction";
	case TransactionException::OutOfGasBase: return "Permanent Abort: Not enough gas to consider transaction";
	case TransactionException::BlockGasLimitReached: return "Transient Abort: Gas limit of block reached";
	case TransactionException::BadInstruction: return "VM Error: Attempt to execute invalid instruction";
	case TransactionException::BadJumpDestination: return "VM Error: Attempt to jump to invalid destination";
	case TransactionException::OutOfGas: return "VM Error: Out of gas";
	case TransactionException::OutOfStack: return "VM Error: VM stack limit reached during execution";
	case TransactionException::StackUnderflow: return "VM Error: Stack underflow";
	default:; return std::string();
	}
}

static string getFunctionHashes(dev::solidity::CompilerStack const& _compiler, string const& _contractName)
{
	string ret = "";
	auto const& contract = _compiler.getContractDefinition(_contractName);
	auto interfaceFunctions = contract.getInterfaceFunctions();

	for (auto const& it: interfaceFunctions)
	{
		ret += it.first.abridged();
		ret += " :";
		ret += it.second->getDeclaration().getName() + "\n";
	}
	return ret;
}

static tuple<vector<string>, bytes, string> userInputToCode(string const& _user, bool _opt)
{
	string lll;
	string solidity;
	bytes data;
	vector<string> errors;
	if (_user.find_first_not_of("1234567890abcdefABCDEF\n\t ") == string::npos && _user.size() % 2 == 0)
	{
		std::string u = _user;
		boost::replace_all_copy(u, "\n", "");
		boost::replace_all_copy(u, "\t", "");
		boost::replace_all_copy(u, " ", "");
		data = fromHex(u);
	}
	else if (sourceIsSolidity(_user))
	{
		dev::solidity::CompilerStack compiler(true);
		try
		{
//				compiler.addSources(dev::solidity::StandardSources);
			data = compiler.compile(_user, _opt);
			solidity = "<h4>Solidity</h4>";
			solidity += "<pre>var " + compiler.defaultContractName() + " = web3.eth.contract(" + QString::fromStdString(compiler.getInterface()).replace(QRegExp("\\s"), "").toHtmlEscaped().toStdString() + ");</pre>";
			solidity += "<pre>" + QString::fromStdString(compiler.getSolidityInterface()).toHtmlEscaped().toStdString() + "</pre>";
			solidity += "<pre>" + QString::fromStdString(getFunctionHashes(compiler, "")).toHtmlEscaped().toStdString() + "</pre>";
		}
		catch (dev::Exception const& exception)
		{
			ostringstream error;
			solidity::SourceReferenceFormatter::printExceptionInformation(error, exception, "Error", compiler);
			errors.push_back("Solidity: " + error.str());
		}
		catch (...)
		{
			errors.push_back("Solidity: Uncaught exception");
		}
	}
#ifndef _MSC_VER
	else if (sourceIsSerpent(_user))
	{
		try
		{
			data = dev::asBytes(::compile(_user));
		}
		catch (string const& err)
		{
			errors.push_back("Serpent " + err);
		}
	}
#endif
	else
	{
		data = compileLLL(_user, _opt, &errors);
		if (errors.empty())
		{
			auto asmcode = compileLLLToAsm(_user, _opt);
			lll = "<h4>LLL</h4><pre>" + QString::fromStdString(asmcode).toHtmlEscaped().toStdString() + "</pre>";
		}
	}
	return make_tuple(errors, data, lll + solidity);
}

string Transact::natspecNotice(Address _to, bytes const& _data)
{
	if (ethereum()->codeAt(_to, PendingBlock).size())
	{
		string userNotice = m_natSpecDB->getUserNotice(ethereum()->postState().codeHash(_to), _data);
		if (userNotice.empty())
			return "Destination contract unknown.";
		else
		{
			NatspecExpressionEvaluator evaluator;
			return evaluator.evalExpression(QString::fromStdString(userNotice)).toStdString();
		}
	}
	else
		return "Destination not a contract.";
}

void Transact::rejigData()
{
	if (!ethereum())
		return;

	// Determine how much balance we have to play with...
	auto s = findSecret(value() + ethereum()->gasLimitRemaining() * gasPrice());
	auto b = ethereum()->balanceAt(KeyPair(s).address(), PendingBlock);

	m_allGood = true;
	QString htmlInfo;

	auto bail = [&](QString he) {
		m_allGood = false;
		ui->send->setEnabled(false);
		ui->code->setHtml(he + htmlInfo);
	};

	// Determine m_info.
	if (isCreation())
	{
		string info;
		vector<string> errors;
		tie(errors, m_data, info) = userInputToCode(ui->data->toPlainText().toStdString(), ui->optimize->isChecked());
		if (errors.size())
		{
			// Errors determining transaction data (i.e. init code). Bail.
			QString htmlErrors;
			for (auto const& i: errors)
				htmlErrors.append("<div class=\"error\"><span class=\"icon\">ERROR</span> " + QString::fromStdString(i).toHtmlEscaped() + "</div>");
			bail(htmlErrors);
			return;
		}
		htmlInfo = QString::fromStdString(info) + "<h4>Code</h4>" + QString::fromStdString(disassemble(m_data)).toHtmlEscaped();
	}
	else
	{
		m_data = parseData(ui->data->toPlainText().toStdString());
		htmlInfo = "<h4>Dump</h4>" + QString::fromStdString(dev::memDump(m_data, 8, true));
	}

	htmlInfo += "<h4>Hex</h4>" + QString(Div(Mono)) + QString::fromStdString(toHex(m_data)) + "</div>";

	// Determine the minimum amount of gas we need to play...
<<<<<<< HEAD
	qint64 baseGas = (qint64)Interface::txGas(m_data, 0, isCreation() ? TransactionType::ContractCreation : TransactionType::MessageCall);
=======
	qint64 baseGas = (qint64)Transaction::gasRequired(m_data, 0);
>>>>>>> 486233a4
	qint64 gasNeeded = 0;

	if (b < value() + baseGas * gasPrice())
	{
		// Not enough - bail.
		bail("<div class=\"error\"><span class=\"icon\">ERROR</span> No single account contains enough for paying even the basic amount of gas required.</div>");
		return;
	}
	else
		gasNeeded = (qint64)min<bigint>(ethereum()->gasLimitRemaining(), ((b - value()) / gasPrice()));

	// Dry-run execution to determine gas requirement and any execution errors
	Address to;
	ExecutionResult er;
	if (isCreation())
		er = ethereum()->create(s, value(), m_data, gasNeeded, gasPrice());
	else
	{
		to = m_context->fromString(ui->destination->currentText());
		er = ethereum()->call(s, value(), to, m_data, gasNeeded, gasPrice());
	}
	gasNeeded = (qint64)(er.gasUsed + er.gasRefunded);
	htmlInfo = QString("<div class=\"info\"><span class=\"icon\">INFO</span> Gas required: %1 total = %2 base, %3 exec [%4 refunded later]</div>").arg(gasNeeded).arg(baseGas).arg(gasNeeded - baseGas).arg((qint64)er.gasRefunded) + htmlInfo;

	if (er.excepted != TransactionException::None)
	{
		bail("<div class=\"error\"><span class=\"icon\">ERROR</span> " + QString::fromStdString(toString(er.excepted)) + "</div>");
		return;
	}
	if (er.codeDeposit == CodeDeposit::Failed)
	{
		bail("<div class=\"error\"><span class=\"icon\">ERROR</span> Code deposit failed due to insufficient gas; " + QString::fromStdString(toString(er.gasForDeposit)) + " GAS &lt; " + QString::fromStdString(toString(er.depositSize)) + " bytes * " + QString::fromStdString(toString(c_createDataGas)) + "GAS/byte</div>");
		return;
	}

	// Add Natspec information
	if (!isCreation())
		htmlInfo = "<div class=\"info\"><span class=\"icon\">INFO</span> " + QString::fromStdString(natspecNotice(to, m_data)).toHtmlEscaped() + "</div>" + htmlInfo;

	// Update gas
	if (ui->gas->value() == ui->gas->minimum())
	{
		ui->gas->setMinimum(gasNeeded);
		ui->gas->setValue(gasNeeded);
	}
	else
		ui->gas->setMinimum(gasNeeded);

	updateFee();

	ui->code->setHtml(htmlInfo);
	ui->send->setEnabled(m_allGood);
}

Secret Transact::findSecret(u256 _totalReq) const
{
	if (!ethereum())
		return Secret();

	Secret best;
	u256 bestBalance = 0;
	for (auto const& i: m_myKeys)
	{
		auto b = ethereum()->balanceAt(i.address(), PendingBlock);
		if (b >= _totalReq)
			return i.secret();
		if (b > bestBalance)
			bestBalance = b, best = i.secret();
	}
	return best;
}

void Transact::on_send_clicked()
{
	Secret s = findSecret(value() + fee());
	auto b = ethereum()->balanceAt(KeyPair(s).address(), PendingBlock);
	if (!s || b < value() + fee())
	{
		QMessageBox::critical(this, "Transaction Failed", "Couldn't make transaction: no single account contains at least the required amount.");
		return;
	}

	if (isCreation())
	{
		// If execution is a contract creation, add Natspec to
		// a local Natspec LEVELDB
		ethereum()->submitTransaction(s, value(), m_data, ui->gas->value(), gasPrice());
		string src = ui->data->toPlainText().toStdString();
		if (sourceIsSolidity(src))
			try
			{
				dev::solidity::CompilerStack compiler(true);
				m_data = compiler.compile(src, ui->optimize->isChecked());
				for (string const& s: compiler.getContractNames())
				{
					h256 contractHash = compiler.getContractCodeHash(s);
					m_natSpecDB->add(contractHash, compiler.getMetadata(s, dev::solidity::DocumentationType::NatspecUser));
				}
			}
			catch (...) {}
	}
	else
		ethereum()->submitTransaction(s, value(), m_context->fromString(ui->destination->currentText()), m_data, ui->gas->value(), gasPrice());
	close();
}

void Transact::on_debug_clicked()
{
	Secret s = findSecret(value() + fee());
	auto b = ethereum()->balanceAt(KeyPair(s).address(), PendingBlock);
	if (!s || b < value() + fee())
	{
		QMessageBox::critical(this, "Transaction Failed", "Couldn't make transaction: no single account contains at least the required amount.");
		return;
	}

	try
	{
		State st(ethereum()->postState());
		Transaction t = isCreation() ?
			Transaction(value(), gasPrice(), ui->gas->value(), m_data, st.transactionsFrom(dev::toAddress(s)), s) :
			Transaction(value(), gasPrice(), ui->gas->value(), m_context->fromString(ui->destination->currentText()), m_data, st.transactionsFrom(dev::toAddress(s)), s);
		Debugger dw(m_context, this);
		Executive e(st, ethereum()->blockChain(), 0);
		dw.populate(e, t);
		dw.exec();
	}
	catch (dev::Exception const& _e)
	{
		QMessageBox::critical(this, "Transaction Failed", "Couldn't make transaction. Low-level error: " + QString::fromStdString(diagnostic_information(_e)));
		// this output is aimed at developers, reconsider using _e.what for more user friendly output.
	}
}<|MERGE_RESOLUTION|>--- conflicted
+++ resolved
@@ -306,11 +306,7 @@
 	htmlInfo += "<h4>Hex</h4>" + QString(Div(Mono)) + QString::fromStdString(toHex(m_data)) + "</div>";
 
 	// Determine the minimum amount of gas we need to play...
-<<<<<<< HEAD
-	qint64 baseGas = (qint64)Interface::txGas(m_data, 0, isCreation() ? TransactionType::ContractCreation : TransactionType::MessageCall);
-=======
-	qint64 baseGas = (qint64)Transaction::gasRequired(m_data, 0);
->>>>>>> 486233a4
+	qint64 baseGas = (qint64)Transaction::gasRequired(m_data, 0, isCreation() ? TransactionType::ContractCreation : TransactionType::MessageCall);
 	qint64 gasNeeded = 0;
 
 	if (b < value() + baseGas * gasPrice())
